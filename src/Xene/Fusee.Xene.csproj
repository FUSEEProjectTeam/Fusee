--- conflicted
+++ resolved
@@ -2,12 +2,9 @@
   <PropertyGroup>
     <RootNamespace>Fusee.Xene</RootNamespace>
     <PackageId>Fusee.Xene</PackageId>
-<<<<<<< HEAD
     <TargetFramework>netstandard2.1</TargetFramework>
     <Description>Fusee Xene</Description>
-=======
     <TargetFramework>netstandard2.0</TargetFramework>
->>>>>>> 15e0696c
   </PropertyGroup>
 
   <PropertyGroup>
@@ -16,7 +13,6 @@
   </PropertyGroup>
 
   <ItemGroup>
-<<<<<<< HEAD
     <ProjectReference Include="$(FuseeEngineRoot)\src\Math\Core\Fusee.Math.Core.csproj">
       <PrivateAssets>analyzers</PrivateAssets>
     </ProjectReference>
@@ -24,8 +20,6 @@
       <PrivateAssets>analyzers</PrivateAssets>
     </ProjectReference>
     <ProjectReference Include="..\Base\Core\Fusee.Base.Core.csproj" />
-=======
     <ProjectReference Include="$(FuseeEngineRoot)\src\Math\Core\Fusee.Math.Core.csproj" />
->>>>>>> 15e0696c
   </ItemGroup>
 </Project>