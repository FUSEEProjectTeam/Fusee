--- conflicted
+++ resolved
@@ -526,13 +526,8 @@
         {
             var compType = component.GetType();
 
-<<<<<<< HEAD
-            if (_visitors.Components.TryGetValue(compType, out visitComponent))
-            {                
-=======
             if (_visitors.Components.TryGetValue(compType, out VisitComponentMethod visitComponent))
             {
->>>>>>> ac4d96a9
                 // Fast lane: we found a directly matching Visitor. Call it and leave.
                 visitComponent(this, component);
             }
