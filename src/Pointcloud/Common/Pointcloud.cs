﻿using Fusee.Math.Core;
using System;
<<<<<<< HEAD
=======
using System.Collections.Generic;
>>>>>>> d0d366b9
using System.Linq;
using System.Runtime.InteropServices;

namespace Fusee.Pointcloud.Common
{
    /// <summary>
    ///     Every pointcloud needs a point accessor
    /// </summary>
    /// <example>
    /// 
    /// internal class ExamplePoint
    /// {
    ///     public float3 Position;
    ///     public float3 Normal;
    /// }
    /// 
    /// internal class ExamplePointAccessor : PointAccessor<ExamplePoint>
    /// {     
    ///     public override bool HasNormalFloat3_32 => true;
    ///     public override ref float3 GetNormalFloat3_32(ExamplePoint point)
    ///     {
    ///         return ref point.Normal;
    ///     }
    /// } 
    /// 
    /// </example>
    /// <typeparam name="TPoint"></typeparam>
    public class PointAccessor<TPoint>
    {
        #region PointT_Member

        #region PointXYZ
        // PointXYZ
        public virtual bool HasPositionFloat3_32 => false;
        public virtual bool HasPositionFloat3_64 => false;
        #endregion

        #region PointXYZI
        /// PointXYZI
        public virtual bool HasIntensityInt_8 => false;
        public virtual bool HasIntensityInt_16 => false;
        public virtual bool HasIntensityInt_32 => false;
        public virtual bool HasIntensityInt_64 => false;
        public virtual bool HasIntensityUInt_8 => false;
        public virtual bool HasIntensityUInt_16 => false;
        public virtual bool HasIntensityUInt_32 => false;
        public virtual bool HasIntensityUInt_64 => false;
        public virtual bool HasIntensityFloat32 => false;
        public virtual bool HasIntensityFloat64 => false;
        #endregion

        #region PointXYZINormal
        // PointXYZINormal
        public virtual bool HasNormalFloat3_32 => false;
        public virtual bool HasNormalFloat3_64 => false;
        #endregion

        #region PointXYZINormalRGB
        // PointXYZINormalRGB
        public virtual bool HasColorInt_8 => false;
        public virtual bool HasColorInt_16 => false;
        public virtual bool HasColorInt_32 => false;
        public virtual bool HasColorInt_64 => false;
        public virtual bool HasColorUInt_8 => false;
        public virtual bool HasColorUInt_16 => false;
        public virtual bool HasColorUInt_32 => false;
        public virtual bool HasColorUInt_64 => false;
        public virtual bool HasColorFloat32 => false;
        public virtual bool HasColorFloat64 => false;
        public virtual bool HasColorFloat3_32 => false;
        public virtual bool HasColorFloat3_64 => false;
        #endregion

        #region PointXYZINormalRGBL
        // PointXYZINormalRGBL
        public virtual bool HasLabelInt_8 => false;
        public virtual bool HasLabelInt_16 => false;
        public virtual bool HasLabelInt_32 => false;
        public virtual bool HasLabelInt_64 => false;
        public virtual bool HasLabelUInt_8 => false;
        public virtual bool HasLabelUInt_16 => false;
        public virtual bool HasLabelUInt_32 => false;
        public virtual bool HasLabelUInt_64 => false;
        public virtual bool HasLabelFloat32 => false;
        public virtual bool HasLabelFloat64 => false;
        #endregion

        #region PointXYZINormalRGBLCurvature
        // PointXYZINormalRGBLCurvature
        public virtual bool HasCurvatureInt_8 => false;
        public virtual bool HasCurvatureInt_16 => false;
        public virtual bool HasCurvatureInt_32 => false;
        public virtual bool HasCurvatureInt_64 => false;
        public virtual bool HasCurvatureUInt_8 => false;
        public virtual bool HasCurvatureUInt_16 => false;
        public virtual bool HasCurvatureUInt_32 => false;
        public virtual bool HasCurvatureUInt_64 => false;
        public virtual bool HasCurvatureFloat32 => false;
        public virtual bool HasCurvatureFloat64 => false;
        #endregion

        #region PointXYZINormalRGBLCurvatureHitCount
        // PointXYZINormalRGBLCurvatureHitCount
        public virtual bool HasHitCountInt_8 => false;
        public virtual bool HasHitCountInt_16 => false;
        public virtual bool HasHitCountInt_32 => false;
        public virtual bool HasHitCountInt_64 => false;
        public virtual bool HasHitCountUInt_8 => false;
        public virtual bool HasHitCountUInt_16 => false;
        public virtual bool HasHitCountUInt_32 => false;
        public virtual bool HasHitCountUInt_64 => false;
        public virtual bool HasHitCountFloat32 => false;
        public virtual bool HasHitCountFloat64 => false;
        #endregion

        #region PointXYZINormalRGBLCurvatureHitCountGPSTime
        // PointXYZINormalRGBLCurvatureHitCountGPSTime
        public virtual bool HasGPSTimeInt_8 => false;
        public virtual bool HasGPSTimeInt_16 => false;
        public virtual bool HasGPSTimeInt_32 => false;
        public virtual bool HasGPSTimeInt_64 => false;
        public virtual bool HasGPSTimeUInt_8 => false;
        public virtual bool HasGPSTimeUInt_16 => false;
        public virtual bool HasGPSTimeUInt_32 => false;
        public virtual bool HasGPSTimeUInt_64 => false;
        public virtual bool HasGPSTimeFloat32 => false;
        public virtual bool HasGPSTimeFloat64 => false;
        #endregion

        #endregion

        #region PointT_Methods

        #region PointXYZ
        public virtual ref float3 GetPositionFloat3_32(ref TPoint point)
        {
            throw new NotSupportedException($"Point {typeof(TPoint).Name} does not support GetPositionFloat32");
        }

        public virtual void SetPositionFloat3_32(ref TPoint point, float3 val)
        {
            throw new NotSupportedException($"Point {typeof(TPoint).Name} does not support SetPositionFloat32");
        }

        public virtual ref double3 GetPositionFloat3_64(ref TPoint point)
        {
            throw new NotSupportedException($"Point {typeof(TPoint).Name} does not support GetPositionFloat64");
        }

        public virtual void SetPositionFloat3_64(ref TPoint point, double3 val)
        {
            throw new NotSupportedException($"Point {typeof(TPoint).Name} does not support SetPositionFloat64");
        }
        #endregion

        #region PointXYZI

        #region Getter
        public virtual ref sbyte GetIntensityInt_8(ref TPoint point)
        {
            throw new NotSupportedException($"Point {typeof(TPoint).Name} does not support GetIntensityInt_8");
        }

        public virtual ref short GetIntensityInt_16(ref TPoint point)
        {
            throw new NotSupportedException($"Point {typeof(TPoint).Name} does not support GetIntensityInt_16");
        }

        public virtual ref int GetIntensityInt_32(ref TPoint point)
        {
            throw new NotSupportedException($"Point {typeof(TPoint).Name} does not support GetIntensityInt_32");
        }

        public virtual ref long GetIntensityInt_64(ref TPoint point)
        {
            throw new NotSupportedException($"Point {typeof(TPoint).Name} does not support GetIntensityInt_64");
        }

        public virtual ref byte GetIntensityUInt_8(ref TPoint point)
        {
            throw new NotSupportedException($"Point {typeof(TPoint).Name} does not support GetIntensityUInt_8");
        }

        public virtual ref ushort GetIntensityUInt_16(ref TPoint point)
        {
            throw new NotSupportedException($"Point {typeof(TPoint).Name} does not support GetIntensityUInt_16");
        }

        public virtual ref uint GetIntensityUInt_32(ref TPoint point)
        {
            throw new NotSupportedException($"Point {typeof(TPoint).Name} does not support GetIntensityUInt_32");
        }

        public virtual ref ulong GetIntensityUInt_64(ref TPoint point)
        {
            throw new NotSupportedException($"Point {typeof(TPoint).Name} does not support GetIntensityUInt_64");
        }

        public virtual ref float GetIntensityFloat32(ref TPoint point)
        {
            throw new NotSupportedException($"Point {typeof(TPoint).Name} does not support GetIntensityFloat32");
        }

        public virtual ref double GetIntensityFloat64(ref TPoint point)
        {
            throw new NotSupportedException($"Point {typeof(TPoint).Name} does not support GetIntensityFloat64");
        }
        #endregion

        #region Setter
        public virtual void SetIntensityInt_8(ref TPoint point, sbyte val)
        {
            throw new NotSupportedException($"Point {typeof(TPoint).Name} does not support SetIntensityInt_8");
        }

        public virtual void SetIntensityInt_16(ref TPoint point, short val)
        {
            throw new NotSupportedException($"Point {typeof(TPoint).Name} does not support SetIntensityInt_16");
        }

        public virtual void SetIntensityInt_32(ref TPoint point, int val)
        {
            throw new NotSupportedException($"Point {typeof(TPoint).Name} does not support SetIntensityInt_32");
        }

        public virtual void SetIntensityInt_64(ref TPoint point, long val)
        {
            throw new NotSupportedException($"Point {typeof(TPoint).Name} does not support SetIntensityInt_64");
        }

        public virtual void SetIntensityUInt_8(ref TPoint point, byte val)
        {
            throw new NotSupportedException($"Point {typeof(TPoint).Name} does not support SetIntensityUInt_8");
        }

        public virtual void SetIntensityUInt_16(ref TPoint point, ushort val)
        {
            throw new NotSupportedException($"Point {typeof(TPoint).Name} does not support SetIntensityUInt_16");
        }

        public virtual void SetIntensityUInt_32(ref TPoint point, uint val)
        {
            throw new NotSupportedException($"Point {typeof(TPoint).Name} does not support SetIntensityUInt_32");
        }

        public virtual void SetIntensityUInt_64(ref TPoint point, ulong val)
        {
            throw new NotSupportedException($"Point {typeof(TPoint).Name} does not support SetIntensityUInt_64");
        }

        public virtual void SetIntensityFloat32(ref TPoint point, float val)
        {
            throw new NotSupportedException($"Point {typeof(TPoint).Name} does not support SetIntensityFloat32");
        }

        public virtual void SetIntensityFloat64(ref TPoint point, double val)
        {
            throw new NotSupportedException($"Point {typeof(TPoint).Name} does not support SetIntensityFloat64");
        }
        #endregion

        #endregion

        #region PointXYZINormal

        #region Getter      
        public virtual ref float3 GetNormalFloat3_32(ref TPoint point)
        {
            throw new NotSupportedException($"Point {typeof(TPoint).Name} does not support GetNormalFloat3_32");
        }

        public virtual ref double3 GetNormalFloat3_64(ref TPoint point)
        {
            throw new NotSupportedException($"Point {typeof(TPoint).Name} does not support GetNormalFloat3_64");
        }
        #endregion

        #region Setter        
        public virtual void SetNormalFloat3_32(ref TPoint point, float3 val)
        {
            throw new NotSupportedException($"Point {typeof(TPoint).Name} does not support SetNormalFloat3_32");
        }

        public virtual void SetNormalFloat3_64(ref TPoint point, double3 val)
        {
            throw new NotSupportedException($"Point {typeof(TPoint).Name} does not support SetNormalFloat3_64");
        }
        #endregion

        #endregion

        #region PointXYZINormalRGB

        #region Getter
        public virtual ref sbyte GetColorInt_8(ref TPoint point)
        {
            throw new NotSupportedException($"Point {typeof(TPoint).Name} does not support GetColorInt_8");
        }

        public virtual ref short GetColorInt_16(ref TPoint point)
        {
            throw new NotSupportedException($"Point {typeof(TPoint).Name} does not support GetColorInt_16");
        }

        public virtual ref int GetColorInt_32(ref TPoint point)
        {
            throw new NotSupportedException($"Point {typeof(TPoint).Name} does not support GetColorInt_32");
        }

        public virtual ref long GetColorInt_64(ref TPoint point)
        {
            throw new NotSupportedException($"Point {typeof(TPoint).Name} does not support GetColorInt_64");
        }

        public virtual ref byte GetColorUInt_8(ref TPoint point)
        {
            throw new NotSupportedException($"Point {typeof(TPoint).Name} does not support GetColorUInt_8");
        }

        public virtual ref ushort GetColorUInt_16(ref TPoint point)
        {
            throw new NotSupportedException($"Point {typeof(TPoint).Name} does not support GetColorUInt_16");
        }

        public virtual ref uint GetColorUInt_32(ref TPoint point)
        {
            throw new NotSupportedException($"Point {typeof(TPoint).Name} does not support GetColorUInt_32");
        }

        public virtual ref ulong GetColorUInt_64(ref TPoint point)
        {
            throw new NotSupportedException($"Point {typeof(TPoint).Name} does not support GetColorUInt_64");
        }

        public virtual ref float GetColorFloat32(ref TPoint point)
        {
            throw new NotSupportedException($"Point {typeof(TPoint).Name} does not support GetColorFloat32");
        }

        public virtual ref double GetColorFloat64(ref TPoint point)
        {
            throw new NotSupportedException($"Point {typeof(TPoint).Name} does not support GetColorFloat64");
        }

        public virtual ref float3 GetColorFloat3_32(ref TPoint point)
        {
            throw new NotSupportedException($"Point {typeof(TPoint).Name} does not support GetColorFloat3_32");
        }

        public virtual ref double3 GetColorFloat3_64(ref TPoint point)
        {
            throw new NotSupportedException($"Point {typeof(TPoint).Name} does not support GetColorFloat3_64");
        }
        #endregion

        #region Setter
        public virtual void SetColorInt_8(ref TPoint point, sbyte val)
        {
            throw new NotSupportedException($"Point {typeof(TPoint).Name} does not support SetColorInt_8");
        }

        public virtual void SetColorInt_16(ref TPoint point, short val)
        {
            throw new NotSupportedException($"Point {typeof(TPoint).Name} does not support SetColorInt_16");
        }

        public virtual void SetColorInt_32(ref TPoint point, int val)
        {
            throw new NotSupportedException($"Point {typeof(TPoint).Name} does not support SetColorInt_32");
        }

        public virtual void SetColorInt_64(ref TPoint point, long val)
        {
            throw new NotSupportedException($"Point {typeof(TPoint).Name} does not support SetColorInt_64");
        }

        public virtual void SetColorUInt_8(ref TPoint point, byte val)
        {
            throw new NotSupportedException($"Point {typeof(TPoint).Name} does not support SetColorUInt_8");
        }

        public virtual void SetColorUInt_16(ref TPoint point, ushort val)
        {
            throw new NotSupportedException($"Point {typeof(TPoint).Name} does not support SetColorUInt_16");
        }

        public virtual void SetColorUInt_32(ref TPoint point, uint val)
        {
            throw new NotSupportedException($"Point {typeof(TPoint).Name} does not support SetColorUInt_32");
        }

        public virtual void SetColorUInt_64(ref TPoint point, ulong val)
        {
            throw new NotSupportedException($"Point {typeof(TPoint).Name} does not support SetColorUInt_64");
        }

        public virtual void SetColorFloat32(ref TPoint point, float val)
        {
            throw new NotSupportedException($"Point {typeof(TPoint).Name} does not support SetColorFloat32");
        }

        public virtual void SetColorFloat64(ref TPoint point, double val)
        {
            throw new NotSupportedException($"Point {typeof(TPoint).Name} does not support SetColorFloat64");
        }

        public virtual void SetColorFloat3_32(ref TPoint point, float3 val)
        {
            throw new NotSupportedException($"Point {typeof(TPoint).Name} does not support SetColorFloat3_32");
        }

        public virtual void SetColorFloat3_64(ref TPoint point, double3 val)
        {
            throw new NotSupportedException($"Point {typeof(TPoint).Name} does not support SetColorFloat3_64");
        }
        #endregion

        #endregion

        #region PointXYZINormalRGBL

        #region Getter
        public virtual ref sbyte GetLabelInt_8(ref TPoint point)
        {
            throw new NotSupportedException($"Point {typeof(TPoint).Name} does not support GetLabelInt_8");
        }

        public virtual ref short GetLabelInt_16(ref TPoint point)
        {
            throw new NotSupportedException($"Point {typeof(TPoint).Name} does not support GetLabelInt_16");
        }

        public virtual ref int GetLabelInt_32(ref TPoint point)
        {
            throw new NotSupportedException($"Point {typeof(TPoint).Name} does not support GetLabelInt_32");
        }

        public virtual ref long GetLabelInt_64(ref TPoint point)
        {
            throw new NotSupportedException($"Point {typeof(TPoint).Name} does not support GetLabelInt_64");
        }

        public virtual ref byte GetLabelUInt_8(ref TPoint point)
        {
            throw new NotSupportedException($"Point {typeof(TPoint).Name} does not support GetLabelUInt_8");
        }

        public virtual ref ushort GetLabelUInt_16(ref TPoint point)
        {
            throw new NotSupportedException($"Point {typeof(TPoint).Name} does not support GetLabelUInt_16");
        }

        public virtual ref uint GetLabelUInt_32(ref TPoint point)
        {
            throw new NotSupportedException($"Point {typeof(TPoint).Name} does not support GetLabelUInt_32");
        }

        public virtual ref ulong GetLabelUInt_64(ref TPoint point)
        {
            throw new NotSupportedException($"Point {typeof(TPoint).Name} does not support GetLabelUInt_64");
        }

        public virtual ref float GetLabelFloat32(ref TPoint point)
        {
            throw new NotSupportedException($"Point {typeof(TPoint).Name} does not support GetLabelFloat32");
        }

        public virtual ref double GetLabelFloat64(ref TPoint point)
        {
            throw new NotSupportedException($"Point {typeof(TPoint).Name} does not support GetLabelFloat64");
        }
        #endregion

        #region Setter
        public virtual void SetLabelInt_8(ref TPoint point, sbyte val)
        {
            throw new NotSupportedException($"Point {typeof(TPoint).Name} does not support SetLabelInt_8");
        }

        public virtual void SetLabelInt_16(ref TPoint point, short val)
        {
            throw new NotSupportedException($"Point {typeof(TPoint).Name} does not support SetLabelInt_16");
        }

        public virtual void SetLabelInt_32(ref TPoint point, int val)
        {
            throw new NotSupportedException($"Point {typeof(TPoint).Name} does not support SetLabelInt_32");
        }

        public virtual void SetLabelInt_64(ref TPoint point, long val)
        {
            throw new NotSupportedException($"Point {typeof(TPoint).Name} does not support SetLabelInt_64");
        }

        public virtual void SetLabelUInt_8(ref TPoint point, byte val)
        {
            throw new NotSupportedException($"Point {typeof(TPoint).Name} does not support SetLabelUInt_8");
        }

        public virtual void SetLabelUInt_16(ref TPoint point, ushort val)
        {
            throw new NotSupportedException($"Point {typeof(TPoint).Name} does not support SetLabelUInt_16");
        }

        public virtual void SetLabelUInt_32(ref TPoint point, uint val)
        {
            throw new NotSupportedException($"Point {typeof(TPoint).Name} does not support SetLabelUInt_32");
        }

        public virtual void SetLabelUInt_64(ref TPoint point, ulong val)
        {
            throw new NotSupportedException($"Point {typeof(TPoint).Name} does not support SetLabelUInt_64");
        }

        public virtual void SetLabelFloat32(ref TPoint point, float val)
        {
            throw new NotSupportedException($"Point {typeof(TPoint).Name} does not support SetLabelFloat32");
        }

        public virtual void SetLabelFloat64(ref TPoint point, double val)
        {
            throw new NotSupportedException($"Point {typeof(TPoint).Name} does not support SetLabelFloat64");
        }
        #endregion

        #endregion

        #region PointXYZINormalRGBLCurvature

        #region Getter
        public virtual ref sbyte GetCurvatureInt_8(ref TPoint point)
        {
            throw new NotSupportedException($"Point {typeof(TPoint).Name} does not support GetCurvatureInt_8");
        }

        public virtual ref short GetCurvatureInt_16(ref TPoint point)
        {
            throw new NotSupportedException($"Point {typeof(TPoint).Name} does not support GetCurvatureInt_16");
        }

        public virtual ref int GetCurvatureInt_32(ref TPoint point)
        {
            throw new NotSupportedException($"Point {typeof(TPoint).Name} does not support GetCurvatureInt_32");
        }

        public virtual ref long GetCurvatureInt_64(ref TPoint point)
        {
            throw new NotSupportedException($"Point {typeof(TPoint).Name} does not support GetCurvatureInt_64");
        }

        public virtual ref byte GetCurvatureUInt_8(ref TPoint point)
        {
            throw new NotSupportedException($"Point {typeof(TPoint).Name} does not support GetCurvatureUInt_8");
        }

        public virtual ref ushort GetCurvatureUInt_16(ref TPoint point)
        {
            throw new NotSupportedException($"Point {typeof(TPoint).Name} does not support GetCurvatureUInt_16");
        }

        public virtual ref uint GetCurvatureUInt_32(ref TPoint point)
        {
            throw new NotSupportedException($"Point {typeof(TPoint).Name} does not support GetCurvatureUInt_32");
        }

        public virtual ref ulong GetCurvatureUInt_64(ref TPoint point)
        {
            throw new NotSupportedException($"Point {typeof(TPoint).Name} does not support GetCurvatureUInt_64");
        }

        public virtual ref float GetCurvatureFloat32(ref TPoint point)
        {
            throw new NotSupportedException($"Point {typeof(TPoint).Name} does not support GetCurvatureFloat32");
        }

        public virtual ref double GetCurvatureFloat64(ref TPoint point)
        {
            throw new NotSupportedException($"Point {typeof(TPoint).Name} does not support GetCurvatureFloat64");
        }
        #endregion

        #region Setter
        public virtual void SetCurvatureInt_8(ref TPoint point, sbyte val)
        {
            throw new NotSupportedException($"Point {typeof(TPoint).Name} does not support SetCurvatureInt_8");
        }

        public virtual void SetCurvatureInt_16(ref TPoint point, short val)
        {
            throw new NotSupportedException($"Point {typeof(TPoint).Name} does not support SetCurvatureInt_16");
        }

        public virtual void SetCurvatureInt_32(ref TPoint point, int val)
        {
            throw new NotSupportedException($"Point {typeof(TPoint).Name} does not support SetCurvatureInt_32");
        }

        public virtual void SetCurvatureInt_64(ref TPoint point, long val)
        {
            throw new NotSupportedException($"Point {typeof(TPoint).Name} does not support SetCurvatureInt_64");
        }

        public virtual void SetCurvatureUInt_8(ref TPoint point, byte val)
        {
            throw new NotSupportedException($"Point {typeof(TPoint).Name} does not support SetCurvatureUInt_8");
        }

        public virtual void SetCurvatureUInt_16(ref TPoint point, ushort val)
        {
            throw new NotSupportedException($"Point {typeof(TPoint).Name} does not support SetCurvatureUInt_16");
        }

        public virtual void SetCurvatureUInt_32(ref TPoint point, uint val)
        {
            throw new NotSupportedException($"Point {typeof(TPoint).Name} does not support SetCurvatureUInt_32");
        }

        public virtual void SetCurvatureUInt_64(ref TPoint point, ulong val)
        {
            throw new NotSupportedException($"Point {typeof(TPoint).Name} does not support SetCurvatureUInt_64");
        }

        public virtual void SetCurvatureFloat32(ref TPoint point, float val)
        {
            throw new NotSupportedException($"Point {typeof(TPoint).Name} does not support SetCurvatureFloat32");
        }

        public virtual void SetCurvatureFloat64(ref TPoint point, double val)
        {
            throw new NotSupportedException($"Point {typeof(TPoint).Name} does not support SetCurvatureFloat64");
        }
        #endregion

        #endregion

        #region PointXYZINormalRGBLCurvatureHitCount

        #region Getter
        public virtual ref sbyte GetHitCountInt_8(ref TPoint point)
        {
            throw new NotSupportedException($"Point {typeof(TPoint).Name} does not support GetHitCountInt_8");
        }

        public virtual ref short GetHitCountInt_16(ref TPoint point)
        {
            throw new NotSupportedException($"Point {typeof(TPoint).Name} does not support GetHitCountInt_16");
        }

        public virtual ref int GetHitCountInt_32(ref TPoint point)
        {
            throw new NotSupportedException($"Point {typeof(TPoint).Name} does not support GetHitCountInt_32");
        }

        public virtual ref long GetHitCountInt_64(ref TPoint point)
        {
            throw new NotSupportedException($"Point {typeof(TPoint).Name} does not support GetHitCountInt_64");
        }

        public virtual ref byte GetHitCountUInt_8(ref TPoint point)
        {
            throw new NotSupportedException($"Point {typeof(TPoint).Name} does not support GetHitCountUInt_8");
        }

        public virtual ref ushort GetHitCountUInt_16(ref TPoint point)
        {
            throw new NotSupportedException($"Point {typeof(TPoint).Name} does not support GetHitCountUInt_16");
        }

        public virtual ref uint GetHitCountUInt_32(ref TPoint point)
        {
            throw new NotSupportedException($"Point {typeof(TPoint).Name} does not support GetHitCountUInt_32");
        }

        public virtual ref ulong GetHitCountUInt_64(ref TPoint point)
        {
            throw new NotSupportedException($"Point {typeof(TPoint).Name} does not support GetHitCountUInt_64");
        }

        public virtual ref float GetHitCountFloat32(ref TPoint point)
        {
            throw new NotSupportedException($"Point {typeof(TPoint).Name} does not support GetHitCountFloat32");
        }

        public virtual ref double GetHitCountFloat64(ref TPoint point)
        {
            throw new NotSupportedException($"Point {typeof(TPoint).Name} does not support GetHitCountFloat64");
        }
        #endregion

        #region Setter
        public virtual void SetHitCountInt_8(ref TPoint point, sbyte val)
        {
            throw new NotSupportedException($"Point {typeof(TPoint).Name} does not support SetHitCountInt_8");
        }

        public virtual void SetHitCountInt_16(ref TPoint point, short val)
        {
            throw new NotSupportedException($"Point {typeof(TPoint).Name} does not support SetHitCountInt_16");
        }

        public virtual void SetHitCountInt_32(ref TPoint point, int val)
        {
            throw new NotSupportedException($"Point {typeof(TPoint).Name} does not support SetHitCountInt_32");
        }

        public virtual void SetHitCountInt_64(ref TPoint point, long val)
        {
            throw new NotSupportedException($"Point {typeof(TPoint).Name} does not support SetHitCountInt_64");
        }

        public virtual void SetHitCountUInt_8(ref TPoint point, byte val)
        {
            throw new NotSupportedException($"Point {typeof(TPoint).Name} does not support SetHitCountUInt_8");
        }

        public virtual void SetHitCountUInt_16(ref TPoint point, ushort val)
        {
            throw new NotSupportedException($"Point {typeof(TPoint).Name} does not support SetHitCountUInt_16");
        }

        public virtual void SetHitCountUInt_32(ref TPoint point, uint val)
        {
            throw new NotSupportedException($"Point {typeof(TPoint).Name} does not support SetHitCountUInt_32");
        }

        public virtual void SetHitCountUInt_64(ref TPoint point, ulong val)
        {
            throw new NotSupportedException($"Point {typeof(TPoint).Name} does not support SetHitCountUInt_64");
        }

        public virtual void SetHitCountFloat32(ref TPoint point, float val)
        {
            throw new NotSupportedException($"Point {typeof(TPoint).Name} does not support SetHitCountFloat32");
        }

        public virtual void SetHitCountFloat64(ref TPoint point, double val)
        {
            throw new NotSupportedException($"Point {typeof(TPoint).Name} does not support SetHitCountFloat64");
        }
        #endregion

        #endregion

        #region PointXYZINormalRGBLCurvatureHitCountGPSTime

        #region Getter
        public virtual ref sbyte GetGPSTimeInt_8(ref TPoint point)
        {
            throw new NotSupportedException($"Point {typeof(TPoint).Name} does not support GetGPSTimeInt_8");
        }

        public virtual ref short GetGPSTimeInt_16(ref TPoint point)
        {
            throw new NotSupportedException($"Point {typeof(TPoint).Name} does not support GetGPSTimeInt_16");
        }

        public virtual ref int GetGPSTimeInt_32(ref TPoint point)
        {
            throw new NotSupportedException($"Point {typeof(TPoint).Name} does not support GetGPSTimeInt_32");
        }

        public virtual ref long GetGPSTimeInt_64(ref TPoint point)
        {
            throw new NotSupportedException($"Point {typeof(TPoint).Name} does not support GetGPSTimeInt_64");
        }

        public virtual ref byte GetGPSTimeUInt_8(ref TPoint point)
        {
            throw new NotSupportedException($"Point {typeof(TPoint).Name} does not support GetGPSTimeUInt_8");
        }

        public virtual ref ushort GetGPSTimeUInt_16(ref TPoint point)
        {
            throw new NotSupportedException($"Point {typeof(TPoint).Name} does not support GetGPSTimeUInt_16");
        }

        public virtual ref uint GetGPSTimeUInt_32(ref TPoint point)
        {
            throw new NotSupportedException($"Point {typeof(TPoint).Name} does not support GetGPSTimeUInt_32");
        }

        public virtual ref ulong GetGPSTimeUInt_64(ref TPoint point)
        {
            throw new NotSupportedException($"Point {typeof(TPoint).Name} does not support GetGPSTimeUInt_64");
        }

        public virtual ref float GetGPSTimeFloat32(ref TPoint point)
        {
            throw new NotSupportedException($"Point {typeof(TPoint).Name} does not support GetGPSTimeFloat32");
        }

        public virtual ref double GetGPSTimeFloat64(ref TPoint point)
        {
            throw new NotSupportedException($"Point {typeof(TPoint).Name} does not support GetGPSTimeFloat64");
        }
        #endregion

        #region Setter
        public virtual void SetGPSTimeInt_8(ref TPoint point, sbyte val)
        {
            throw new NotSupportedException($"Point {typeof(TPoint).Name} does not support SetGPSTimeInt_8");
        }

        public virtual void SetGPSTimeInt_16(ref TPoint point, short val)
        {
            throw new NotSupportedException($"Point {typeof(TPoint).Name} does not support SetGPSTimeInt_16");
        }

        public virtual void SetGPSTimeInt_32(ref TPoint point, int val)
        {
            throw new NotSupportedException($"Point {typeof(TPoint).Name} does not support SetGPSTimeInt_32");
        }

        public virtual void SetGPSTimeInt_64(ref TPoint point, long val)
        {
            throw new NotSupportedException($"Point {typeof(TPoint).Name} does not support SetGPSTimeInt_64");
        }

        public virtual void SetGPSTimeUInt_8(ref TPoint point, byte val)
        {
            throw new NotSupportedException($"Point {typeof(TPoint).Name} does not support SetGPSTimeUInt_8");
        }

        public virtual void SetGPSTimeUInt_16(ref TPoint point, ushort val)
        {
            throw new NotSupportedException($"Point {typeof(TPoint).Name} does not support SetGPSTimeUInt_16");
        }

        public virtual void SetGPSTimeUInt_32(ref TPoint point, uint val)
        {
            throw new NotSupportedException($"Point {typeof(TPoint).Name} does not support SetGPSTimeUInt_32");
        }

        public virtual void SetGPSTimeUInt_64(ref TPoint point, ulong val)
        {
            throw new NotSupportedException($"Point {typeof(TPoint).Name} does not support SetGPSTimeUInt_64");
        }

        public virtual void SetGPSTimeFloat32(ref TPoint point, float val)
        {
            throw new NotSupportedException($"Point {typeof(TPoint).Name} does not support SetGPSTimeFloat32");
        }

        public virtual void SetGPSTimeFloat64(ref TPoint point, double val)
        {
            throw new NotSupportedException($"Point {typeof(TPoint).Name} does not support SetGPSTimeFloat64");
        }
        #endregion

        #endregion

        #endregion

        #region RawData

        private delegate byte[] EncodeRawPoint(ref TPoint point);

        private delegate void DecodeRawPoint(ref TPoint pointIn, byte[] byteIn);

        #region RawDataEncode

        private delegate byte[] EncodeRawPosition(ref TPoint point);

        private delegate byte[] EncodeRawIntensity(ref TPoint point);

        private delegate byte[] EncodeRawNormals(ref TPoint point);

        private delegate byte[] EncodeRawRGB(ref TPoint point);

        private delegate byte[] EncodeRawLabel(ref TPoint point);

        private delegate byte[] EncodeRawCurvature(ref TPoint point);

        private delegate byte[] EncodeRawHitCount(ref TPoint point);

        private delegate byte[] EncodeRawGPSTime(ref TPoint point);

        private EncodeRawPoint _getRawPointMethod = null;

<<<<<<< HEAD
=======
        private EncodeRawPosition _encodeRawPositionMethod;
        private EncodeRawIntensity _encodeRawIntensityMethod;
        private EncodeRawNormals _encodeRawNormalsMethod;
        private EncodeRawRGB _encodeRawRGBMethod;
        private EncodeRawLabel _encodeRawLabelMethod;
        private EncodeRawCurvature _encodeRawCurvatureMethod;
        private EncodeRawHitCount _encodeRawHitCountMethod;
        private EncodeRawGPSTime _encodeRawGPSTimeMethod;

>>>>>>> d0d366b9
        private EncodeRawPoint GetRawPointMethod
        {
            get
            {
                if (_getRawPointMethod != null)
                    return _getRawPointMethod;

<<<<<<< HEAD
                // First call, construct everything and save the resulting method
                _getRawPointMethod = (ref TPoint point) =>
                {
                    var position = GetRawPositionMethod(ref point);
                    var intensity = GetRawIntensityMethod(ref point);
                    var normals = GetRawNormalsMethod(ref point);
                    var rgb = GetRawRGBMethod(ref point);
                    var label = GetRawLabelMethod(ref point);
                    var curvature = GetRawCurvatureMethod(ref point);
                    var hitCount = GetRawHitCountMethod(ref point);
                    var GPSTime = GetRawGPSTimeMethod(ref point);
=======
                // First call, construct everything and save the resulting methods
                _encodeRawPositionMethod = GetRawPositionMethod;
                _encodeRawIntensityMethod = GetRawIntensityMethod;
                _encodeRawNormalsMethod = GetRawNormalsMethod;
                _encodeRawRGBMethod = GetRawRGBMethod;
                _encodeRawLabelMethod = GetRawLabelMethod;
                _encodeRawCurvatureMethod = GetRawCurvatureMethod;
                _encodeRawHitCountMethod = GetRawHitCountMethod;
                _encodeRawGPSTimeMethod = GetRawGPSTimeMethod;

                _getRawPointMethod = (ref TPoint point) =>
                {
                    var position = _encodeRawPositionMethod(ref point);
                    var intensity = _encodeRawIntensityMethod(ref point);
                    var normals = _encodeRawNormalsMethod(ref point);
                    var rgb = _encodeRawRGBMethod(ref point);
                    var label = _encodeRawLabelMethod(ref point);
                    var curvature = _encodeRawCurvatureMethod(ref point);
                    var hitCount = _encodeRawHitCountMethod(ref point);
                    var GPSTime = _encodeRawGPSTimeMethod(ref point);
>>>>>>> d0d366b9

                    // XYZINormalRGBLCurvatureHitCountGPSTime
                    return position.Concat(intensity).Concat(normals).Concat(rgb).Concat(label).Concat(curvature).Concat(hitCount).Concat(GPSTime).ToArray();
                };
<<<<<<< HEAD
=======

>>>>>>> d0d366b9
                return _getRawPointMethod;
            }
        }

        private EncodeRawPosition GetRawPositionMethod
        {
            get
            {
                if (HasPositionFloat3_32)
                {
                    return (ref TPoint point) =>
                    {
                        var x = BitConverter.GetBytes(GetPositionFloat3_32(ref point).x);
                        var y = BitConverter.GetBytes(GetPositionFloat3_32(ref point).y);
                        var z = BitConverter.GetBytes(GetPositionFloat3_32(ref point).z);

                        return x.Concat(y).Concat(z).ToArray();
                    };
                }
                if (HasPositionFloat3_64)
                {
                    return (ref TPoint point) =>
                    {
                        var x = BitConverter.GetBytes(GetPositionFloat3_64(ref point).x);
                        var y = BitConverter.GetBytes(GetPositionFloat3_64(ref point).y);
                        var z = BitConverter.GetBytes(GetPositionFloat3_64(ref point).z);

                        return x.Concat(y).Concat(z).ToArray();
                    };
                }
                return (ref TPoint point) => new byte[] { };
            }
        }

        private EncodeRawIntensity GetRawIntensityMethod
        {
            get
            {
                // Int
                if (HasIntensityInt_8)
                    return (ref TPoint point) => { return BitConverter.GetBytes(GetIntensityInt_8(ref point)); };
                if (HasIntensityInt_16)
                    return (ref TPoint point) => { return BitConverter.GetBytes(GetIntensityInt_16(ref point)); };
                if (HasIntensityInt_32)
                    return (ref TPoint point) => { return BitConverter.GetBytes(GetIntensityInt_32(ref point)); };
                if (HasIntensityInt_64)
                    return (ref TPoint point) => { return BitConverter.GetBytes(GetIntensityInt_64(ref point)); };

                // Uint
                if (HasIntensityUInt_8)
                    return (ref TPoint point) => { return BitConverter.GetBytes(GetIntensityUInt_8(ref point)); };
                if (HasIntensityUInt_16)
                    return (ref TPoint point) => { return BitConverter.GetBytes(GetIntensityUInt_16(ref point)); };
                if (HasIntensityUInt_32)
                    return (ref TPoint point) => { return BitConverter.GetBytes(GetIntensityUInt_32(ref point)); };
                if (HasIntensityUInt_64)
                    return (ref TPoint point) => { return BitConverter.GetBytes(GetIntensityUInt_64(ref point)); };

                if (HasIntensityFloat32)
                    return (ref TPoint point) => { return BitConverter.GetBytes(GetIntensityFloat32(ref point)); };
                if (HasIntensityFloat64)
                    return (ref TPoint point) => { return BitConverter.GetBytes(GetIntensityFloat64(ref point)); };

                return (ref TPoint point) => new byte[] { };
            }
        }

        private EncodeRawNormals GetRawNormalsMethod
        {
            get
            {
                if (HasNormalFloat3_32)
                {
                    return (ref TPoint point) =>
                    {
                        var x = BitConverter.GetBytes(GetNormalFloat3_32(ref point).x);
                        var y = BitConverter.GetBytes(GetNormalFloat3_32(ref point).y);
                        var z = BitConverter.GetBytes(GetNormalFloat3_32(ref point).z);

                        return x.Concat(y).Concat(z).ToArray();
                    };
                }
                if (HasNormalFloat3_64)
                {
                    return (ref TPoint point) =>
                    {
                        var x = BitConverter.GetBytes(GetNormalFloat3_64(ref point).x);
                        var y = BitConverter.GetBytes(GetNormalFloat3_64(ref point).y);
                        var z = BitConverter.GetBytes(GetNormalFloat3_64(ref point).z);

                        return x.Concat(y).Concat(z).ToArray();
                    };
                }
                return (ref TPoint point) => new byte[] { };
            }
        }

        private EncodeRawRGB GetRawRGBMethod
        {
            get
            {
                // Int
                if (HasColorInt_8)
                    return (ref TPoint point) => { return BitConverter.GetBytes(GetColorInt_8(ref point)); };
                if (HasColorInt_16)
                    return (ref TPoint point) => { return BitConverter.GetBytes(GetColorInt_16(ref point)); };
                if (HasColorInt_32)
                    return (ref TPoint point) => { return BitConverter.GetBytes(GetColorInt_32(ref point)); };
                if (HasColorInt_64)
                    return (ref TPoint point) => { return BitConverter.GetBytes(GetColorInt_64(ref point)); };

                // Uint
                if (HasColorUInt_8)
                    return (ref TPoint point) => { return BitConverter.GetBytes(GetColorUInt_8(ref point)); };
                if (HasColorUInt_16)
                    return (ref TPoint point) => { return BitConverter.GetBytes(GetColorUInt_16(ref point)); };
                if (HasColorUInt_32)
                    return (ref TPoint point) => { return BitConverter.GetBytes(GetColorUInt_32(ref point)); };
                if (HasColorUInt_64)
                    return (ref TPoint point) => { return BitConverter.GetBytes(GetColorUInt_64(ref point)); };

                if (HasColorFloat32)
                    return (ref TPoint point) => { return BitConverter.GetBytes(GetColorFloat32(ref point)); };
                if (HasColorFloat64)
                    return (ref TPoint point) => { return BitConverter.GetBytes(GetColorFloat64(ref point)); };


                if (HasColorFloat3_32)
                {
                    return (ref TPoint point) =>
                    {
                        var x = BitConverter.GetBytes(GetColorFloat3_32(ref point).x);
                        var y = BitConverter.GetBytes(GetColorFloat3_32(ref point).y);
                        var z = BitConverter.GetBytes(GetColorFloat3_32(ref point).z);

                        return x.Concat(y).Concat(z).ToArray();
                    };
                }
                if (HasColorFloat3_64)
                {
                    return (ref TPoint point) =>
                    {
                        var x = BitConverter.GetBytes(GetColorFloat3_64(ref point).x);
                        var y = BitConverter.GetBytes(GetColorFloat3_64(ref point).y);
                        var z = BitConverter.GetBytes(GetColorFloat3_64(ref point).z);

                        return x.Concat(y).Concat(z).ToArray();
                    };
                }
                return (ref TPoint point) => new byte[] { };
            }

        }

        private EncodeRawLabel GetRawLabelMethod
        {
            get
            {
                // Int
                if (HasLabelInt_8)
                    return (ref TPoint point) => { return BitConverter.GetBytes(GetLabelInt_8(ref point)); };
                if (HasLabelInt_16)
                    return (ref TPoint point) => { return BitConverter.GetBytes(GetLabelInt_16(ref point)); };
                if (HasLabelInt_32)
                    return (ref TPoint point) => { return BitConverter.GetBytes(GetLabelInt_32(ref point)); };
                if (HasLabelInt_64)
                    return (ref TPoint point) => { return BitConverter.GetBytes(GetLabelInt_64(ref point)); };

                // Uint
                if (HasLabelUInt_8)
                    return (ref TPoint point) => { return BitConverter.GetBytes(GetLabelUInt_8(ref point)); };
                if (HasLabelUInt_16)
                    return (ref TPoint point) => { return BitConverter.GetBytes(GetLabelUInt_16(ref point)); };
                if (HasLabelUInt_32)
                    return (ref TPoint point) => { return BitConverter.GetBytes(GetLabelUInt_32(ref point)); };
                if (HasLabelUInt_64)
                    return (ref TPoint point) => { return BitConverter.GetBytes(GetLabelUInt_64(ref point)); };

                if (HasLabelFloat32)
                    return (ref TPoint point) => { return BitConverter.GetBytes(GetLabelFloat32(ref point)); };
                if (HasLabelFloat64)
                    return (ref TPoint point) => { return BitConverter.GetBytes(GetLabelFloat64(ref point)); };

                return (ref TPoint point) => new byte[] { };
            }

        }

        private EncodeRawCurvature GetRawCurvatureMethod
        {
            get
            {
                // Int
                if (HasCurvatureInt_8)
                    return (ref TPoint point) => { return BitConverter.GetBytes(GetCurvatureInt_8(ref point)); };
                if (HasCurvatureInt_16)
                    return (ref TPoint point) => { return BitConverter.GetBytes(GetCurvatureInt_16(ref point)); };
                if (HasCurvatureInt_32)
                    return (ref TPoint point) => { return BitConverter.GetBytes(GetCurvatureInt_32(ref point)); };
                if (HasCurvatureInt_64)
                    return (ref TPoint point) => { return BitConverter.GetBytes(GetCurvatureInt_64(ref point)); };

                // Uint
                if (HasCurvatureUInt_8)
                    return (ref TPoint point) => { return BitConverter.GetBytes(GetCurvatureUInt_8(ref point)); };
                if (HasCurvatureUInt_16)
                    return (ref TPoint point) => { return BitConverter.GetBytes(GetCurvatureUInt_16(ref point)); };
                if (HasCurvatureUInt_32)
                    return (ref TPoint point) => { return BitConverter.GetBytes(GetCurvatureUInt_32(ref point)); };
                if (HasCurvatureUInt_64)
                    return (ref TPoint point) => { return BitConverter.GetBytes(GetCurvatureUInt_64(ref point)); };

                if (HasCurvatureFloat32)
                    return (ref TPoint point) => { return BitConverter.GetBytes(GetCurvatureFloat32(ref point)); };
                if (HasCurvatureFloat64)
                    return (ref TPoint point) => { return BitConverter.GetBytes(GetCurvatureFloat64(ref point)); };

                return (ref TPoint point) => new byte[] { };
            }

        }

        private EncodeRawHitCount GetRawHitCountMethod
        {
            get
            {
                // Int
                if (HasHitCountInt_8)
                    return (ref TPoint point) => { return BitConverter.GetBytes(GetHitCountInt_8(ref point)); };
                if (HasHitCountInt_16)
                    return (ref TPoint point) => { return BitConverter.GetBytes(GetHitCountInt_16(ref point)); };
                if (HasHitCountInt_32)
                    return (ref TPoint point) => { return BitConverter.GetBytes(GetHitCountInt_32(ref point)); };
                if (HasHitCountInt_64)
                    return (ref TPoint point) => { return BitConverter.GetBytes(GetHitCountInt_64(ref point)); };

                // Uint
                if (HasHitCountUInt_8)
                    return (ref TPoint point) => { return BitConverter.GetBytes(GetHitCountUInt_8(ref point)); };
                if (HasHitCountUInt_16)
                    return (ref TPoint point) => { return BitConverter.GetBytes(GetHitCountUInt_16(ref point)); };
                if (HasHitCountUInt_32)
                    return (ref TPoint point) => { return BitConverter.GetBytes(GetHitCountUInt_32(ref point)); };
                if (HasHitCountUInt_64)
                    return (ref TPoint point) => { return BitConverter.GetBytes(GetHitCountUInt_64(ref point)); };

                if (HasHitCountFloat32)
                    return (ref TPoint point) => { return BitConverter.GetBytes(GetHitCountFloat32(ref point)); };
                if (HasHitCountFloat64)
                    return (ref TPoint point) => { return BitConverter.GetBytes(GetHitCountFloat64(ref point)); };

                return (ref TPoint point) => new byte[] { };
            }

        }

        private EncodeRawGPSTime GetRawGPSTimeMethod
        {
            get
            {
                // Int
                if (HasGPSTimeInt_8)
                    return (ref TPoint point) => { return BitConverter.GetBytes(GetGPSTimeInt_8(ref point)); };
                if (HasGPSTimeInt_16)
                    return (ref TPoint point) => { return BitConverter.GetBytes(GetGPSTimeInt_16(ref point)); };
                if (HasGPSTimeInt_32)
                    return (ref TPoint point) => { return BitConverter.GetBytes(GetGPSTimeInt_32(ref point)); };
                if (HasGPSTimeInt_64)
                    return (ref TPoint point) => { return BitConverter.GetBytes(GetGPSTimeInt_64(ref point)); };

                // Uint
                if (HasGPSTimeUInt_8)
                    return (ref TPoint point) => { return BitConverter.GetBytes(GetGPSTimeUInt_8(ref point)); };
                if (HasGPSTimeUInt_16)
                    return (ref TPoint point) => { return BitConverter.GetBytes(GetGPSTimeUInt_16(ref point)); };
                if (HasGPSTimeUInt_32)
                    return (ref TPoint point) => { return BitConverter.GetBytes(GetGPSTimeUInt_32(ref point)); };
                if (HasGPSTimeUInt_64)
                    return (ref TPoint point) => { return BitConverter.GetBytes(GetGPSTimeUInt_64(ref point)); };

                if (HasGPSTimeFloat32)
                    return (ref TPoint point) => { return BitConverter.GetBytes(GetGPSTimeFloat32(ref point)); };
                if (HasGPSTimeFloat64)
                    return (ref TPoint point) => { return BitConverter.GetBytes(GetGPSTimeFloat64(ref point)); };

                return (ref TPoint point) => new byte[] { };
            }

        }

        #endregion

        #region RawDataDecode

        private delegate void DecodeRawPosition(ref TPoint pointIn, byte[] byteIn);

        private delegate void DecodeRawIntensity(ref TPoint pointIn, byte[] byteIn);

        private delegate void DecodeRawNormals(ref TPoint pointIn, byte[] byteIn);

        private delegate void DecodeRawRGB(ref TPoint pointIn, byte[] byteIn);

        private delegate void DecodeRawLabel(ref TPoint pointIn, byte[] byteIn);

        private delegate void DecodeRawCurvature(ref TPoint pointIn, byte[] byteIn);

        private delegate void DecodeRawHitCount(ref TPoint pointIn, byte[] byteIn);

        private delegate void DecodeRawGPSTime(ref TPoint pointIn, byte[] byteIn);

        private DecodeRawPoint _setRawPointMethod = null;

<<<<<<< HEAD
=======
        private DecodeRawPosition _decodeRawPositionMethod;
        private DecodeRawIntensity _decodeRawIntensityMethod;
        private DecodeRawNormals _decodeRawNormalsMethod;
        private DecodeRawRGB _decodeRawRGBMethod;
        private DecodeRawLabel _decodeRawLabelMethod;
        private DecodeRawCurvature _decodeRawCurvatureMethod;
        private DecodeRawHitCount _decodeRawHitCountMethod;
        private DecodeRawGPSTime _decodeRawGPSTimeMethod;

>>>>>>> d0d366b9
        private DecodeRawPoint SetRawPointMethod
        {
            get
            {
                if (_setRawPointMethod != null)
                    return _setRawPointMethod;

                // First call, construct everything and save the resulting method
<<<<<<< HEAD
                _setRawPointMethod = (ref TPoint pointInt, byte[] byteIn) =>
                {
                    // Call all methods to recreate the point
                    SetRawPositionMethod(ref pointInt, byteIn);
                    SetRawIntensityMethod(ref pointInt, byteIn);
                    SetRawNormalsMethod(ref pointInt, byteIn);
                    SetRawRGBMethod(ref pointInt, byteIn);
                    SetRawLabelMethod(ref pointInt, byteIn);
                    SetRawCurvatureMethod(ref pointInt, byteIn);
                    SetRawHitCountMethod(ref pointInt, byteIn);
                    SetRawGPSTimeMethod(ref pointInt, byteIn);
=======
                _decodeRawPositionMethod = SetRawPositionMethod;
                _decodeRawIntensityMethod = SetRawIntensityMethod;
                _decodeRawNormalsMethod = SetRawNormalsMethod;
                _decodeRawRGBMethod = SetRawRGBMethod;
                _decodeRawLabelMethod = SetRawLabelMethod;
                _decodeRawCurvatureMethod = SetRawCurvatureMethod;
                _decodeRawHitCountMethod = SetRawHitCountMethod;
                _decodeRawGPSTimeMethod = SetRawGPSTimeMethod;

                _setRawPointMethod = (ref TPoint pointInt, byte[] byteIn) =>
                {
                    // Call all methods to recreate the point
                    _decodeRawPositionMethod(ref pointInt, byteIn);
                    _decodeRawIntensityMethod(ref pointInt, byteIn);
                    _decodeRawNormalsMethod(ref pointInt, byteIn);
                    _decodeRawRGBMethod(ref pointInt, byteIn);
                    _decodeRawLabelMethod(ref pointInt, byteIn);
                    _decodeRawCurvatureMethod(ref pointInt, byteIn);
                    _decodeRawHitCountMethod(ref pointInt, byteIn);
                    _decodeRawGPSTimeMethod(ref pointInt, byteIn);
>>>>>>> d0d366b9
                };

                return _setRawPointMethod;
            }
        }

        /// <summary>
        ///     Needed for correct array offsets during read
        /// </summary>
        internal struct ByteArrayOffsets
        {
            // XYZINormalRGBLCurvatureHitCountGPSTime

            internal int PositionOffset;
            internal int IntensityOffset;
            internal int NormalsOffset;
            internal int RGBOffset;
            internal int LabelOffset;
            internal int CurvatureOffset;
            internal int HitCountOffset;
            internal int GPSTimeOffset;
        }

        private bool OffsetsCalculated = false;
        private ByteArrayOffsets _offsets;

        internal ByteArrayOffsets Offsets
        {
            get
            {
                if (OffsetsCalculated)
                    return _offsets;

                // XYZINormalRGBLCurvatureHitCountGPSTime

                _offsets = new ByteArrayOffsets();

                // position
                if (HasPositionFloat3_32)
                    _offsets.PositionOffset = 3 * Marshal.SizeOf<float>();
                if (HasPositionFloat3_64)
                    _offsets.PositionOffset = 3 * Marshal.SizeOf<double>();

                // Intensity
                if (HasIntensityInt_8)
                    _offsets.IntensityOffset = Marshal.SizeOf<sbyte>();
                if (HasIntensityInt_16)
                    _offsets.IntensityOffset = Marshal.SizeOf<short>();
                if (HasIntensityInt_32)
                    _offsets.IntensityOffset = Marshal.SizeOf<int>();
                if (HasIntensityInt_64)
                    _offsets.IntensityOffset = Marshal.SizeOf<long>();

                if (HasIntensityUInt_8)
                    _offsets.IntensityOffset = Marshal.SizeOf<byte>();
                if (HasIntensityUInt_16)
                    _offsets.IntensityOffset = Marshal.SizeOf<ushort>();
                if (HasIntensityUInt_32)
                    _offsets.IntensityOffset = Marshal.SizeOf<uint>();
                if (HasIntensityUInt_64)
                    _offsets.IntensityOffset = Marshal.SizeOf<ulong>();

                if (HasIntensityFloat32)
                    _offsets.IntensityOffset = Marshal.SizeOf<float>();

                if (HasIntensityFloat64)
                    _offsets.IntensityOffset = Marshal.SizeOf<double>();

                // Normal
                if (HasNormalFloat3_32)
                    _offsets.NormalsOffset = 3 * Marshal.SizeOf<float>();
                if (HasNormalFloat3_64)
                    _offsets.NormalsOffset = 3 * Marshal.SizeOf<double>();

                // Color
                if (HasColorInt_8)
                    _offsets.RGBOffset = Marshal.SizeOf<sbyte>();
                if (HasColorInt_16)
                    _offsets.RGBOffset = Marshal.SizeOf<short>();
                if (HasColorInt_32)
                    _offsets.RGBOffset = Marshal.SizeOf<int>();
                if (HasColorInt_64)
                    _offsets.RGBOffset = Marshal.SizeOf<long>();

                if (HasColorUInt_8)
                    _offsets.RGBOffset = Marshal.SizeOf<byte>();
                if (HasColorUInt_16)
                    _offsets.RGBOffset = Marshal.SizeOf<ushort>();
                if (HasColorUInt_32)
                    _offsets.RGBOffset = Marshal.SizeOf<uint>();
                if (HasColorUInt_64)
                    _offsets.RGBOffset = Marshal.SizeOf<ulong>();

                if (HasColorFloat32)
                    _offsets.RGBOffset = Marshal.SizeOf<float>();

                if (HasColorFloat64)
                    _offsets.RGBOffset = Marshal.SizeOf<double>();

                if (HasColorFloat3_32)
                    _offsets.RGBOffset = 3 * Marshal.SizeOf<float>();

                if (HasColorFloat3_64)
                    _offsets.RGBOffset = 3 * Marshal.SizeOf<double>();

                // Label                
                if (HasLabelInt_8)
                    _offsets.LabelOffset = Marshal.SizeOf<sbyte>();
                if (HasLabelInt_16)
                    _offsets.LabelOffset = Marshal.SizeOf<short>();
                if (HasLabelInt_32)
                    _offsets.LabelOffset = Marshal.SizeOf<int>();
                if (HasLabelInt_64)
                    _offsets.LabelOffset = Marshal.SizeOf<long>();

                if (HasLabelUInt_8)
                    _offsets.LabelOffset = Marshal.SizeOf<byte>();
                if (HasLabelUInt_16)
                    _offsets.LabelOffset = Marshal.SizeOf<ushort>();
                if (HasLabelUInt_32)
                    _offsets.LabelOffset = Marshal.SizeOf<uint>();
                if (HasLabelUInt_64)
                    _offsets.LabelOffset = Marshal.SizeOf<ulong>();

                if (HasLabelFloat32)
                    _offsets.LabelOffset = Marshal.SizeOf<float>();

                if (HasLabelFloat64)
                    _offsets.LabelOffset = Marshal.SizeOf<double>();

                // Curvature
                if (HasCurvatureInt_8)
                    _offsets.CurvatureOffset = Marshal.SizeOf<sbyte>();
                if (HasCurvatureInt_16)
                    _offsets.CurvatureOffset = Marshal.SizeOf<short>();
                if (HasCurvatureInt_32)
                    _offsets.CurvatureOffset = Marshal.SizeOf<int>();
                if (HasCurvatureInt_64)
                    _offsets.CurvatureOffset = Marshal.SizeOf<long>();

                if (HasCurvatureUInt_8)
                    _offsets.CurvatureOffset = Marshal.SizeOf<byte>();
                if (HasCurvatureUInt_16)
                    _offsets.CurvatureOffset = Marshal.SizeOf<ushort>();
                if (HasCurvatureUInt_32)
                    _offsets.CurvatureOffset = Marshal.SizeOf<uint>();
                if (HasCurvatureUInt_64)
                    _offsets.CurvatureOffset = Marshal.SizeOf<ulong>();

                if (HasCurvatureFloat32)
                    _offsets.CurvatureOffset = Marshal.SizeOf<float>();

                if (HasCurvatureFloat64)
                    _offsets.CurvatureOffset = Marshal.SizeOf<double>();


                // Hitcount
                if (HasHitCountInt_8)
                    _offsets.HitCountOffset = Marshal.SizeOf<sbyte>();
                if (HasHitCountInt_16)
                    _offsets.HitCountOffset = Marshal.SizeOf<short>();
                if (HasHitCountInt_32)
                    _offsets.HitCountOffset = Marshal.SizeOf<int>();
                if (HasHitCountInt_64)
                    _offsets.HitCountOffset = Marshal.SizeOf<long>();

                if (HasHitCountUInt_8)
                    _offsets.HitCountOffset = Marshal.SizeOf<byte>();
                if (HasHitCountUInt_16)
                    _offsets.HitCountOffset = Marshal.SizeOf<ushort>();
                if (HasHitCountUInt_32)
                    _offsets.HitCountOffset = Marshal.SizeOf<uint>();
                if (HasHitCountUInt_64)
                    _offsets.HitCountOffset = Marshal.SizeOf<ulong>();

                if (HasHitCountFloat32)
                    _offsets.HitCountOffset = Marshal.SizeOf<float>();

                if (HasHitCountFloat64)
                    _offsets.HitCountOffset = Marshal.SizeOf<double>();

                // GPSTime
                if (HasGPSTimeInt_8)
                    _offsets.GPSTimeOffset = Marshal.SizeOf<sbyte>();
                if (HasGPSTimeInt_16)
                    _offsets.GPSTimeOffset = Marshal.SizeOf<short>();
                if (HasGPSTimeInt_32)
                    _offsets.GPSTimeOffset = Marshal.SizeOf<int>();
                if (HasGPSTimeInt_64)
                    _offsets.GPSTimeOffset = Marshal.SizeOf<long>();

                if (HasGPSTimeUInt_8)
                    _offsets.GPSTimeOffset = Marshal.SizeOf<byte>();
                if (HasGPSTimeUInt_16)
                    _offsets.GPSTimeOffset = Marshal.SizeOf<ushort>();
                if (HasGPSTimeUInt_32)
                    _offsets.GPSTimeOffset = Marshal.SizeOf<uint>();
                if (HasGPSTimeUInt_64)
                    _offsets.GPSTimeOffset = Marshal.SizeOf<ulong>();

                if (HasGPSTimeFloat32)
                    _offsets.GPSTimeOffset = Marshal.SizeOf<float>();

                if (HasGPSTimeFloat64)
                    _offsets.GPSTimeOffset = Marshal.SizeOf<double>();

                OffsetsCalculated = true;

                return _offsets;
            }
        }

        private DecodeRawPosition SetRawPositionMethod
        {
            get
            {
                if (HasPositionFloat3_32)
                {
                    return (ref TPoint pointIn, byte[] byteIn) =>
                    {
                        var offset = Marshal.SizeOf<float>();
                        var x = BitConverter.ToSingle(byteIn, 0);
                        var y = BitConverter.ToSingle(byteIn, offset);
                        var z = BitConverter.ToSingle(byteIn, offset * 2);

                        SetPositionFloat3_32(ref pointIn, new float3(x, y, z));
                    };
                }
                if (HasPositionFloat3_64)
                {
                    return (ref TPoint pointIn, byte[] byteIn) =>
                    {
                        var offset = Marshal.SizeOf<double>();
                        var x = BitConverter.ToDouble(byteIn, 0);
                        var y = BitConverter.ToDouble(byteIn, offset);
                        var z = BitConverter.ToDouble(byteIn, offset * 2);

                        SetPositionFloat3_64(ref pointIn, new double3(x, y, z));
                    };
                }
                return (ref TPoint pointIn, byte[] byteIn) => { }; // Do nothing
            }
        }

<<<<<<< HEAD
        private DecodeRawPosition SetRawIntensityMethod
=======
        private DecodeRawIntensity SetRawIntensityMethod
>>>>>>> d0d366b9
        {
            get
            {
                if (HasIntensityInt_8)
                    return (ref TPoint pointIn, byte[] byteIn) => SetIntensityInt_8(ref pointIn, (sbyte)byteIn[Offsets.PositionOffset]);
                if (HasIntensityInt_16)
                    return (ref TPoint pointIn, byte[] byteIn) => SetIntensityInt_16(ref pointIn, byteIn[Offsets.PositionOffset]);
                if (HasIntensityInt_32)
                    return (ref TPoint pointIn, byte[] byteIn) => SetIntensityInt_32(ref pointIn, BitConverter.ToInt32(byteIn, Offsets.PositionOffset));
                if (HasIntensityInt_64)
                    return (ref TPoint pointIn, byte[] byteIn) => SetIntensityInt_64(ref pointIn, BitConverter.ToInt64(byteIn, Offsets.PositionOffset));

                if (HasIntensityUInt_8)
                    return (ref TPoint pointIn, byte[] byteIn) => SetIntensityUInt_8(ref pointIn, byteIn[Offsets.PositionOffset]);
                if (HasIntensityUInt_16)
                    return (ref TPoint pointIn, byte[] byteIn) => SetIntensityUInt_16(ref pointIn, BitConverter.ToUInt16(byteIn, Offsets.PositionOffset));
                if (HasIntensityUInt_32)
                    return (ref TPoint pointIn, byte[] byteIn) => SetIntensityUInt_32(ref pointIn, BitConverter.ToUInt32(byteIn, Offsets.PositionOffset));
                if (HasIntensityUInt_64)
                    return (ref TPoint pointIn, byte[] byteIn) => SetIntensityUInt_64(ref pointIn, BitConverter.ToUInt64(byteIn, Offsets.PositionOffset));

                if (HasIntensityFloat32)
                    return (ref TPoint pointIn, byte[] byteIn) => SetIntensityFloat32(ref pointIn, BitConverter.ToSingle(byteIn, Offsets.PositionOffset));
                if (HasIntensityFloat64)
                    return (ref TPoint pointIn, byte[] byteIn) => SetIntensityFloat64(ref pointIn, BitConverter.ToDouble(byteIn, Offsets.PositionOffset));

                return (ref TPoint pointIn, byte[] byteIn) => { }; // Do nothing
            }
        }

        private DecodeRawNormals SetRawNormalsMethod
        {
            get
            {
                var offset = Offsets.PositionOffset + Offsets.IntensityOffset;

                if (HasNormalFloat3_32)
                {
                    return (ref TPoint pointIn, byte[] byteIn) =>
                    {
                        var dataOffset = Marshal.SizeOf<float>();
                        var x = BitConverter.ToSingle(byteIn, offset);
                        var y = BitConverter.ToSingle(byteIn, offset + dataOffset);
                        var z = BitConverter.ToSingle(byteIn, offset + dataOffset * 2);

                        SetNormalFloat3_32(ref pointIn, new float3(x, y, z));
                    };
                }
                if (HasNormalFloat3_64)
                {
                    return (ref TPoint pointIn, byte[] byteIn) =>
                    {
                        var dataOffset = Marshal.SizeOf<double>();

                        var x = BitConverter.ToDouble(byteIn, offset);
                        var y = BitConverter.ToDouble(byteIn, offset + dataOffset);
                        var z = BitConverter.ToDouble(byteIn, offset + dataOffset * 2);

                        SetNormalFloat3_64(ref pointIn, new double3(x, y, z));
                    };
                }

                return (ref TPoint pointIn, byte[] byteIn) => { }; // Do nothing
            }
        }

<<<<<<< HEAD
        private DecodeRawLabel SetRawRGBMethod
=======
        private DecodeRawRGB SetRawRGBMethod
>>>>>>> d0d366b9
        {
            get
            {
                var offset = Offsets.PositionOffset + Offsets.IntensityOffset + Offsets.NormalsOffset;

                if (HasColorInt_8)
                    return (ref TPoint pointIn, byte[] byteIn) => SetColorInt_8(ref pointIn, (sbyte)byteIn[offset]);
                if (HasColorInt_16)
                    return (ref TPoint pointIn, byte[] byteIn) => SetColorInt_16(ref pointIn, byteIn[offset]);
                if (HasColorInt_32)
                    return (ref TPoint pointIn, byte[] byteIn) => SetColorInt_32(ref pointIn, BitConverter.ToInt32(byteIn, offset));
                if (HasColorInt_64)
                    return (ref TPoint pointIn, byte[] byteIn) => SetColorInt_64(ref pointIn, BitConverter.ToInt64(byteIn, offset));

                if (HasColorUInt_8)
                    return (ref TPoint pointIn, byte[] byteIn) => SetColorUInt_8(ref pointIn, byteIn[offset + 1]);
                if (HasColorUInt_16)
                    return (ref TPoint pointIn, byte[] byteIn) => SetColorUInt_16(ref pointIn, BitConverter.ToUInt16(byteIn, offset));
                if (HasColorUInt_32)
                    return (ref TPoint pointIn, byte[] byteIn) => SetColorUInt_32(ref pointIn, BitConverter.ToUInt32(byteIn, offset));
                if (HasColorUInt_64)
                    return (ref TPoint pointIn, byte[] byteIn) => SetColorUInt_64(ref pointIn, BitConverter.ToUInt64(byteIn, offset));

                if (HasColorFloat32)
                    return (ref TPoint pointIn, byte[] byteIn) => SetColorFloat32(ref pointIn, BitConverter.ToSingle(byteIn, offset));
                if (HasColorFloat64)
                    return (ref TPoint pointIn, byte[] byteIn) => SetColorFloat64(ref pointIn, BitConverter.ToDouble(byteIn, offset));

                if (HasColorFloat3_32)
                {
                    return (ref TPoint pointIn, byte[] byteIn) =>
                    {
                        var dataOffset = Marshal.SizeOf<float>();

                        var x = BitConverter.ToSingle(byteIn, offset);
                        var y = BitConverter.ToSingle(byteIn, offset + dataOffset);
                        var z = BitConverter.ToSingle(byteIn, offset + dataOffset * 2);

                        SetColorFloat3_32(ref pointIn, new float3(x, y, z));
                    };
                }
                if (HasColorFloat3_64)
                {
                    return (ref TPoint pointIn, byte[] byteIn) =>
                    {
                        var dataOffset = Marshal.SizeOf<double>();

                        var x = BitConverter.ToDouble(byteIn, offset);
                        var y = BitConverter.ToDouble(byteIn, offset + dataOffset);
                        var z = BitConverter.ToDouble(byteIn, offset + dataOffset * 2);

                        SetColorFloat3_64(ref pointIn, new double3(x, y, z));
                    };
                }

                return (ref TPoint pointIn, byte[] byteIn) => { }; // Do nothing
            }

        }

<<<<<<< HEAD
        private DecodeRawCurvature SetRawLabelMethod
=======
        private DecodeRawLabel SetRawLabelMethod
>>>>>>> d0d366b9
        {
            get
            {
                var offset = Offsets.PositionOffset + Offsets.IntensityOffset + Offsets.NormalsOffset + Offsets.RGBOffset;

                if (HasLabelInt_8)
                    return (ref TPoint pointIn, byte[] byteIn) => SetLabelInt_8(ref pointIn, (sbyte)byteIn[offset]);
                if (HasLabelInt_16)
                    return (ref TPoint pointIn, byte[] byteIn) => SetLabelInt_16(ref pointIn, byteIn[offset]);
                if (HasLabelInt_32)
                    return (ref TPoint pointIn, byte[] byteIn) => SetLabelInt_32(ref pointIn, BitConverter.ToInt32(byteIn, offset));
                if (HasLabelInt_64)
                    return (ref TPoint pointIn, byte[] byteIn) => SetLabelInt_64(ref pointIn, BitConverter.ToInt64(byteIn, offset));

                if (HasLabelUInt_8)
                    return (ref TPoint pointIn, byte[] byteIn) => SetLabelUInt_8(ref pointIn, byteIn[offset + 1]);
                if (HasLabelUInt_16)
                    return (ref TPoint pointIn, byte[] byteIn) => SetLabelUInt_16(ref pointIn, BitConverter.ToUInt16(byteIn, offset));
                if (HasLabelUInt_32)
                    return (ref TPoint pointIn, byte[] byteIn) => SetLabelUInt_32(ref pointIn, BitConverter.ToUInt32(byteIn, offset));
                if (HasLabelUInt_64)
                    return (ref TPoint pointIn, byte[] byteIn) => SetLabelUInt_64(ref pointIn, BitConverter.ToUInt64(byteIn, offset));

                if (HasLabelFloat32)
                    return (ref TPoint pointIn, byte[] byteIn) => SetLabelFloat32(ref pointIn, BitConverter.ToSingle(byteIn, offset));
                if (HasLabelFloat64)
                    return (ref TPoint pointIn, byte[] byteIn) => SetLabelFloat64(ref pointIn, BitConverter.ToDouble(byteIn, offset));

                return (ref TPoint pointIn, byte[] byteIn) => { }; // Do nothing
            }

        }

<<<<<<< HEAD
        private DecodeRawHitCount SetRawCurvatureMethod
=======
        private DecodeRawCurvature SetRawCurvatureMethod
>>>>>>> d0d366b9
        {
            get
            {
                var offset = Offsets.PositionOffset + Offsets.IntensityOffset + Offsets.NormalsOffset + Offsets.RGBOffset + Offsets.LabelOffset;

                if (HasCurvatureInt_8)
                    return (ref TPoint pointIn, byte[] byteIn) => SetCurvatureInt_8(ref pointIn, (sbyte)byteIn[offset]);
                if (HasCurvatureInt_16)
                    return (ref TPoint pointIn, byte[] byteIn) => SetCurvatureInt_16(ref pointIn, byteIn[offset]);
                if (HasCurvatureInt_32)
                    return (ref TPoint pointIn, byte[] byteIn) => SetCurvatureInt_32(ref pointIn, BitConverter.ToInt32(byteIn, offset));
                if (HasCurvatureInt_64)
                    return (ref TPoint pointIn, byte[] byteIn) => SetCurvatureInt_64(ref pointIn, BitConverter.ToInt64(byteIn, offset));

                if (HasCurvatureUInt_8)
                    return (ref TPoint pointIn, byte[] byteIn) => SetCurvatureUInt_8(ref pointIn, byteIn[offset + 1]);
                if (HasCurvatureUInt_16)
                    return (ref TPoint pointIn, byte[] byteIn) => SetCurvatureUInt_16(ref pointIn, BitConverter.ToUInt16(byteIn, offset));
                if (HasCurvatureUInt_32)
                    return (ref TPoint pointIn, byte[] byteIn) => SetCurvatureUInt_32(ref pointIn, BitConverter.ToUInt32(byteIn, offset));
                if (HasCurvatureUInt_64)
                    return (ref TPoint pointIn, byte[] byteIn) => SetCurvatureUInt_64(ref pointIn, BitConverter.ToUInt64(byteIn, offset));

                if (HasCurvatureFloat32)
                    return (ref TPoint pointIn, byte[] byteIn) => SetCurvatureFloat32(ref pointIn, BitConverter.ToSingle(byteIn, offset));
                if (HasCurvatureFloat64)
                    return (ref TPoint pointIn, byte[] byteIn) => SetCurvatureFloat64(ref pointIn, BitConverter.ToDouble(byteIn, offset));

                return (ref TPoint pointIn, byte[] byteIn) => { }; // Do nothing
            }

        }

<<<<<<< HEAD
        private DecodeRawGPSTime SetRawHitCountMethod
=======
        private DecodeRawHitCount SetRawHitCountMethod
>>>>>>> d0d366b9
        {
            get
            {
                var offset = Offsets.PositionOffset + Offsets.IntensityOffset + Offsets.NormalsOffset + Offsets.RGBOffset + Offsets.LabelOffset;

                if (HasHitCountInt_8)
                    return (ref TPoint pointIn, byte[] byteIn) => SetHitCountInt_8(ref pointIn, (sbyte)byteIn[offset]);
                if (HasHitCountInt_16)
                    return (ref TPoint pointIn, byte[] byteIn) => SetHitCountInt_16(ref pointIn, byteIn[offset]);
                if (HasHitCountInt_32)
                    return (ref TPoint pointIn, byte[] byteIn) => SetHitCountInt_32(ref pointIn, BitConverter.ToInt32(byteIn, offset));
                if (HasHitCountInt_64)
                    return (ref TPoint pointIn, byte[] byteIn) => SetHitCountInt_64(ref pointIn, BitConverter.ToInt64(byteIn, offset));

                if (HasHitCountUInt_8)
                    return (ref TPoint pointIn, byte[] byteIn) => SetHitCountUInt_8(ref pointIn, byteIn[offset + 1]);
                if (HasHitCountUInt_16)
                    return (ref TPoint pointIn, byte[] byteIn) => SetHitCountUInt_16(ref pointIn, BitConverter.ToUInt16(byteIn, offset));
                if (HasHitCountUInt_32)
                    return (ref TPoint pointIn, byte[] byteIn) => SetHitCountUInt_32(ref pointIn, BitConverter.ToUInt32(byteIn, offset));
                if (HasHitCountUInt_64)
                    return (ref TPoint pointIn, byte[] byteIn) => SetHitCountUInt_64(ref pointIn, BitConverter.ToUInt64(byteIn, offset));

                if (HasHitCountFloat32)
                    return (ref TPoint pointIn, byte[] byteIn) => SetHitCountFloat32(ref pointIn, BitConverter.ToSingle(byteIn, offset));
                if (HasHitCountFloat64)
                    return (ref TPoint pointIn, byte[] byteIn) => SetHitCountFloat64(ref pointIn, BitConverter.ToDouble(byteIn, offset));

                return (ref TPoint pointIn, byte[] byteIn) => { }; // Do nothing
            }

        }

<<<<<<< HEAD
        private DecodeRawPosition SetRawGPSTimeMethod
=======
        private DecodeRawGPSTime SetRawGPSTimeMethod
>>>>>>> d0d366b9
        {
            get
            {
                var offset = Offsets.PositionOffset + Offsets.IntensityOffset + Offsets.NormalsOffset + Offsets.RGBOffset + Offsets.LabelOffset + Offsets.HitCountOffset;

                if (HasGPSTimeInt_8)
                    return (ref TPoint pointIn, byte[] byteIn) => SetGPSTimeInt_8(ref pointIn, (sbyte)byteIn[offset]);
                if (HasGPSTimeInt_16)
                    return (ref TPoint pointIn, byte[] byteIn) => SetGPSTimeInt_16(ref pointIn, byteIn[offset]);
                if (HasGPSTimeInt_32)
                    return (ref TPoint pointIn, byte[] byteIn) => SetGPSTimeInt_32(ref pointIn, BitConverter.ToInt32(byteIn, offset));
                if (HasGPSTimeInt_64)
                    return (ref TPoint pointIn, byte[] byteIn) => SetGPSTimeInt_64(ref pointIn, BitConverter.ToInt64(byteIn, offset));

                if (HasGPSTimeUInt_8)
                    return (ref TPoint pointIn, byte[] byteIn) => SetGPSTimeUInt_8(ref pointIn, byteIn[offset + 1]);
                if (HasGPSTimeUInt_16)
                    return (ref TPoint pointIn, byte[] byteIn) => SetGPSTimeUInt_16(ref pointIn, BitConverter.ToUInt16(byteIn, offset));
                if (HasGPSTimeUInt_32)
                    return (ref TPoint pointIn, byte[] byteIn) => SetGPSTimeUInt_32(ref pointIn, BitConverter.ToUInt32(byteIn, offset));
                if (HasGPSTimeUInt_64)
                    return (ref TPoint pointIn, byte[] byteIn) => SetGPSTimeUInt_64(ref pointIn, BitConverter.ToUInt64(byteIn, offset));

                if (HasGPSTimeFloat32)
                    return (ref TPoint pointIn, byte[] byteIn) => SetGPSTimeFloat32(ref pointIn, BitConverter.ToSingle(byteIn, offset));
                if (HasGPSTimeFloat64)
                    return (ref TPoint pointIn, byte[] byteIn) => SetGPSTimeFloat64(ref pointIn, BitConverter.ToDouble(byteIn, offset));

                return (ref TPoint pointIn, byte[] byteIn) => { }; // Do nothing
            }
        }

        #endregion

        public byte[] GetRawPoint(ref TPoint point)
        {
            if (point == null)
                throw new NullReferenceException("Given point is null!");

            return GetRawPointMethod(ref point);
        }

        public void SetRawPoint(ref TPoint pointIn, byte[] byteIn)
        {
            if (pointIn == null || byteIn == null || byteIn.Length < 8)
                throw new NullReferenceException("Invalid data given");

            SetRawPointMethod(ref pointIn, byteIn);
        }

        #endregion
    }

    /// <summary>
    ///     A pointcloud consists of a point accessor which enables access to the 
    ///     as well as some information about the point type.
    ///     Furthermore the data itself as well as some meta information like offset information.
    /// </summary>   
    /// <typeparam name="TPoint">Point type</typeparam>
    public interface IPointcloud<TPoint>
    {
        PointAccessor<TPoint> Pa { get; }

        Span<TPoint> Points { get; }

        IMeta MetaInfo { get; }
    }
}<|MERGE_RESOLUTION|>--- conflicted
+++ resolved
@@ -1,9 +1,6 @@
 ﻿using Fusee.Math.Core;
 using System;
-<<<<<<< HEAD
-=======
 using System.Collections.Generic;
->>>>>>> d0d366b9
 using System.Linq;
 using System.Runtime.InteropServices;
 
@@ -883,8 +880,6 @@
 
         private EncodeRawPoint _getRawPointMethod = null;
 
-<<<<<<< HEAD
-=======
         private EncodeRawPosition _encodeRawPositionMethod;
         private EncodeRawIntensity _encodeRawIntensityMethod;
         private EncodeRawNormals _encodeRawNormalsMethod;
@@ -894,7 +889,6 @@
         private EncodeRawHitCount _encodeRawHitCountMethod;
         private EncodeRawGPSTime _encodeRawGPSTimeMethod;
 
->>>>>>> d0d366b9
         private EncodeRawPoint GetRawPointMethod
         {
             get
@@ -902,19 +896,6 @@
                 if (_getRawPointMethod != null)
                     return _getRawPointMethod;
 
-<<<<<<< HEAD
-                // First call, construct everything and save the resulting method
-                _getRawPointMethod = (ref TPoint point) =>
-                {
-                    var position = GetRawPositionMethod(ref point);
-                    var intensity = GetRawIntensityMethod(ref point);
-                    var normals = GetRawNormalsMethod(ref point);
-                    var rgb = GetRawRGBMethod(ref point);
-                    var label = GetRawLabelMethod(ref point);
-                    var curvature = GetRawCurvatureMethod(ref point);
-                    var hitCount = GetRawHitCountMethod(ref point);
-                    var GPSTime = GetRawGPSTimeMethod(ref point);
-=======
                 // First call, construct everything and save the resulting methods
                 _encodeRawPositionMethod = GetRawPositionMethod;
                 _encodeRawIntensityMethod = GetRawIntensityMethod;
@@ -935,15 +916,11 @@
                     var curvature = _encodeRawCurvatureMethod(ref point);
                     var hitCount = _encodeRawHitCountMethod(ref point);
                     var GPSTime = _encodeRawGPSTimeMethod(ref point);
->>>>>>> d0d366b9
 
                     // XYZINormalRGBLCurvatureHitCountGPSTime
                     return position.Concat(intensity).Concat(normals).Concat(rgb).Concat(label).Concat(curvature).Concat(hitCount).Concat(GPSTime).ToArray();
                 };
-<<<<<<< HEAD
-=======
-
->>>>>>> d0d366b9
+
                 return _getRawPointMethod;
             }
         }
@@ -1256,8 +1233,6 @@
 
         private DecodeRawPoint _setRawPointMethod = null;
 
-<<<<<<< HEAD
-=======
         private DecodeRawPosition _decodeRawPositionMethod;
         private DecodeRawIntensity _decodeRawIntensityMethod;
         private DecodeRawNormals _decodeRawNormalsMethod;
@@ -1267,7 +1242,6 @@
         private DecodeRawHitCount _decodeRawHitCountMethod;
         private DecodeRawGPSTime _decodeRawGPSTimeMethod;
 
->>>>>>> d0d366b9
         private DecodeRawPoint SetRawPointMethod
         {
             get
@@ -1276,19 +1250,6 @@
                     return _setRawPointMethod;
 
                 // First call, construct everything and save the resulting method
-<<<<<<< HEAD
-                _setRawPointMethod = (ref TPoint pointInt, byte[] byteIn) =>
-                {
-                    // Call all methods to recreate the point
-                    SetRawPositionMethod(ref pointInt, byteIn);
-                    SetRawIntensityMethod(ref pointInt, byteIn);
-                    SetRawNormalsMethod(ref pointInt, byteIn);
-                    SetRawRGBMethod(ref pointInt, byteIn);
-                    SetRawLabelMethod(ref pointInt, byteIn);
-                    SetRawCurvatureMethod(ref pointInt, byteIn);
-                    SetRawHitCountMethod(ref pointInt, byteIn);
-                    SetRawGPSTimeMethod(ref pointInt, byteIn);
-=======
                 _decodeRawPositionMethod = SetRawPositionMethod;
                 _decodeRawIntensityMethod = SetRawIntensityMethod;
                 _decodeRawNormalsMethod = SetRawNormalsMethod;
@@ -1309,7 +1270,6 @@
                     _decodeRawCurvatureMethod(ref pointInt, byteIn);
                     _decodeRawHitCountMethod(ref pointInt, byteIn);
                     _decodeRawGPSTimeMethod(ref pointInt, byteIn);
->>>>>>> d0d366b9
                 };
 
                 return _setRawPointMethod;
@@ -1554,11 +1514,7 @@
             }
         }
 
-<<<<<<< HEAD
-        private DecodeRawPosition SetRawIntensityMethod
-=======
         private DecodeRawIntensity SetRawIntensityMethod
->>>>>>> d0d366b9
         {
             get
             {
@@ -1625,11 +1581,7 @@
             }
         }
 
-<<<<<<< HEAD
-        private DecodeRawLabel SetRawRGBMethod
-=======
         private DecodeRawRGB SetRawRGBMethod
->>>>>>> d0d366b9
         {
             get
             {
@@ -1690,11 +1642,7 @@
 
         }
 
-<<<<<<< HEAD
-        private DecodeRawCurvature SetRawLabelMethod
-=======
         private DecodeRawLabel SetRawLabelMethod
->>>>>>> d0d366b9
         {
             get
             {
@@ -1728,11 +1676,7 @@
 
         }
 
-<<<<<<< HEAD
-        private DecodeRawHitCount SetRawCurvatureMethod
-=======
         private DecodeRawCurvature SetRawCurvatureMethod
->>>>>>> d0d366b9
         {
             get
             {
@@ -1766,11 +1710,7 @@
 
         }
 
-<<<<<<< HEAD
-        private DecodeRawGPSTime SetRawHitCountMethod
-=======
         private DecodeRawHitCount SetRawHitCountMethod
->>>>>>> d0d366b9
         {
             get
             {
@@ -1804,11 +1744,7 @@
 
         }
 
-<<<<<<< HEAD
-        private DecodeRawPosition SetRawGPSTimeMethod
-=======
         private DecodeRawGPSTime SetRawGPSTimeMethod
->>>>>>> d0d366b9
         {
             get
             {
