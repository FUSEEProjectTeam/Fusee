<Project Sdk="Microsoft.NET.Sdk">
  <PropertyGroup>
    <RootNamespace>Fusee.Pointcloud.Common</RootNamespace>
    <PackageId>Fusee.Pointcloud.Common</PackageId>
    <TargetFramework>netstandard2.0</TargetFramework>
    <OutputType>Library</OutputType>
  </PropertyGroup> 

  <PropertyGroup>
    <OutputPath>$(BaseOutputPath)\Libraries</OutputPath>
    <DocumentationFile>$(OutputPath)\$(RootNamespace).xml</DocumentationFile>
  </PropertyGroup>

  <ItemGroup>
    <PackageReference Include="System.Memory" Version="4.5.3" />
    <Reference Include="Fusee.Math.Core">
      <HintPath>$(FuseeRoot)bin\$(Configuration)\Libraries\Fusee.Math.Core.dll</HintPath>
    </Reference>
    <Reference Include="Fusee.Engine.Common">
      <HintPath>$(FuseeRoot)bin\$(Configuration)\Libraries\Fusee.Engine.Common.dll</HintPath>
    </Reference>
    <Reference Include="Fusee.Engine.Core">
      <HintPath>$(FuseeRoot)bin\$(Configuration)\Libraries\Fusee.Engine.Core.dll</HintPath>
    </Reference>
    <Reference Include="Fusee.Serialization">
      <HintPath>$(FuseeRoot)bin\$(Configuration)\Libraries\Fusee.Serialization.dll</HintPath>
    </Reference>    
  </ItemGroup>

  <ItemGroup>
<<<<<<< HEAD
    <Folder Include="Assets\" />
=======
    <ProjectReference Include="$(FuseeEngineRoot)\src\Math\Core\Fusee.Math.Core.csproj" />
>>>>>>> 0bf8f0ef
  </ItemGroup>

  <ItemGroup>
    <None Update="Assets\PointCloud.frag">
      <CopyToOutputDirectory>Always</CopyToOutputDirectory>
    </None>
    <None Update="Assets\PointCloud.vert">
      <CopyToOutputDirectory>Always</CopyToOutputDirectory>
    </None>
    <None Update="Assets\PointDepth.frag">
      <CopyToOutputDirectory>Always</CopyToOutputDirectory>
    </None>
  </ItemGroup>   
</Project><|MERGE_RESOLUTION|>--- conflicted
+++ resolved
@@ -28,11 +28,8 @@
   </ItemGroup>
 
   <ItemGroup>
-<<<<<<< HEAD
     <Folder Include="Assets\" />
-=======
     <ProjectReference Include="$(FuseeEngineRoot)\src\Math\Core\Fusee.Math.Core.csproj" />
->>>>>>> 0bf8f0ef
   </ItemGroup>
 
   <ItemGroup>
