--- conflicted
+++ resolved
@@ -10,17 +10,13 @@
   </PropertyGroup>
   
   <ItemGroup>
-<<<<<<< HEAD
-    <ProjectReference Include="$(FuseeBuildRoot)\src\Pointcloud\Common\Fusee.Pointcloud.Common.csproj" />
+    <ProjectReference Include="$(FuseeEngineRoot)\src\Pointcloud\Common\Fusee.Pointcloud.Common.csproj" />
   </ItemGroup>
   
-  <ItemGroup>
-    <None Include="$(FuseeBuildRoot)\ext\LASlib\libLASlib.dll" Link="Natives\libLASlib.dll" />
-    <None Include="$(FuseeBuildRoot)\ext\LASlib\libLASlib.so" Link="Natives\libLASlib.so" />
+  <ItemGroup>    
     <Reference Include="Fusee.Math.Core">
       <HintPath>$(FuseeRoot)\bin\$(Configuration)\Libraries\Fusee.Math.Core.dll</HintPath>
     </Reference>    
-=======
     <ProjectReference Include="$(FuseeEngineRoot)\src\Math\Core\Fusee.Math.Core.csproj" />
     <ProjectReference Include="$(FuseeEngineRoot)\src\Pointcloud\Common\Fusee.Pointcloud.Common.csproj" />
   </ItemGroup>
@@ -32,7 +28,6 @@
     <!-- Release version is usually faster -->
     <None Include="$(FuseeEngineRoot)\ext\LASlib\Release\libLASlib.dll" Link="Natives\libLASlib.dll" />
     <None Include="$(FuseeEngineRoot)\ext\LASlib\Release\libLASlib.so" Link="Natives\libLASlib.so" />
->>>>>>> 0bf8f0ef
   </ItemGroup>
 
 </Project>