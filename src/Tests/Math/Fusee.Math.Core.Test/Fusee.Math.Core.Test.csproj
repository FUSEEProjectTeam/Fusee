﻿<Project Sdk="Microsoft.NET.Sdk">
  <PropertyGroup>
    <RootNamespace>Fusee.Math.Core.Test</RootNamespace>
    <PackageId>Fusee.Math.Core.Test</PackageId>
    <TargetFramework>netcoreapp3.0</TargetFramework>
    <OutputType>WinExe</OutputType>
  </PropertyGroup>

  <PropertyGroup>
    <OutputPath>$(BaseOutputPath)\Tests</OutputPath>
  </PropertyGroup>

  <ItemGroup>
    <PackageReference Include="Microsoft.NET.Test.Sdk" Version="16.2.0" />
    <PackageReference Include="xunit" Version="2.4.1" />
    <PackageReference Include="xunit.runner.visualstudio" Version="2.4.1">
      <PrivateAssets>all</PrivateAssets>
      <IncludeAssets>runtime; build; native; contentfiles; analyzers; buildtransitive</IncludeAssets>
    </PackageReference>
  </ItemGroup>

  <ItemGroup> 
    <ProjectReference Include="$(FuseeBuildRoot)\src\Math\Core\Fusee.Math.Core.csproj" />
  </ItemGroup>
<<<<<<< HEAD

=======
>>>>>>> 96d4c31c
</Project><|MERGE_RESOLUTION|>--- conflicted
+++ resolved
@@ -22,8 +22,5 @@
   <ItemGroup> 
     <ProjectReference Include="$(FuseeBuildRoot)\src\Math\Core\Fusee.Math.Core.csproj" />
   </ItemGroup>
-<<<<<<< HEAD
 
-=======
->>>>>>> 96d4c31c
 </Project>