﻿<Project Sdk="Microsoft.NET.Sdk">
    <PropertyGroup>
        <RootNamespace>Fusee.Test.Render.Desktop</RootNamespace>
        <PackageId>Fusee.Test.Render.Desktop</PackageId>
        <TargetFramework>netcoreapp3.0</TargetFramework>
        <OutputType>Library</OutputType>
        <PlatformTarget>x64</PlatformTarget>
    </PropertyGroup>

    <PropertyGroup>
        <OutputPath>$(BaseOutputPath)\Tests\Render\Desktop\</OutputPath>
    </PropertyGroup>

<<<<<<< HEAD
    <ItemGroup>
        <Content Include="References\**\*">
            <CopyToOutputDirectory>PreserveNewest</CopyToOutputDirectory>
        </Content>
    </ItemGroup>

    <ItemGroup>
        <PackageReference Include="Microsoft.NET.Test.Sdk" Version="16.4.0" />
        <PackageReference Include="xunit" Version="2.4.1" />
        <PackageReference Include="xunit.runner.visualstudio" Version="2.4.1">
            <PrivateAssets>all</PrivateAssets>
            <IncludeAssets>runtime; build; native; contentfiles; analyzers; buildtransitive</IncludeAssets>
        </PackageReference>
    </ItemGroup>


    <ItemGroup>
        <Reference Include="protobuf-net">
            <HintPath>$(FuseeEngineRoot)\ext\protobuf\protobuf-net.dll</HintPath>
        </Reference>
    </ItemGroup>

    <ItemGroup>
        <ProjectReference Include="$(FuseeEngineRoot)\src\Base\Common\Fusee.Base.Common.csproj" />
        <ProjectReference Include="$(FuseeEngineRoot)\src\Base\Core\Fusee.Base.Core.csproj" />
        <ProjectReference Include="$(FuseeEngineRoot)\src\Base\Imp\Desktop\Fusee.Base.Imp.Desktop.csproj" />
        <ProjectReference Include="$(FuseeEngineRoot)\src\Engine\Common\Fusee.Engine.Common.csproj" />
        <ProjectReference Include="$(FuseeEngineRoot)\src\Engine\Core\Fusee.Engine.Core.csproj" />
        <ProjectReference Include="$(FuseeEngineRoot)\src\Engine\GUI\Fusee.Engine.GUI.csproj" />
        <ProjectReference Include="$(FuseeEngineRoot)\src\Engine\Imp\Graphics\Desktop\Fusee.Engine.Imp.Graphics.Desktop.csproj" />
        <ProjectReference Include="$(FuseeEngineRoot)\src\Engine\Player\Core\Fusee.Engine.Player.Core.csproj" />
        <ProjectReference Include="$(FuseeEngineRoot)\src\Jometri\Fusee.Jometri.csproj" />
        <ProjectReference Include="$(FuseeEngineRoot)\src\Math\Core\Fusee.Math.Core.csproj" />
        <ProjectReference Include="$(FuseeEngineRoot)\src\Serialization\Fusee.Serialization.csproj" />
        <ProjectReference Include="$(FuseeEngineRoot)\src\Xene\Fusee.Xene.csproj" />
        <ProjectReference Include="$(FuseeEngineRoot)\src\Xirkit\Fusee.Xirkit.csproj" />
        <ProjectReference Include="$(FuseeEngineRoot)\Examples\Complete\AdvancedUI\Core\Fusee.Examples.AdvancedUI.Core.csproj" />
        <ProjectReference Include="$(FuseeEngineRoot)\Examples\Complete\BoneAnimation\Core\Fusee.Examples.Bone.Core.csproj" />
        <ProjectReference Include="$(FuseeEngineRoot)\Examples\Complete\NormalMap\Core\Fusee.Examples.NormalMap.Core.csproj" />
        <ProjectReference Include="$(FuseeEngineRoot)\Examples\Complete\GeometryEditing\Core\Fusee.Examples.GeometryEditing.Core.csproj" />
        <ProjectReference Include="$(FuseeEngineRoot)\Examples\Complete\MeshingAround\Core\Fusee.Examples.MeshingAround.Core.csproj" />
        <ProjectReference Include="$(FuseeEngineRoot)\Examples\Complete\Picking\Core\Fusee.Examples.Picking.Core.csproj" />
        <ProjectReference Include="$(FuseeEngineRoot)\Examples\Complete\Simple\Core\Fusee.Examples.Simple.Core.csproj" />
        <ProjectReference Include="$(FuseeEngineRoot)\Examples\Complete\SimpleDeferred\Core\Fusee.Examples.SimpleDeferred.Core.csproj" />
        <ProjectReference Include="$(FuseeEngineRoot)\Examples\Complete\ThreeDFont\Core\Fusee.Examples.ThreeDFont.Core.csproj" />
        <ProjectReference Include="$(FuseeEngineRoot)\Examples\Complete\UI\Core\Fusee.Examples.UI.Core.csproj" />
    </ItemGroup>
=======
  <ItemGroup>
    <Content Include="References\**\*">
      <CopyToOutputDirectory>PreserveNewest</CopyToOutputDirectory>
    </Content>
  </ItemGroup>
  
  <ItemGroup>
    <PackageReference Include="Microsoft.NET.Test.Sdk" Version="16.4.0" />
    <PackageReference Include="xunit" Version="2.4.1" />
    <PackageReference Include="xunit.runner.visualstudio" Version="2.4.1">
      <PrivateAssets>all</PrivateAssets>
      <IncludeAssets>runtime; build; native; contentfiles; analyzers; buildtransitive</IncludeAssets>
    </PackageReference>
  </ItemGroup>
  
  <ItemGroup>
    <ProjectReference Include="$(FuseeEngineRoot)\src\Base\Common\Fusee.Base.Common.csproj" />
    <ProjectReference Include="$(FuseeEngineRoot)\src\Base\Core\Fusee.Base.Core.csproj" />
    <ProjectReference Include="$(FuseeEngineRoot)\src\Base\Imp\Desktop\Fusee.Base.Imp.Desktop.csproj" />
    <ProjectReference Include="$(FuseeEngineRoot)\src\Engine\Common\Fusee.Engine.Common.csproj" />
    <ProjectReference Include="$(FuseeEngineRoot)\src\Engine\Core\Fusee.Engine.Core.csproj" />
    <ProjectReference Include="$(FuseeEngineRoot)\src\Engine\GUI\Fusee.Engine.GUI.csproj" />
    <ProjectReference Include="$(FuseeEngineRoot)\src\Engine\Imp\Graphics\Desktop\Fusee.Engine.Imp.Graphics.Desktop.csproj" />
    <ProjectReference Include="$(FuseeEngineRoot)\src\Engine\Player\Core\Fusee.Engine.Player.Core.csproj" />
    <ProjectReference Include="$(FuseeEngineRoot)\src\Jometri\Fusee.Jometri.csproj" />
    <ProjectReference Include="$(FuseeEngineRoot)\src\Math\Core\Fusee.Math.Core.csproj" />
    <ProjectReference Include="$(FuseeEngineRoot)\src\Serialization\Fusee.Serialization.csproj" />
    <ProjectReference Include="$(FuseeEngineRoot)\src\Xene\Fusee.Xene.csproj" />
    <ProjectReference Include="$(FuseeEngineRoot)\src\Xirkit\Fusee.Xirkit.csproj" />
    <ProjectReference Include="$(FuseeEngineRoot)\Examples\Complete\AdvancedUI\Core\Fusee.Examples.AdvancedUI.Core.csproj" />
    <ProjectReference Include="$(FuseeEngineRoot)\Examples\Complete\BoneAnimation\Core\Fusee.Examples.Bone.Core.csproj" />
    <ProjectReference Include="$(FuseeEngineRoot)\Examples\Complete\NormalMap\Core\Fusee.Examples.NormalMap.Core.csproj" />
    <ProjectReference Include="$(FuseeEngineRoot)\Examples\Complete\GeometryEditing\Core\Fusee.Examples.GeometryEditing.Core.csproj" />
    <ProjectReference Include="$(FuseeEngineRoot)\Examples\Complete\MeshingAround\Core\Fusee.Examples.MeshingAround.Core.csproj" />
    <ProjectReference Include="$(FuseeEngineRoot)\Examples\Complete\Picking\Core\Fusee.Examples.Picking.Core.csproj" />
    <ProjectReference Include="$(FuseeEngineRoot)\Examples\Complete\Simple\Core\Fusee.Examples.Simple.Core.csproj" />
    <ProjectReference Include="$(FuseeEngineRoot)\Examples\Complete\SimpleDeferred\Core\Fusee.Examples.SimpleDeferred.Core.csproj" />
    <ProjectReference Include="$(FuseeEngineRoot)\Examples\Complete\ThreeDFont\Core\Fusee.Examples.ThreeDFont.Core.csproj" />
    <ProjectReference Include="$(FuseeEngineRoot)\Examples\Complete\UI\Core\Fusee.Examples.UI.Core.csproj" />
  </ItemGroup>
>>>>>>> 7a82289f
</Project><|MERGE_RESOLUTION|>--- conflicted
+++ resolved
@@ -11,7 +11,6 @@
         <OutputPath>$(BaseOutputPath)\Tests\Render\Desktop\</OutputPath>
     </PropertyGroup>
 
-<<<<<<< HEAD
     <ItemGroup>
         <Content Include="References\**\*">
             <CopyToOutputDirectory>PreserveNewest</CopyToOutputDirectory>
@@ -59,7 +58,6 @@
         <ProjectReference Include="$(FuseeEngineRoot)\Examples\Complete\ThreeDFont\Core\Fusee.Examples.ThreeDFont.Core.csproj" />
         <ProjectReference Include="$(FuseeEngineRoot)\Examples\Complete\UI\Core\Fusee.Examples.UI.Core.csproj" />
     </ItemGroup>
-=======
   <ItemGroup>
     <Content Include="References\**\*">
       <CopyToOutputDirectory>PreserveNewest</CopyToOutputDirectory>
@@ -100,5 +98,4 @@
     <ProjectReference Include="$(FuseeEngineRoot)\Examples\Complete\ThreeDFont\Core\Fusee.Examples.ThreeDFont.Core.csproj" />
     <ProjectReference Include="$(FuseeEngineRoot)\Examples\Complete\UI\Core\Fusee.Examples.UI.Core.csproj" />
   </ItemGroup>
->>>>>>> 7a82289f
 </Project>