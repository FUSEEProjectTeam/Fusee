<Project Sdk="Microsoft.NET.Sdk">
  <PropertyGroup>
    <TargetFramework>netcoreapp3.1</TargetFramework>
    <OutputPath>$(BaseOutputPath)\Tests\Xirkit\</OutputPath>
  </PropertyGroup>
  
  <ItemGroup>
    <ProjectReference Include="$(FuseeEngineRoot)\src\Xirkit\Fusee.Xirkit.csproj" />
<<<<<<< HEAD
    <PackageReference Include="Microsoft.NET.Test.Sdk" Version="16.8.3" />
=======
    <PackageReference Include="Microsoft.NET.Test.Sdk" Version="16.9.4" />
>>>>>>> 38516c3b
    <PackageReference Include="xunit" Version="2.4.1" />
    <PackageReference Include="xunit.runner.visualstudio" Version="2.4.3">
      <PrivateAssets>all</PrivateAssets>
      <IncludeAssets>runtime; build; native; contentfiles; analyzers; buildtransitive</IncludeAssets>
    </PackageReference>
  </ItemGroup>
</Project><|MERGE_RESOLUTION|>--- conflicted
+++ resolved
@@ -6,11 +6,8 @@
   
   <ItemGroup>
     <ProjectReference Include="$(FuseeEngineRoot)\src\Xirkit\Fusee.Xirkit.csproj" />
-<<<<<<< HEAD
     <PackageReference Include="Microsoft.NET.Test.Sdk" Version="16.8.3" />
-=======
     <PackageReference Include="Microsoft.NET.Test.Sdk" Version="16.9.4" />
->>>>>>> 38516c3b
     <PackageReference Include="xunit" Version="2.4.1" />
     <PackageReference Include="xunit.runner.visualstudio" Version="2.4.3">
       <PrivateAssets>all</PrivateAssets>
