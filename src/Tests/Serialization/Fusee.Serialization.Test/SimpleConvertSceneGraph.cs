﻿using Fusee.Base.Common;
using Fusee.Engine.Common;
using Fusee.Engine.Core;
using Fusee.Engine.Core.Scene;
using Fusee.Engine.Core.ShaderShards;
using Fusee.Math.Core;
using Fusee.Serialization.V1;
using System;
using System.Collections.Generic;
using System.Linq;
using Xunit;

namespace Fusee.Serialization.Test
{
    public class SimpleConvertSceneGraphV1
    {
        [Fact]
        public void V1_SimpleScene_Convert()
        {
            var scene = new FusFile
            {
                Header = new FusHeader
                {
                    FileVersion = 1,
                    CreationDate = DateTime.Today.ToString(),
                    Generator = "SerializationTest",
                    CreatedBy = "Fusee Test Code"
                },
                Contents = new FusScene
                {
                    ComponentList = new List<FusComponent>(),
                    Children = new List<FusNode>()
                }
            };

            // one mesh inside the scene graph
            var cube = new Cube();

            var daMesh = new FusMesh
            {
                BiTangents = cube.BiTangents,
                BoneIndices = cube.BoneIndices,
                BoneWeights = cube.BoneWeights,
                BoundingBox = cube.BoundingBox,
                Colors = cube.Colors,
                MeshType = cube.MeshType,
                Name = cube.Name,
                Normals = cube.Normals,
                Tangents = cube.Tangents,
                Triangles = cube.Triangles,
                UVs = cube.UVs,
                Vertices = cube.Vertices
            };

            #region Root

            ((FusScene)scene.Contents).AddNode(new FusNode
            {
                Name = "Base"
            });

            ((FusScene)scene.Contents).Children[0].AddComponent(new FusCanvasTransform(V1.CanvasRenderMode.SCREEN)
            {
                Name = "CanvasTransform",
                Scale = float2.One * 2,
                ScreenSpaceSize = new MinMaxRect
                {
                    Max = float2.One * 22,
                    Min = float2.One * -1

                },
                Size = new MinMaxRect
                {
                    Min = float2.One * 22,
                    Max = float2.One * -1

                }
            });


            ((FusScene)scene.Contents).Children[0].AddComponent(new FusXFormText
            {
                Name = "XFormText",
                Height = 10,
                HorizontalAlignment = V1.HorizontalTextAlignment.CENTER,
                VerticalAlignment = V1.VerticalTextAlignment.TOP,
                Width = 200
            });

            ((FusScene)scene.Contents).Children[0].AddComponent(new FusXForm
            {
                Name = "XForm"
            });

            ((FusScene)scene.Contents).Children[0].AddComponent(new FusRectTransform
            {
                Anchors = new MinMaxRect
                {
                    Max = float2.Zero,
                    Min = float2.One
                },
                Name = "Rect",
                Offsets = new MinMaxRect
                {
                    Max = float2.Zero,
                    Min = float2.One
                }
            });


            ((FusScene)scene.Contents).Children[0].AddComponent(new FusTransform
            {
                Scale = new float3(100, 20, 100)
            });

            ((FusScene)scene.Contents).Children[0].AddComponent(new FusBone
            {
                Name = "MyBone"
            });

            ((FusScene)scene.Contents).Children[0].AddComponent(new FusWeight
            {
                BindingMatrices = new List<float4x4>(),
                Joints = new List<FusComponent>(),
                Name = "MyWeight",
                WeightMap = new List<V1.VertexWeightList>
                           {
                               new V1.VertexWeightList
                               {
                                   VertexWeights = new List<V1.VertexWeight>
                                   {
                                       new V1.VertexWeight
                                       {
                                           Weight = 20,
                                           JointIndex = 0
                                       },
                                        new V1.VertexWeight
                                       {
                                           Weight = 30,
                                           JointIndex = 1
                                       },
                                   }
                               }
                           }
            });

            ((FusScene)scene.Contents).Children[0].AddComponent(new FusMaterial
            {
                Albedo = new V1.MatChannelContainer { Color = ColorUint.Tofloat4(ColorUint.Red) },
                Specular = new V1.SpecularChannelContainer { Color = ColorUint.Tofloat4(ColorUint.White), Intensity = 1.0f, Shininess = 4.0f }
            });

            ((FusScene)scene.Contents).Children[0].AddComponent(new FusLight
            {
                Name = "MyLight",
                Bias = 0,
                MaxDistance = 100,
                Active = true,
                Color = float4.One,
                InnerConeAngle = 20,
                IsCastingShadows = true,
                OuterConeAngle = 20,
                Strength = 100,
                Type = LightType.Point
            });

            ((FusScene)scene.Contents).Children[0].AddComponent(new FusOctant
            {
                Center = double3.One,
                Guid = new Guid(1, 2, 3, new byte[] { 4, 4, 4, 4, 4, 4, 4, 4 }),
                IsLeaf = false,
                Level = 10,
                Name = "MyOctant",
                NumberOfPointsInNode = 2,
                PosInHierarchyTex = 0,
                PosInParent = 5,
                Size = 20,
                VisibleChildIndices = 1,
                WasLoaded = true
            });

            ((FusScene)scene.Contents).Children[0].AddComponent(new FusCamera
            {
                Fov = 2000,
                ProjectionMethod = V1.ProjectionMethod.Orthographic,
                ClippingPlanes = new float2(0, 500)
            });

            ((FusScene)scene.Contents).Children[0].AddComponent(new FusMaterialPBR
            {
                FresnelReflectance = 100,
                DiffuseFraction = 200,
                RoughnessValue = 1
            });

            ((FusScene)scene.Contents).Children[0].AddComponent(daMesh);

            #endregion

            #region Arm01

            ((FusScene)scene.Contents).Children[0].AddNode(new FusNode
            {
                Name = "Arm01"
            });

            ((FusScene)scene.Contents).Children[0].Children[0].AddComponent(new FusTransform
            {
                Translation = new float3(0, 60, 0),
                Scale = new float3(20, 100, 20)
            });

            ((FusScene)scene.Contents).Children[0].Children[0].AddComponent(new FusMaterial
            {
                Albedo = new V1.MatChannelContainer { Color = ColorUint.Tofloat4(ColorUint.Green) },
                Specular = new V1.SpecularChannelContainer { Color = ColorUint.Tofloat4(ColorUint.White), Intensity = 1.0f, Shininess = 4.0f }
            });

            ((FusScene)scene.Contents).Children[0].Children[0].AddComponent(daMesh);

            #endregion

            #region Arm02

            ((FusScene)scene.Contents).Children[0].Children[0].AddNode(new FusNode
            {
                Name = "Arm02Rot"
            });

            ((FusScene)scene.Contents).Children[0].Children[0].Children[0].AddComponent(new FusBone
            {
                Name = "MyBone2"
            });

            ((FusScene)scene.Contents).Children[0].Children[0].Children[0].AddComponent(new FusTransform
            {
                Translation = new float3(-20, 40, 0),
                Rotation = new float3(0.35f, 0, 0),
                Scale = float3.One
            });

            ((FusScene)scene.Contents).Children[0].Children[0].Children[0].AddNode(new FusNode
            {
                Name = "Arm02"
            });

            ((FusScene)scene.Contents).Children[0].Children[0].Children[0].Children[0].AddComponent(new FusTransform
            {
                Translation = new float3(0, 40, 0),
                Scale = new float3(20, 100, 20)
            });


            ((FusScene)scene.Contents).Children[0].Children[0].Children[0].Children[0].AddComponent(new FusMaterial
            {
                Albedo = new MatChannelContainer { Color = ColorUint.Tofloat4(ColorUint.Yellow) },
                Specular = new SpecularChannelContainer { Color = ColorUint.Tofloat4(ColorUint.White), Intensity = 1.0f, Shininess = 4.0f }
            });


            ((FusScene)scene.Contents).Children[0].Children[0].Children[0].Children[0].AddComponent(daMesh);

            #endregion

            #region Arm03

            ((FusScene)scene.Contents).Children[0].Children[0].Children[0].Children[0].AddNode(new FusNode
            {
                Name = "Arm03Rot"
            });


            ((FusScene)scene.Contents).Children[0].Children[0].Children[0].Children[0].Children[0].AddComponent(new FusTransform
            {
                Translation = new float3(20, 40, 0),
                Rotation = new float3(0.25f, 0, 0),
                Scale = float3.One
            });

            ((FusScene)scene.Contents).Children[0].Children[0].Children[0].Children[0].Children[0].AddNode(new FusNode
            {
                Name = "Arm03"
            });

            ((FusScene)scene.Contents).Children[0].Children[0].Children[0].Children[0].Children[0].Children[0].AddComponent(new FusTransform
            {
                Translation = new float3(0, 40, 0),
                Scale = new float3(20, 100, 20)
            });

            ((FusScene)scene.Contents).Children[0].Children[0].Children[0].Children[0].Children[0].Children[0].AddComponent(new FusMaterial
            {
                Albedo = new MatChannelContainer { Color = ColorUint.Tofloat4(ColorUint.Blue) },
                Specular = new SpecularChannelContainer { Color = ColorUint.Tofloat4(ColorUint.White), Intensity = 1.0f, Shininess = 4.0f }
            });

            ((FusScene)scene.Contents).Children[0].Children[0].Children[0].Children[0].Children[0].Children[0].AddComponent(daMesh);

            #endregion

            var groundTruth = SceneShouldGT();
            var gtFlattened = new List<Xene.IComponent>();
            FlattenScene(gtFlattened, groundTruth.Children[0]);

            var GTConvertedToFusFile = FusSceneConverter.ConvertTo(SceneShouldGT());
            var fusFileFlattened = new List<Xene.IComponent>();
            FlattenScene(fusFileFlattened, ((FusScene)GTConvertedToFusFile.Contents).Children[0]);

            Assert.Equal(fusFileFlattened.Count, gtFlattened.Count);

            for (var i = 0; i < gtFlattened.Count; i++)
            {
                var gtComp = gtFlattened[i];
                var fusFileComp = fusFileFlattened[i];

                if (gtComp is Transform t)
                {
                    Assert.Equal((t).Name, ((FusTransform)fusFileComp).Name);
                    Assert.Equal((t).Rotation, ((FusTransform)fusFileComp).Rotation);
                    Assert.Equal((t).Scale, ((FusTransform)fusFileComp).Scale);
                    Assert.Equal((t).Translation, ((FusTransform)fusFileComp).Translation);
                }

                if (gtComp is Bone bone)
                {
                    Assert.Equal((bone).Name, ((FusBone)fusFileComp).Name);
                }

                if (gtComp is Camera camera)
                {
                    Assert.Equal(camera.Name, ((FusCamera)fusFileComp).Name);
                    Assert.Equal(camera.Layer, ((FusCamera)fusFileComp).Layer);
                    Assert.Equal(camera.ProjectionMethod, (((FusCamera)fusFileComp).ProjectionMethod == V1.ProjectionMethod.Orthographic ?
<<<<<<< HEAD
                        Engine.Common.ProjectionMethod.Orthographic : Engine.Common.ProjectionMethod.Perspective));
=======
                        Engine.Core.Scene.ProjectionMethod.Orthographic : Engine.Core.Scene.ProjectionMethod.Perspective));
>>>>>>> 72eee78f
                    Assert.Equal(camera.Viewport, ((FusCamera)fusFileComp).Viewport);
                    Assert.Equal(camera.Fov, ((FusCamera)fusFileComp).Fov);
                    Assert.Equal(camera.BackgroundColor, ((FusCamera)fusFileComp).BackgroundColor);
                    Assert.Equal(camera.ClearColor, ((FusCamera)fusFileComp).ClearColor);
                    Assert.Equal(camera.ClearDepth, ((FusCamera)fusFileComp).ClearDepth);
                    Assert.Equal(camera.ClippingPlanes, ((FusCamera)fusFileComp).ClippingPlanes);
                }

                if (gtComp is Light light)
                {
                    Assert.Equal(light.Name, ((FusLight)fusFileComp).Name);
                    Assert.Equal(light.Bias, ((FusLight)fusFileComp).Bias);
                    Assert.Equal(light.Color, ((FusLight)fusFileComp).Color);
                    Assert.Equal(light.InnerConeAngle, ((FusLight)fusFileComp).InnerConeAngle);
                    Assert.Equal(light.IsCastingShadows, ((FusLight)fusFileComp).IsCastingShadows);
                    Assert.Equal(light.MaxDistance, ((FusLight)fusFileComp).MaxDistance);
                    Assert.Equal(light.OuterConeAngle, ((FusLight)fusFileComp).OuterConeAngle);
                    Assert.Equal(light.Strength, ((FusLight)fusFileComp).Strength);
                    Assert.Equal(light.Type.ToString(), ((FusLight)fusFileComp).Type.ToString());
                }

                if (gtComp is ShaderEffect fx)
                {
                    Assert.Equal(fx.Name, ((FusMaterial)fusFileComp).Name);
                    if (fx.GetEffectParam(UniformNameDeclarations.NormalMapIntensity) != null)
                    {
                        Assert.Equal(fx.GetEffectParam(UniformNameDeclarations.NormalMapIntensity), ((FusMaterial)fusFileComp).NormalMap.Intensity);
                        Assert.Equal(fx.GetEffectParam(UniformNameDeclarations.NormalMap), ((FusMaterial)fusFileComp).NormalMap.Texture);
                    }

                    if (fx.GetEffectParam(UniformNameDeclarations.AlbedoColor) != null)
                        Assert.Equal(fx.GetEffectParam(UniformNameDeclarations.AlbedoColor), ((FusMaterial)fusFileComp).Albedo.Color);

                    if (fx.GetEffectParam(UniformNameDeclarations.AlbedoMix) != null)
                    {
                        Assert.Equal(fx.GetEffectParam(UniformNameDeclarations.AlbedoMix), ((FusMaterial)fusFileComp).Albedo.Mix);
                        Assert.Equal(fx.GetEffectParam(UniformNameDeclarations.AlbedoTexture), ((FusMaterial)fusFileComp).Albedo.Texture);
                    }

                  
                    if (fx.GetEffectParam(UniformNameDeclarations.SpecularMix) != null)
                    {
                        Assert.Equal(fx.GetEffectParam(UniformNameDeclarations.SpecularMix), ((FusMaterial)fusFileComp).Specular.Mix);
                        Assert.Equal(fx.GetEffectParam(UniformNameDeclarations.SpecularTexture), ((FusMaterial)fusFileComp).Specular.Texture);
                    }

                    if (fx.GetEffectParam(UniformNameDeclarations.SpecularColor) != null)
                    {
                        Assert.Equal(fx.GetEffectParam(UniformNameDeclarations.SpecularColor), ((FusMaterial)fusFileComp).Specular.Color);
                        Assert.Equal(fx.GetEffectParam(UniformNameDeclarations.SpecularShininess), ((FusMaterial)fusFileComp).Specular.Shininess);
                        Assert.Equal(fx.GetEffectParam(UniformNameDeclarations.SpecularIntensity), ((FusMaterial)fusFileComp).Specular.Intensity);
                    }

                    if (fx.GetEffectParam(UniformNameDeclarations.EmissiveColor) != null)
                    {
                        Assert.Equal(fx.GetEffectParam(UniformNameDeclarations.EmissiveColor), ((FusMaterial)fusFileComp).Emissive.Color);
                    }

                    if (fx.GetEffectParam(UniformNameDeclarations.EmissiveMix) != null)
                    {
                        Assert.Equal(fx.GetEffectParam(UniformNameDeclarations.EmissiveMix), ((FusMaterial)fusFileComp).Emissive.Mix);
                        Assert.Equal(fx.GetEffectParam(UniformNameDeclarations.EmissiveTexture), ((FusMaterial)fusFileComp).Emissive.Texture);
                    }
                }

                if (gtComp is Mesh mesh)
                {
                    Assert.Equal(mesh.Name, ((FusMesh)fusFileComp).Name);
                    Assert.Equal(mesh.BoundingBox, ((FusMesh)fusFileComp).BoundingBox);
                    Assert.Equal(mesh.Colors, ((FusMesh)fusFileComp).Colors);
                    Assert.Equal(mesh.Vertices, ((FusMesh)fusFileComp).Vertices);
                    Assert.Equal(mesh.Triangles, ((FusMesh)fusFileComp).Triangles);
                    Assert.Equal(mesh.UVs, ((FusMesh)fusFileComp).UVs);
                    Assert.Equal(mesh.MeshType.ToString(), ((FusMesh)fusFileComp).MeshType.ToString());
                    Assert.Equal(mesh.Tangents, ((FusMesh)fusFileComp).Tangents);
                    Assert.Equal(mesh.BiTangents, ((FusMesh)fusFileComp).BiTangents);
                }

                if (gtComp is Octant octant)
                {
                    Assert.Equal(octant.Name, ((FusOctant)fusFileComp).Name);
                    Assert.Equal(octant.Center, ((FusOctant)fusFileComp).Center);
                    Assert.Equal(octant.Guid, ((FusOctant)fusFileComp).Guid);
                    Assert.Equal(octant.IsLeaf, ((FusOctant)fusFileComp).IsLeaf);
                    Assert.Equal(octant.Level, ((FusOctant)fusFileComp).Level);
                    Assert.Equal(octant.NumberOfPointsInNode, ((FusOctant)fusFileComp).NumberOfPointsInNode);
                    Assert.Equal(octant.PosInHierarchyTex, ((FusOctant)fusFileComp).PosInHierarchyTex);
                    Assert.Equal(octant.PosInParent, ((FusOctant)fusFileComp).PosInParent);
                    Assert.Equal(octant.Size, ((FusOctant)fusFileComp).Size);
                    Assert.Equal(octant.VisibleChildIndices, ((FusOctant)fusFileComp).VisibleChildIndices);
                    Assert.Equal(octant.WasLoaded, ((FusOctant)fusFileComp).WasLoaded);
                }

                if (gtComp is Weight weight)
                {
                    Assert.Equal(weight.Name, ((FusWeight)fusFileComp).Name);
                    Assert.Equal(weight.BindingMatrices, ((FusWeight)fusFileComp).BindingMatrices);

                    for (var j = 0; j < weight.Joints.Count; j++)
                    {
                        Assert.Equal(weight.Joints[j].Name, ((FusWeight)fusFileComp).Joints[j].Name);
                    }

                    for (var k = 0; k < weight.WeightMap.Count; k++)
                    {
                        for (var l = 0; l < weight.WeightMap[k].VertexWeights.Count; l++)
                        {
                            Assert.Equal(weight.WeightMap[k].VertexWeights[l].JointIndex, ((FusWeight)fusFileComp).WeightMap[k].VertexWeights[l].JointIndex);
                            Assert.Equal(weight.WeightMap[k].VertexWeights[l].Weight, ((FusWeight)fusFileComp).WeightMap[k].VertexWeights[l].Weight);

                        }
                    }
                }

                if (gtComp is RectTransform rt)
                {
                    Assert.Equal(rt.Name, ((FusRectTransform)fusFileComp).Name);
                    Assert.Equal(rt.Offsets.Min, ((FusRectTransform)fusFileComp).Offsets.Min);
                    Assert.Equal(rt.Offsets.Max, ((FusRectTransform)fusFileComp).Offsets.Max);
                    Assert.Equal(rt.Anchors.Min, ((FusRectTransform)fusFileComp).Anchors.Min);
                    Assert.Equal(rt.Anchors.Max, ((FusRectTransform)fusFileComp).Anchors.Max);
                }

                if (gtComp is XForm xf)
                {
                    Assert.Equal(xf.Name, ((FusXForm)fusFileComp).Name);
                }

                if (gtComp is XFormText xft)
                {
                    Assert.Equal(xft.Name, ((FusXFormText)fusFileComp).Name);
                    Assert.Equal(xft.Height, ((FusXFormText)fusFileComp).Height);
                    Assert.Equal(xft.Width, ((FusXFormText)fusFileComp).Width);
                    Assert.Equal(xft.HorizontalAlignment.ToString(), ((FusXFormText)fusFileComp).HorizontalAlignment.ToString());
                    Assert.Equal(xft.VerticalAlignment.ToString(), ((FusXFormText)fusFileComp).VerticalAlignment.ToString());
                }

                if (gtComp is CanvasTransform ct)
                {
                    Assert.Equal(ct.Name, ((FusCanvasTransform)fusFileComp).Name);
                    Assert.Equal(ct.Scale, ((FusCanvasTransform)fusFileComp).Scale);
                    Assert.Equal(ct.ScreenSpaceSize, ((FusCanvasTransform)fusFileComp).ScreenSpaceSize);
                    Assert.Equal(ct.Size, ((FusCanvasTransform)fusFileComp).Size);
                    Assert.Equal(ct.CanvasRenderMode.ToString(), ((FusCanvasTransform)fusFileComp).CanvasRenderMode.ToString());

                }
            }

            // now we are sure our created fus file is correct, so we can deserialize it and test those methods
            var FusFileConvertedToGT = FusSceneConverter.ConvertFrom(GTConvertedToFusFile);
            var sceneFileFlattenedAgain = new List<Xene.IComponent>();
            FlattenScene(sceneFileFlattenedAgain, (FusFileConvertedToGT.Children[0]));

            Assert.Equal(sceneFileFlattenedAgain.Count, gtFlattened.Count);

            // check against gt, they should be equal in every manner (expect mesh!)
            for (var i = 0; i < sceneFileFlattenedAgain.Count; i++)
            {
                var gtComp = gtFlattened[i];
                var sceneFileComp = sceneFileFlattenedAgain[i];

                if (gtComp is Transform t)
                {
                    Assert.Equal((t).Name, ((Transform)sceneFileComp).Name);
                    Assert.Equal((t).Rotation, ((Transform)sceneFileComp).Rotation);
                    Assert.Equal((t).Scale, ((Transform)sceneFileComp).Scale);
                    Assert.Equal((t).Translation, ((Transform)sceneFileComp).Translation);
                }

                if (gtComp is Bone bone)
                {
                    Assert.Equal((bone).Name, ((Bone)sceneFileComp).Name);
                }

                if (gtComp is Camera camera)
                {
                    Assert.Equal(camera.Name, ((Camera)sceneFileComp).Name);
                    Assert.Equal(camera.Layer, ((Camera)sceneFileComp).Layer);
                    Assert.Equal(camera.ProjectionMethod.ToString(), ((Camera)sceneFileComp).ProjectionMethod.ToString());
                    Assert.Equal(camera.Viewport, ((Camera)sceneFileComp).Viewport);
                    Assert.Equal(camera.Fov, ((Camera)sceneFileComp).Fov);
                    Assert.Equal(camera.BackgroundColor, ((Camera)sceneFileComp).BackgroundColor);
                    Assert.Equal(camera.ClearColor, ((Camera)sceneFileComp).ClearColor);
                    Assert.Equal(camera.ClearDepth, ((Camera)sceneFileComp).ClearDepth);
                    Assert.Equal(camera.ClippingPlanes, ((Camera)sceneFileComp).ClippingPlanes);
                }

                if (gtComp is Light light)
                {
                    Assert.Equal(light.Name, ((Light)sceneFileComp).Name);
                    Assert.Equal(light.Bias, ((Light)sceneFileComp).Bias);
                    Assert.Equal(light.Color, ((Light)sceneFileComp).Color);
                    Assert.Equal(light.InnerConeAngle, ((Light)sceneFileComp).InnerConeAngle);
                    Assert.Equal(light.IsCastingShadows, ((Light)sceneFileComp).IsCastingShadows);
                    Assert.Equal(light.MaxDistance, ((Light)sceneFileComp).MaxDistance);
                    Assert.Equal(light.OuterConeAngle, ((Light)sceneFileComp).OuterConeAngle);
                    Assert.Equal(light.Strength, ((Light)sceneFileComp).Strength);
                    Assert.Equal(light.Type.ToString(), ((Light)sceneFileComp).Type.ToString());
                }

                if (gtComp is ShaderEffect fx)
                {     
                    // HACK (mr): Problem with null vs string comparison. Should be re-enabled after <nullable> is enabled for F.E.Core & Serialization
                    //Assert.Equal(fx.Name, ((ShaderEffect)sceneFileComp).Name);

                    if (fx.GetEffectParam(UniformNameDeclarations.NormalMapIntensity) != null)
                    {
                        Assert.Equal(fx.GetEffectParam(UniformNameDeclarations.NormalMapIntensity), ((ShaderEffect)sceneFileComp).GetEffectParam(UniformNameDeclarations.NormalMapIntensity));
                        Assert.Equal(fx.GetEffectParam(UniformNameDeclarations.NormalMap), ((ShaderEffect)sceneFileComp).GetEffectParam(UniformNameDeclarations.NormalMap));

                    }

                    Assert.Equal(fx.GetEffectParam(UniformNameDeclarations.AlbedoColor), ((ShaderEffect)sceneFileComp).GetEffectParam(UniformNameDeclarations.AlbedoColor));

                    if (fx.GetEffectParam(UniformNameDeclarations.AlbedoMix) != null)
                    {
                        Assert.Equal(fx.GetEffectParam(UniformNameDeclarations.AlbedoMix), ((ShaderEffect)sceneFileComp).GetEffectParam(UniformNameDeclarations.AlbedoMix));
                        Assert.Equal(fx.GetEffectParam(UniformNameDeclarations.AlbedoTexture), ((ShaderEffect)sceneFileComp).GetEffectParam(UniformNameDeclarations.AlbedoTexture));
                    }

                    if (fx.GetEffectParam(UniformNameDeclarations.SpecularColor) != null)
                    {
                        Assert.Equal(fx.GetEffectParam(UniformNameDeclarations.SpecularColor), ((ShaderEffect)sceneFileComp).GetEffectParam(UniformNameDeclarations.SpecularColor));
                        Assert.Equal(fx.GetEffectParam(UniformNameDeclarations.SpecularShininess), ((ShaderEffect)sceneFileComp).GetEffectParam(UniformNameDeclarations.SpecularShininess));
                        Assert.Equal(fx.GetEffectParam(UniformNameDeclarations.SpecularIntensity), ((ShaderEffect)sceneFileComp).GetEffectParam(UniformNameDeclarations.SpecularIntensity));
                    }

                    if (fx.GetEffectParam(UniformNameDeclarations.SpecularMix) != null)
                    {
                        Assert.Equal(fx.GetEffectParam(UniformNameDeclarations.SpecularMix), ((ShaderEffect)sceneFileComp).GetEffectParam(UniformNameDeclarations.SpecularMix));
                        Assert.Equal(fx.GetEffectParam(UniformNameDeclarations.SpecularTexture), ((ShaderEffect)sceneFileComp).GetEffectParam(UniformNameDeclarations.SpecularTexture));
                    }

              
                    if (fx.GetEffectParam(UniformNameDeclarations.EmissiveColor) != null)
                    {
                        Assert.Equal(fx.GetEffectParam(UniformNameDeclarations.EmissiveColor), ((ShaderEffect)sceneFileComp).GetEffectParam(UniformNameDeclarations.EmissiveColor));

                    }

                    if (fx.GetEffectParam(UniformNameDeclarations.EmissiveMix) != null)
                    {
                        Assert.Equal(fx.GetEffectParam(UniformNameDeclarations.EmissiveMix), ((ShaderEffect)sceneFileComp).GetEffectParam(UniformNameDeclarations.EmissiveMix));
                        Assert.Equal(fx.GetEffectParam(UniformNameDeclarations.EmissiveTexture), ((ShaderEffect)sceneFileComp).GetEffectParam(UniformNameDeclarations.EmissiveTexture));
                    }
                }

                if (gtComp is Mesh mesh)
                {
                    Assert.Equal(mesh.Name, ((Mesh)sceneFileComp).Name);
                    Assert.Equal(mesh.BoundingBox, ((Mesh)sceneFileComp).BoundingBox);
                    Assert.Equal(mesh.Colors, ((Mesh)sceneFileComp).Colors);
                    Assert.Equal(mesh.Vertices, ((Mesh)sceneFileComp).Vertices);
                    Assert.Equal(mesh.Triangles, ((Mesh)sceneFileComp).Triangles);
                    Assert.Equal(mesh.UVs, ((Mesh)sceneFileComp).UVs);
                    Assert.Equal(mesh.MeshType.ToString(), ((Mesh)sceneFileComp).MeshType.ToString());
                    Assert.Equal(mesh.Tangents, ((Mesh)sceneFileComp).Tangents);
                    Assert.Equal(mesh.BiTangents, ((Mesh)sceneFileComp).BiTangents);
                }

                if (gtComp is Octant octant)
                {
                    Assert.Equal(octant.Name, ((Octant)sceneFileComp).Name);
                    Assert.Equal(octant.Center, ((Octant)sceneFileComp).Center);
                    Assert.Equal(octant.Guid, ((Octant)sceneFileComp).Guid);
                    Assert.Equal(octant.IsLeaf, ((Octant)sceneFileComp).IsLeaf);
                    Assert.Equal(octant.Level, ((Octant)sceneFileComp).Level);
                    Assert.Equal(octant.NumberOfPointsInNode, ((Octant)sceneFileComp).NumberOfPointsInNode);
                    Assert.Equal(octant.PosInHierarchyTex, ((Octant)sceneFileComp).PosInHierarchyTex);
                    Assert.Equal(octant.PosInParent, ((Octant)sceneFileComp).PosInParent);
                    Assert.Equal(octant.Size, ((Octant)sceneFileComp).Size);
                    Assert.Equal(octant.VisibleChildIndices, ((Octant)sceneFileComp).VisibleChildIndices);
                    Assert.Equal(octant.WasLoaded, ((Octant)sceneFileComp).WasLoaded);
                }

                if (gtComp is Weight weight)
                {
                    Assert.Equal(weight.Name, ((Weight)sceneFileComp).Name);
                    Assert.Equal(weight.BindingMatrices, ((Weight)sceneFileComp).BindingMatrices);

                    for (var j = 0; j < weight.Joints.Count; j++)
                    {
                        Assert.Equal(weight.Joints[j].Name, ((Weight)sceneFileComp).Joints[j].Name);
                    }

                    for (var k = 0; k < weight.WeightMap.Count; k++)
                    {
                        for (var l = 0; l < weight.WeightMap[k].VertexWeights.Count; l++)
                        {
                            Assert.Equal(weight.WeightMap[k].VertexWeights[l].JointIndex, ((Weight)sceneFileComp).WeightMap[k].VertexWeights[l].JointIndex);
                            Assert.Equal(weight.WeightMap[k].VertexWeights[l].Weight, ((Weight)sceneFileComp).WeightMap[k].VertexWeights[l].Weight);

                        }
                    }
                }

                if (gtComp is RectTransform rt)
                {
                    Assert.Equal(rt.Name, ((RectTransform)sceneFileComp).Name);
                    Assert.Equal(rt.Offsets.Min, ((RectTransform)sceneFileComp).Offsets.Min);
                    Assert.Equal(rt.Offsets.Max, ((RectTransform)sceneFileComp).Offsets.Max);
                    Assert.Equal(rt.Anchors.Min, ((RectTransform)sceneFileComp).Anchors.Min);
                    Assert.Equal(rt.Anchors.Max, ((RectTransform)sceneFileComp).Anchors.Max);
                }

                if (gtComp is XForm xf)
                {
                    Assert.Equal(xf.Name, ((XForm)sceneFileComp).Name);
                }

                if (gtComp is XFormText xft)
                {
                    Assert.Equal(xft.Name, ((XFormText)sceneFileComp).Name);
                    Assert.Equal(xft.Height, ((XFormText)sceneFileComp).Height);
                    Assert.Equal(xft.Width, ((XFormText)sceneFileComp).Width);
                    Assert.Equal(xft.HorizontalAlignment.ToString(), ((XFormText)sceneFileComp).HorizontalAlignment.ToString());
                    Assert.Equal(xft.VerticalAlignment.ToString(), ((XFormText)sceneFileComp).VerticalAlignment.ToString());
                }

                if (gtComp is CanvasTransform ct)
                {
                    Assert.Equal(ct.Name, ((CanvasTransform)sceneFileComp).Name);
                    Assert.Equal(ct.Scale, ((CanvasTransform)sceneFileComp).Scale);
                    Assert.Equal(ct.ScreenSpaceSize, ((CanvasTransform)sceneFileComp).ScreenSpaceSize);
                    Assert.Equal(ct.Size, ((CanvasTransform)sceneFileComp).Size);
                    Assert.Equal(ct.CanvasRenderMode.ToString(), ((CanvasTransform)sceneFileComp).CanvasRenderMode.ToString());
                }
            }
        }

        private static void FlattenScene(List<Xene.IComponent> components, Xene.INode scene)
        {
            components.AddRange(scene.EnumComponents.ToList());

            if (scene.EnumChildren == null) return;

            foreach (var c in scene.EnumChildren)
            {
                if (c != null)
                    FlattenScene(components, c);
            }
        }

        public static SceneContainer SceneShouldGT()
        {
            return new SceneContainer
            {
                Header = new SceneHeader
                {
                    CreationDate = DateTime.Today.ToString(),
                    Generator = "SerializationTest",
                    CreatedBy = "Fusee Test Code"
                },

                Children = new List<SceneNode>
                {
                new SceneNode
                {
                    Name = "Base",
                    Components = new List<SceneComponent>
                    {
                       new CanvasTransform(Engine.Core.Scene.CanvasRenderMode.SCREEN)
                       {
                           Name = "CanvasTransform",
                           Scale = float2.One * 2,
                           ScreenSpaceSize = new MinMaxRect
                           {
                               Max = float2.One * 22,
                               Min = float2.One * -1

                           },
                           Size = new MinMaxRect
                           {
                               Min = float2.One * 22,
                               Max = float2.One * -1

                           }
                       },
                       new XFormText
                        {
                            Name = "XFormText",
                            Height = 10,
                            HorizontalAlignment = Engine.Core.Scene.HorizontalTextAlignment.CENTER,
                            VerticalAlignment = Engine.Core.Scene.VerticalTextAlignment.TOP,
                            Width = 200
                        },
                       new XForm
                        {
                            Name = "XForm"
                        },
                       new RectTransform
                       {
                           Anchors =  new MinMaxRect
                           {
                               Max = float2.Zero,
                               Min = float2.One
                           },
                           Name = "Rect",
                           Offsets = new MinMaxRect
                           {
                                Max = float2.Zero,
                               Min = float2.One
                           }
                       },
                       new Transform { Scale = new float3(100, 20, 100) },
                       new Bone
                       {
                           Name = "MyBone"
                       },
                       new Weight
                       {
                           BindingMatrices = new List<float4x4>(),
                           Joints = new List<SceneNode>(),
                           Name = "MyWeight",
                           WeightMap = new List<Engine.Core.Scene.VertexWeightList>
                           {
                               new Engine.Core.Scene.VertexWeightList
                               {
                                   VertexWeights = new List<Engine.Core.Scene.VertexWeight>
                                   {
                                       new Engine.Core.Scene.VertexWeight
                                       {
                                           Weight = 20,
                                           JointIndex = 0
                                       },
                                        new Engine.Core.Scene.VertexWeight
                                       {
                                           Weight = 30,
                                           JointIndex = 1
                                       },
                                   }
                               }
                           }
                       },
                       ShaderCodeBuilder.MakeShaderEffectProto(
                           albedoColor: ColorUint.Tofloat4(ColorUint.Red),
                           specularColor: ColorUint.Tofloat4(ColorUint.White),
                           shininess: 4.0f,
                           specularIntensity: 1.0f),

                       new Light
                       {
                           Name = "MyLight",
                           Bias = 0,
                           MaxDistance = 100,
                           Active = true,
                           Color = float4.One,
                           InnerConeAngle = 20,
                           IsCastingShadows = true,
                           OuterConeAngle = 20,
                           Strength = 100,
                           Type = LightType.Point

                       },
                       new Octant
                       {
                           Center = double3.One,
                           Guid = new Guid(1, 2, 3, new byte[] { 4, 4, 4, 4, 4, 4, 4, 4 }),
                           IsLeaf = false,
                           Level = 10,
                           Name = "MyOctant",
                           NumberOfPointsInNode = 2,
                           PosInHierarchyTex = 0,
                           PosInParent = 5,
                           Size = 20,
                           VisibleChildIndices = 1,
                           WasLoaded = true
                       },
<<<<<<< HEAD
                       new Camera(Engine.Common.ProjectionMethod.Orthographic, 0, 500, 2000),
                       ShaderCodeBuilder.MakeShaderEffectFromMatCompProto(new MaterialPBR
=======
                       new Camera(Engine.Core.Scene.ProjectionMethod.Orthographic, 0, 500, 2000),
                       ShaderCodeBuilder.MakeShaderEffectFromShaderEffectPropsProto(new Engine.Core.ShaderShards.ShaderEffectProps
>>>>>>> 72eee78f
                       {
                           MatValues =
                           {
                                FresnelReflectance = 100,
                                DiffuseFraction = 200,
                                RoughnessValue = 1
                           }
                       }),
                       new Cube()
                    },
                    Children = new ChildList
                    {
                        new SceneNode
                        {
                            Name = "Arm01",
                            Components = new List<SceneComponent>
                            {
                                new Transform {Translation=new float3(0, 60, 0),  Scale = new float3(20, 100, 20) },
                                ShaderCodeBuilder.MakeShaderEffectProto(
                                    albedoColor: ColorUint.Tofloat4(ColorUint.Green),
                                    specularColor: ColorUint.Tofloat4(ColorUint.White),
                                    specularIntensity: 1.0f,
                                    shininess: 4.0f),
                                new Cube()
                            },
                            Children = new ChildList
                            {
                                new SceneNode
                                {
                                    Name = "Arm02Rot",
                                    Components = new List<SceneComponent>
                                    {
                                        new Bone
                                        {
                                            Name = "MyBone2"
                                        },
                                        new Transform {Translation=new float3(-20, 40, 0),  Rotation = new float3(0.35f, 0, 0), Scale = float3.One},
                                    },
                                    Children = new ChildList
                                    {
                                        new SceneNode
                                        {
                                            Name = "Arm02",
                                            Components = new List<SceneComponent>
                                            {
                                                new Transform {Translation=new float3(0, 40, 0),  Scale = new float3(20, 100, 20) },
                                                ShaderCodeBuilder.MakeShaderEffectProto(
                                                    albedoColor: ColorUint.Tofloat4(ColorUint.Yellow),
                                                    specularColor: ColorUint.Tofloat4(ColorUint.White),
                                                    specularIntensity: 1.0f,
                                                    shininess: 4.0f),
                                                new Cube()
                                            },
                                            Children = new ChildList
                                            {
                                                new SceneNode
                                                {
                                                    Name = "Arm03Rot",
                                                    Components = new List<SceneComponent>
                                                    {
                                                        new Transform {Translation=new float3(20, 40, 0),  Rotation = new float3(0.25f, 0, 0), Scale = float3.One},
                                                    },
                                                    Children = new ChildList
                                                    {
                                                        new SceneNode
                                                        {
                                                            Name = "Arm03",
                                                            Components = new List<SceneComponent>
                                                            {
                                                                new Transform {Translation=new float3(0, 40, 0),  Scale = new float3(20, 100, 20) },
                                                                ShaderCodeBuilder.MakeShaderEffectProto(
                                                                                    albedoColor: ColorUint.Tofloat4(ColorUint.Blue),
                                                                                    specularColor: ColorUint.Tofloat4(ColorUint.White),
                                                                                    specularIntensity: 1.0f,
                                                                                    shininess: 4.0f),
                                                                new Cube()
                                                            }
                                                        },
                                                    }
                                                }
                                            }
                                        },
                                    }
                                }
                            }
                        },
                    }
                },
            }
            };
        }
    }
}<|MERGE_RESOLUTION|>--- conflicted
+++ resolved
@@ -331,11 +331,7 @@
                     Assert.Equal(camera.Name, ((FusCamera)fusFileComp).Name);
                     Assert.Equal(camera.Layer, ((FusCamera)fusFileComp).Layer);
                     Assert.Equal(camera.ProjectionMethod, (((FusCamera)fusFileComp).ProjectionMethod == V1.ProjectionMethod.Orthographic ?
-<<<<<<< HEAD
-                        Engine.Common.ProjectionMethod.Orthographic : Engine.Common.ProjectionMethod.Perspective));
-=======
                         Engine.Core.Scene.ProjectionMethod.Orthographic : Engine.Core.Scene.ProjectionMethod.Perspective));
->>>>>>> 72eee78f
                     Assert.Equal(camera.Viewport, ((FusCamera)fusFileComp).Viewport);
                     Assert.Equal(camera.Fov, ((FusCamera)fusFileComp).Fov);
                     Assert.Equal(camera.BackgroundColor, ((FusCamera)fusFileComp).BackgroundColor);
@@ -804,13 +800,8 @@
                            VisibleChildIndices = 1,
                            WasLoaded = true
                        },
-<<<<<<< HEAD
-                       new Camera(Engine.Common.ProjectionMethod.Orthographic, 0, 500, 2000),
-                       ShaderCodeBuilder.MakeShaderEffectFromMatCompProto(new MaterialPBR
-=======
                        new Camera(Engine.Core.Scene.ProjectionMethod.Orthographic, 0, 500, 2000),
                        ShaderCodeBuilder.MakeShaderEffectFromShaderEffectPropsProto(new Engine.Core.ShaderShards.ShaderEffectProps
->>>>>>> 72eee78f
                        {
                            MatValues =
                            {
