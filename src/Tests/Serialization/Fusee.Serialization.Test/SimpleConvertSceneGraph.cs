﻿using Fusee.Base.Common;
using Fusee.Engine.Common;
using Fusee.Engine.Core;
using Fusee.Engine.Core.Scene;
using Fusee.Engine.Core.ShaderShards;
using Fusee.Math.Core;
using Fusee.Serialization.V1;
using System;
using System.Collections.Generic;
using System.Linq;
using Xunit;

namespace Fusee.Serialization.Test
{
    public class SimpleConvertSceneGraphV1
    {
        [Fact]
        public void V1_SimpleScene_Convert()
        {
            var scene = new FusFile
            {
                Header = new FusHeader
                {
                    FileVersion = 1,
                    CreationDate = DateTime.Today.ToString(),
                    Generator = "SerializationTest",
                    CreatedBy = "Fusee Test Code"
                },
                Contents = new FusScene
                {
                    ComponentList = new List<FusComponent>(),
                    Children = new List<FusNode>()
                }
            };

            // one mesh inside the scene graph
            var cube = new Cube();

            var daMesh = new FusMesh
            {
                BiTangents = cube.BiTangents,
                BoneIndices = cube.BoneIndices,
                BoneWeights = cube.BoneWeights,
                BoundingBox = cube.BoundingBox,
                Colors = cube.Colors,
                MeshType = cube.MeshType,
                Name = cube.Name,
                Normals = cube.Normals,
                Tangents = cube.Tangents,
                Triangles = cube.Triangles,
                UVs = cube.UVs,
                Vertices = cube.Vertices
            };

            #region Root

            ((FusScene)scene.Contents).AddNode(new FusNode
            {
                Name = "Base"
            });

            ((FusScene)scene.Contents).Children[0].AddComponent(new FusCanvasTransform(V1.CanvasRenderMode.SCREEN)
            {
                Name = "CanvasTransform",
                Scale = float2.One * 2,
                ScreenSpaceSize = new MinMaxRect
                {
                    Max = float2.One * 22,
                    Min = float2.One * -1

                },
                Size = new MinMaxRect
                {
                    Min = float2.One * 22,
                    Max = float2.One * -1

                }
            });


            ((FusScene)scene.Contents).Children[0].AddComponent(new FusXFormText
            {
                Name = "XFormText",
                Height = 10,
                HorizontalAlignment = V1.HorizontalTextAlignment.CENTER,
                VerticalAlignment = V1.VerticalTextAlignment.TOP,
                Width = 200
            });

            ((FusScene)scene.Contents).Children[0].AddComponent(new FusXForm
            {
                Name = "XForm"
            });

            ((FusScene)scene.Contents).Children[0].AddComponent(new FusRectTransform
            {
                Anchors = new MinMaxRect
                {
                    Max = float2.Zero,
                    Min = float2.One
                },
                Name = "Rect",
                Offsets = new MinMaxRect
                {
                    Max = float2.Zero,
                    Min = float2.One
                }
            });


            ((FusScene)scene.Contents).Children[0].AddComponent(new FusTransform
            {
                Scale = new float3(100, 20, 100)
            });

            ((FusScene)scene.Contents).Children[0].AddComponent(new FusBone
            {
                Name = "MyBone"
            });

            ((FusScene)scene.Contents).Children[0].AddComponent(new FusWeight
            {
                BindingMatrices = new List<float4x4>(),
                Joints = new List<FusComponent>(),
                Name = "MyWeight",
                WeightMap = new List<V1.VertexWeightList>
                           {
                               new V1.VertexWeightList
                               {
                                   VertexWeights = new List<V1.VertexWeight>
                                   {
                                       new V1.VertexWeight
                                       {
                                           Weight = 20,
                                           JointIndex = 0
                                       },
                                        new V1.VertexWeight
                                       {
                                           Weight = 30,
                                           JointIndex = 1
                                       },
                                   }
                               }
                           }
            });

            ((FusScene)scene.Contents).Children[0].AddComponent(new FusMaterial
            {
                Albedo = new V1.MatChannelContainer { Color = ColorUint.Tofloat4(ColorUint.Red) },
                Specular = new V1.SpecularChannelContainer { Color = ColorUint.Tofloat4(ColorUint.White), Intensity = 1.0f, Shininess = 4.0f }
            });

            ((FusScene)scene.Contents).Children[0].AddComponent(new FusLight
            {
                Name = "MyLight",
                Bias = 0,
                MaxDistance = 100,
                Active = true,
                Color = float4.One,
                InnerConeAngle = 20,
                IsCastingShadows = true,
                OuterConeAngle = 20,
                Strength = 100,
                Type = LightType.Point
            });

            ((FusScene)scene.Contents).Children[0].AddComponent(new FusOctant
            {
                Center = double3.One,
                Guid = new Guid(1, 2, 3, new byte[] { 4, 4, 4, 4, 4, 4, 4, 4 }),
                IsLeaf = false,
                Level = 10,
                Name = "MyOctant",
                NumberOfPointsInNode = 2,
                PosInHierarchyTex = 0,
                PosInParent = 5,
                Size = 20,
                VisibleChildIndices = 1,
                WasLoaded = true
            });

            ((FusScene)scene.Contents).Children[0].AddComponent(new FusCamera
            {
                Fov = 2000,
                ProjectionMethod = V1.ProjectionMethod.Orthographic,
                ClippingPlanes = new float2(0, 500)
            });

            ((FusScene)scene.Contents).Children[0].AddComponent(new FusMaterialPBR
            {
                FresnelReflectance = 100,
                DiffuseFraction = 200,
                RoughnessValue = 1
            });

            ((FusScene)scene.Contents).Children[0].AddComponent(daMesh);

            #endregion

            #region Arm01

            ((FusScene)scene.Contents).Children[0].AddNode(new FusNode
            {
                Name = "Arm01"
            });

            ((FusScene)scene.Contents).Children[0].Children[0].AddComponent(new FusTransform
            {
                Translation = new float3(0, 60, 0),
                Scale = new float3(20, 100, 20)
            });

            ((FusScene)scene.Contents).Children[0].Children[0].AddComponent(new FusMaterial
            {
                Albedo = new V1.MatChannelContainer { Color = ColorUint.Tofloat4(ColorUint.Green) },
                Specular = new V1.SpecularChannelContainer { Color = ColorUint.Tofloat4(ColorUint.White), Intensity = 1.0f, Shininess = 4.0f }
            });

            ((FusScene)scene.Contents).Children[0].Children[0].AddComponent(daMesh);

            #endregion

            #region Arm02

            ((FusScene)scene.Contents).Children[0].Children[0].AddNode(new FusNode
            {
                Name = "Arm02Rot"
            });

            ((FusScene)scene.Contents).Children[0].Children[0].Children[0].AddComponent(new FusBone
            {
                Name = "MyBone2"
            });

            ((FusScene)scene.Contents).Children[0].Children[0].Children[0].AddComponent(new FusTransform
            {
                Translation = new float3(-20, 40, 0),
                Rotation = new float3(0.35f, 0, 0),
                Scale = float3.One
            });

            ((FusScene)scene.Contents).Children[0].Children[0].Children[0].AddNode(new FusNode
            {
                Name = "Arm02"
            });

            ((FusScene)scene.Contents).Children[0].Children[0].Children[0].Children[0].AddComponent(new FusTransform
            {
                Translation = new float3(0, 40, 0),
                Scale = new float3(20, 100, 20)
            });


            ((FusScene)scene.Contents).Children[0].Children[0].Children[0].Children[0].AddComponent(new FusMaterial
            {
                Albedo = new MatChannelContainer { Color = ColorUint.Tofloat4(ColorUint.Yellow) },
                Specular = new SpecularChannelContainer { Color = ColorUint.Tofloat4(ColorUint.White), Intensity = 1.0f, Shininess = 4.0f }
            });


            ((FusScene)scene.Contents).Children[0].Children[0].Children[0].Children[0].AddComponent(daMesh);

            #endregion

            #region Arm03

            ((FusScene)scene.Contents).Children[0].Children[0].Children[0].Children[0].AddNode(new FusNode
            {
                Name = "Arm03Rot"
            });


            ((FusScene)scene.Contents).Children[0].Children[0].Children[0].Children[0].Children[0].AddComponent(new FusTransform
            {
                Translation = new float3(20, 40, 0),
                Rotation = new float3(0.25f, 0, 0),
                Scale = float3.One
            });

            ((FusScene)scene.Contents).Children[0].Children[0].Children[0].Children[0].Children[0].AddNode(new FusNode
            {
                Name = "Arm03"
            });

            ((FusScene)scene.Contents).Children[0].Children[0].Children[0].Children[0].Children[0].Children[0].AddComponent(new FusTransform
            {
                Translation = new float3(0, 40, 0),
                Scale = new float3(20, 100, 20)
            });

            ((FusScene)scene.Contents).Children[0].Children[0].Children[0].Children[0].Children[0].Children[0].AddComponent(new FusMaterial
            {
                Albedo = new MatChannelContainer { Color = ColorUint.Tofloat4(ColorUint.Blue) },
                Specular = new SpecularChannelContainer { Color = ColorUint.Tofloat4(ColorUint.White), Intensity = 1.0f, Shininess = 4.0f }
            });

            ((FusScene)scene.Contents).Children[0].Children[0].Children[0].Children[0].Children[0].Children[0].AddComponent(daMesh);

            #endregion

            var groundTruth = SceneShouldGT();
            var gtFlattened = new List<Xene.IComponent>();
            FlattenScene(gtFlattened, groundTruth.Children[0]);

            var GTConvertedToFusFile = FusSceneConverter.ConvertTo(SceneShouldGT());
            var fusFileFlattened = new List<Xene.IComponent>();
            FlattenScene(fusFileFlattened, ((FusScene)GTConvertedToFusFile.Contents).Children[0]);

            Assert.Equal(fusFileFlattened.Count, gtFlattened.Count);

            for (var i = 0; i < gtFlattened.Count; i++)
            {
                var gtComp = gtFlattened[i];
                var fusFileComp = fusFileFlattened[i];

                if (gtComp is Transform t)
                {
                    Assert.Equal((t).Name, ((FusTransform)fusFileComp).Name);
                    Assert.Equal((t).Rotation, ((FusTransform)fusFileComp).Rotation);
                    Assert.Equal((t).Scale, ((FusTransform)fusFileComp).Scale);
                    Assert.Equal((t).Translation, ((FusTransform)fusFileComp).Translation);
                }

                if (gtComp is Bone bone)
                {
                    Assert.Equal((bone).Name, ((FusBone)fusFileComp).Name);
                }

                if (gtComp is Camera camera)
                {
                    Assert.Equal(camera.Name, ((FusCamera)fusFileComp).Name);
                    Assert.Equal(camera.Layer, ((FusCamera)fusFileComp).Layer);
                    Assert.Equal(camera.ProjectionMethod, (((FusCamera)fusFileComp).ProjectionMethod == V1.ProjectionMethod.Orthographic ?
<<<<<<< HEAD
                        Engine.Common.ProjectionMethod.ORTHOGRAPHIC : Engine.Common.ProjectionMethod.PERSPECTIVE));
=======
                        Engine.Core.Scene.ProjectionMethod.Orthographic : Engine.Core.Scene.ProjectionMethod.Perspective));
>>>>>>> 1128b6f3
                    Assert.Equal(camera.Viewport, ((FusCamera)fusFileComp).Viewport);
                    Assert.Equal(camera.Fov, ((FusCamera)fusFileComp).Fov);
                    Assert.Equal(camera.BackgroundColor, ((FusCamera)fusFileComp).BackgroundColor);
                    Assert.Equal(camera.ClearColor, ((FusCamera)fusFileComp).ClearColor);
                    Assert.Equal(camera.ClearDepth, ((FusCamera)fusFileComp).ClearDepth);
                    Assert.Equal(camera.ClippingPlanes, ((FusCamera)fusFileComp).ClippingPlanes);
                }

                if (gtComp is Light light)
                {
                    Assert.Equal(light.Name, ((FusLight)fusFileComp).Name);
                    Assert.Equal(light.Bias, ((FusLight)fusFileComp).Bias);
                    Assert.Equal(light.Color, ((FusLight)fusFileComp).Color);
                    Assert.Equal(light.InnerConeAngle, ((FusLight)fusFileComp).InnerConeAngle);
                    Assert.Equal(light.IsCastingShadows, ((FusLight)fusFileComp).IsCastingShadows);
                    Assert.Equal(light.MaxDistance, ((FusLight)fusFileComp).MaxDistance);
                    Assert.Equal(light.OuterConeAngle, ((FusLight)fusFileComp).OuterConeAngle);
                    Assert.Equal(light.Strength, ((FusLight)fusFileComp).Strength);
                    Assert.Equal(light.Type.ToString(), ((FusLight)fusFileComp).Type.ToString());
                }

                if (gtComp is ShaderEffect fx)
                {
                    Assert.Equal(fx.Name, ((FusMaterial)fusFileComp).Name);
                    Assert.Equal(fx.GetEffectParam(UniformNameDeclarations.NormalMapIntensity), ((FusMaterial)fusFileComp).NormalMap.Intensity);
                    Assert.Equal(fx.GetEffectParam(UniformNameDeclarations.NormalMap), ((FusMaterial)fusFileComp).NormalMap.Texture);

                    Assert.Equal(fx.GetEffectParam(UniformNameDeclarations.AlbedoColor), ((FusMaterial)fusFileComp).Albedo.Color);
                    Assert.Equal(fx.GetEffectParam(UniformNameDeclarations.AlbedoMix), ((FusMaterial)fusFileComp).Albedo.Mix);
                    Assert.Equal(fx.GetEffectParam(UniformNameDeclarations.AlbedoTexture), ((FusMaterial)fusFileComp).Albedo.Texture);


                    Assert.Equal(fx.GetEffectParam(UniformNameDeclarations.SpecularColor), ((FusMaterial)fusFileComp).Specular.Color);
                    Assert.Equal(fx.GetEffectParam(UniformNameDeclarations.SpecularMix), ((FusMaterial)fusFileComp).Specular.Mix);
                    Assert.Equal(fx.GetEffectParam(UniformNameDeclarations.SpecularTexture), ((FusMaterial)fusFileComp).Specular.Texture);
                    Assert.Equal(fx.GetEffectParam(UniformNameDeclarations.SpecularShininess), ((FusMaterial)fusFileComp).Specular.Shininess);
                    Assert.Equal(fx.GetEffectParam(UniformNameDeclarations.SpecularIntensity), ((FusMaterial)fusFileComp).Specular.Intensity);

                    Assert.Equal(fx.GetEffectParam(UniformNameDeclarations.EmissiveColor), ((FusMaterial)fusFileComp).Emissive.Color);
                    Assert.Equal(fx.GetEffectParam(UniformNameDeclarations.EmissiveMix), ((FusMaterial)fusFileComp).Emissive.Mix);
                    Assert.Equal(fx.GetEffectParam(UniformNameDeclarations.EmissiveTexture), ((FusMaterial)fusFileComp).Emissive.Texture);
                }

                if (gtComp is Mesh mesh)
                {
                    Assert.Equal(mesh.Name, ((FusMesh)fusFileComp).Name);
                    Assert.Equal(mesh.BoundingBox, ((FusMesh)fusFileComp).BoundingBox);
                    Assert.Equal(mesh.Colors, ((FusMesh)fusFileComp).Colors);
                    Assert.Equal(mesh.Vertices, ((FusMesh)fusFileComp).Vertices);
                    Assert.Equal(mesh.Triangles, ((FusMesh)fusFileComp).Triangles);
                    Assert.Equal(mesh.UVs, ((FusMesh)fusFileComp).UVs);
                    Assert.Equal(mesh.MeshType.ToString(), ((FusMesh)fusFileComp).MeshType.ToString());
                    Assert.Equal(mesh.Tangents, ((FusMesh)fusFileComp).Tangents);
                    Assert.Equal(mesh.BiTangents, ((FusMesh)fusFileComp).BiTangents);
                }

                if (gtComp is Octant octant)
                {
                    Assert.Equal(octant.Name, ((FusOctant)fusFileComp).Name);
                    Assert.Equal(octant.Center, ((FusOctant)fusFileComp).Center);
                    Assert.Equal(octant.Guid, ((FusOctant)fusFileComp).Guid);
                    Assert.Equal(octant.IsLeaf, ((FusOctant)fusFileComp).IsLeaf);
                    Assert.Equal(octant.Level, ((FusOctant)fusFileComp).Level);
                    Assert.Equal(octant.NumberOfPointsInNode, ((FusOctant)fusFileComp).NumberOfPointsInNode);
                    Assert.Equal(octant.PosInHierarchyTex, ((FusOctant)fusFileComp).PosInHierarchyTex);
                    Assert.Equal(octant.PosInParent, ((FusOctant)fusFileComp).PosInParent);
                    Assert.Equal(octant.Size, ((FusOctant)fusFileComp).Size);
                    Assert.Equal(octant.VisibleChildIndices, ((FusOctant)fusFileComp).VisibleChildIndices);
                    Assert.Equal(octant.WasLoaded, ((FusOctant)fusFileComp).WasLoaded);
                }

                if (gtComp is Weight weight)
                {
                    Assert.Equal(weight.Name, ((FusWeight)fusFileComp).Name);
                    Assert.Equal(weight.BindingMatrices, ((FusWeight)fusFileComp).BindingMatrices);

                    for (var j = 0; j < weight.Joints.Count; j++)
                    {
                        Assert.Equal(weight.Joints[j].Name, ((FusWeight)fusFileComp).Joints[j].Name);
                    }

                    for (var k = 0; k < weight.WeightMap.Count; k++)
                    {
                        for (var l = 0; l < weight.WeightMap[k].VertexWeights.Count; l++)
                        {
                            Assert.Equal(weight.WeightMap[k].VertexWeights[l].JointIndex, ((FusWeight)fusFileComp).WeightMap[k].VertexWeights[l].JointIndex);
                            Assert.Equal(weight.WeightMap[k].VertexWeights[l].Weight, ((FusWeight)fusFileComp).WeightMap[k].VertexWeights[l].Weight);

                        }
                    }
                }

                if (gtComp is RectTransform rt)
                {
                    Assert.Equal(rt.Name, ((FusRectTransform)fusFileComp).Name);
                    Assert.Equal(rt.Offsets.Min, ((FusRectTransform)fusFileComp).Offsets.Min);
                    Assert.Equal(rt.Offsets.Max, ((FusRectTransform)fusFileComp).Offsets.Max);
                    Assert.Equal(rt.Anchors.Min, ((FusRectTransform)fusFileComp).Anchors.Min);
                    Assert.Equal(rt.Anchors.Max, ((FusRectTransform)fusFileComp).Anchors.Max);
                }

                if (gtComp is XForm xf)
                {
                    Assert.Equal(xf.Name, ((FusXForm)fusFileComp).Name);
                }

                if (gtComp is XFormText xft)
                {
                    Assert.Equal(xft.Name, ((FusXFormText)fusFileComp).Name);
                    Assert.Equal(xft.Height, ((FusXFormText)fusFileComp).Height);
                    Assert.Equal(xft.Width, ((FusXFormText)fusFileComp).Width);
                    Assert.Equal(xft.HorizontalAlignment.ToString(), ((FusXFormText)fusFileComp).HorizontalAlignment.ToString());
                    Assert.Equal(xft.VerticalAlignment.ToString(), ((FusXFormText)fusFileComp).VerticalAlignment.ToString());
                }

                if (gtComp is CanvasTransform ct)
                {
                    Assert.Equal(ct.Name, ((FusCanvasTransform)fusFileComp).Name);
                    Assert.Equal(ct.Scale, ((FusCanvasTransform)fusFileComp).Scale);
                    Assert.Equal(ct.ScreenSpaceSize, ((FusCanvasTransform)fusFileComp).ScreenSpaceSize);
                    Assert.Equal(ct.Size, ((FusCanvasTransform)fusFileComp).Size);
                    Assert.Equal(ct.CanvasRenderMode.ToString(), ((FusCanvasTransform)fusFileComp).CanvasRenderMode.ToString());

                }
            }

            // now we are sure our created fus file is correct, so we can deserialize it and test those methods
            var FusFileConvertedToGT = FusSceneConverter.ConvertFrom(GTConvertedToFusFile);
            var sceneFileFlattenedAgain = new List<Xene.IComponent>();
            FlattenScene(sceneFileFlattenedAgain, (FusFileConvertedToGT.Children[0]));

            Assert.Equal(sceneFileFlattenedAgain.Count, gtFlattened.Count);

            // check against gt, they should be equal in every manner (expect mesh!)
            for (var i = 0; i < sceneFileFlattenedAgain.Count; i++)
            {
                var gtComp = gtFlattened[i];
                var sceneFileComp = sceneFileFlattenedAgain[i];

                if (gtComp is Transform t)
                {
                    Assert.Equal((t).Name, ((Transform)sceneFileComp).Name);
                    Assert.Equal((t).Rotation, ((Transform)sceneFileComp).Rotation);
                    Assert.Equal((t).Scale, ((Transform)sceneFileComp).Scale);
                    Assert.Equal((t).Translation, ((Transform)sceneFileComp).Translation);
                }

                if (gtComp is Bone bone)
                {
                    Assert.Equal((bone).Name, ((Bone)sceneFileComp).Name);
                }

                if (gtComp is Camera camera)
                {
                    Assert.Equal(camera.Name, ((Camera)sceneFileComp).Name);
                    Assert.Equal(camera.Layer, ((Camera)sceneFileComp).Layer);
                    Assert.Equal(camera.ProjectionMethod.ToString(), ((Camera)sceneFileComp).ProjectionMethod.ToString());
                    Assert.Equal(camera.Viewport, ((Camera)sceneFileComp).Viewport);
                    Assert.Equal(camera.Fov, ((Camera)sceneFileComp).Fov);
                    Assert.Equal(camera.BackgroundColor, ((Camera)sceneFileComp).BackgroundColor);
                    Assert.Equal(camera.ClearColor, ((Camera)sceneFileComp).ClearColor);
                    Assert.Equal(camera.ClearDepth, ((Camera)sceneFileComp).ClearDepth);
                    Assert.Equal(camera.ClippingPlanes, ((Camera)sceneFileComp).ClippingPlanes);
                }

                if (gtComp is Light light)
                {
                    Assert.Equal(light.Name, ((Light)sceneFileComp).Name);
                    Assert.Equal(light.Bias, ((Light)sceneFileComp).Bias);
                    Assert.Equal(light.Color, ((Light)sceneFileComp).Color);
                    Assert.Equal(light.InnerConeAngle, ((Light)sceneFileComp).InnerConeAngle);
                    Assert.Equal(light.IsCastingShadows, ((Light)sceneFileComp).IsCastingShadows);
                    Assert.Equal(light.MaxDistance, ((Light)sceneFileComp).MaxDistance);
                    Assert.Equal(light.OuterConeAngle, ((Light)sceneFileComp).OuterConeAngle);
                    Assert.Equal(light.Strength, ((Light)sceneFileComp).Strength);
                    Assert.Equal(light.Type.ToString(), ((Light)sceneFileComp).Type.ToString());
                }

                if (gtComp is ShaderEffect fx)
                {
                    Assert.Equal(fx.Name, ((ShaderEffect)sceneFileComp).Name);
                    Assert.Equal(fx.GetEffectParam(UniformNameDeclarations.NormalMapIntensity), ((ShaderEffect)sceneFileComp).GetEffectParam(UniformNameDeclarations.NormalMapIntensity));
                    Assert.Equal(fx.GetEffectParam(UniformNameDeclarations.NormalMap), ((ShaderEffect)sceneFileComp).GetEffectParam(UniformNameDeclarations.NormalMap));

                    Assert.Equal(fx.GetEffectParam(UniformNameDeclarations.AlbedoColor), ((ShaderEffect)sceneFileComp).GetEffectParam(UniformNameDeclarations.AlbedoColor));
                    Assert.Equal(fx.GetEffectParam(UniformNameDeclarations.AlbedoMix), ((ShaderEffect)sceneFileComp).GetEffectParam(UniformNameDeclarations.AlbedoMix));
                    Assert.Equal(fx.GetEffectParam(UniformNameDeclarations.AlbedoTexture), ((ShaderEffect)sceneFileComp).GetEffectParam(UniformNameDeclarations.AlbedoTexture));


                    Assert.Equal(fx.GetEffectParam(UniformNameDeclarations.SpecularColor), ((ShaderEffect)sceneFileComp).GetEffectParam(UniformNameDeclarations.SpecularColor));
                    Assert.Equal(fx.GetEffectParam(UniformNameDeclarations.SpecularMix), ((ShaderEffect)sceneFileComp).GetEffectParam(UniformNameDeclarations.SpecularMix));
                    Assert.Equal(fx.GetEffectParam(UniformNameDeclarations.SpecularTexture), ((ShaderEffect)sceneFileComp).GetEffectParam(UniformNameDeclarations.SpecularTexture));
                    Assert.Equal(fx.GetEffectParam(UniformNameDeclarations.SpecularShininess), ((ShaderEffect)sceneFileComp).GetEffectParam(UniformNameDeclarations.SpecularShininess));
                    Assert.Equal(fx.GetEffectParam(UniformNameDeclarations.SpecularIntensity), ((ShaderEffect)sceneFileComp).GetEffectParam(UniformNameDeclarations.SpecularIntensity));

                    Assert.Equal(fx.GetEffectParam(UniformNameDeclarations.EmissiveColor), ((ShaderEffect)sceneFileComp).GetEffectParam(UniformNameDeclarations.EmissiveColor));
                    Assert.Equal(fx.GetEffectParam(UniformNameDeclarations.EmissiveMix), ((ShaderEffect)sceneFileComp).GetEffectParam(UniformNameDeclarations.EmissiveMix));
                    Assert.Equal(fx.GetEffectParam(UniformNameDeclarations.EmissiveTexture), ((ShaderEffect)sceneFileComp).GetEffectParam(UniformNameDeclarations.EmissiveTexture));

                }

                if (gtComp is Mesh mesh)
                {
                    Assert.Equal(mesh.Name, ((Mesh)sceneFileComp).Name);
                    Assert.Equal(mesh.BoundingBox, ((Mesh)sceneFileComp).BoundingBox);
                    Assert.Equal(mesh.Colors, ((Mesh)sceneFileComp).Colors);
                    Assert.Equal(mesh.Vertices, ((Mesh)sceneFileComp).Vertices);
                    Assert.Equal(mesh.Triangles, ((Mesh)sceneFileComp).Triangles);
                    Assert.Equal(mesh.UVs, ((Mesh)sceneFileComp).UVs);
                    Assert.Equal(mesh.MeshType.ToString(), ((Mesh)sceneFileComp).MeshType.ToString());
                    Assert.Equal(mesh.Tangents, ((Mesh)sceneFileComp).Tangents);
                    Assert.Equal(mesh.BiTangents, ((Mesh)sceneFileComp).BiTangents);
                }

                if (gtComp is Octant octant)
                {
                    Assert.Equal(octant.Name, ((Octant)sceneFileComp).Name);
                    Assert.Equal(octant.Center, ((Octant)sceneFileComp).Center);
                    Assert.Equal(octant.Guid, ((Octant)sceneFileComp).Guid);
                    Assert.Equal(octant.IsLeaf, ((Octant)sceneFileComp).IsLeaf);
                    Assert.Equal(octant.Level, ((Octant)sceneFileComp).Level);
                    Assert.Equal(octant.NumberOfPointsInNode, ((Octant)sceneFileComp).NumberOfPointsInNode);
                    Assert.Equal(octant.PosInHierarchyTex, ((Octant)sceneFileComp).PosInHierarchyTex);
                    Assert.Equal(octant.PosInParent, ((Octant)sceneFileComp).PosInParent);
                    Assert.Equal(octant.Size, ((Octant)sceneFileComp).Size);
                    Assert.Equal(octant.VisibleChildIndices, ((Octant)sceneFileComp).VisibleChildIndices);
                    Assert.Equal(octant.WasLoaded, ((Octant)sceneFileComp).WasLoaded);
                }

                if (gtComp is Weight weight)
                {
                    Assert.Equal(weight.Name, ((Weight)sceneFileComp).Name);
                    Assert.Equal(weight.BindingMatrices, ((Weight)sceneFileComp).BindingMatrices);

                    for (var j = 0; j < weight.Joints.Count; j++)
                    {
                        Assert.Equal(weight.Joints[j].Name, ((Weight)sceneFileComp).Joints[j].Name);
                    }

                    for (var k = 0; k < weight.WeightMap.Count; k++)
                    {
                        for (var l = 0; l < weight.WeightMap[k].VertexWeights.Count; l++)
                        {
                            Assert.Equal(weight.WeightMap[k].VertexWeights[l].JointIndex, ((Weight)sceneFileComp).WeightMap[k].VertexWeights[l].JointIndex);
                            Assert.Equal(weight.WeightMap[k].VertexWeights[l].Weight, ((Weight)sceneFileComp).WeightMap[k].VertexWeights[l].Weight);

                        }
                    }
                }

                if (gtComp is RectTransform rt)
                {
                    Assert.Equal(rt.Name, ((RectTransform)sceneFileComp).Name);
                    Assert.Equal(rt.Offsets.Min, ((RectTransform)sceneFileComp).Offsets.Min);
                    Assert.Equal(rt.Offsets.Max, ((RectTransform)sceneFileComp).Offsets.Max);
                    Assert.Equal(rt.Anchors.Min, ((RectTransform)sceneFileComp).Anchors.Min);
                    Assert.Equal(rt.Anchors.Max, ((RectTransform)sceneFileComp).Anchors.Max);
                }

                if (gtComp is XForm xf)
                {
                    Assert.Equal(xf.Name, ((XForm)sceneFileComp).Name);
                }

                if (gtComp is XFormText xft)
                {
                    Assert.Equal(xft.Name, ((XFormText)sceneFileComp).Name);
                    Assert.Equal(xft.Height, ((XFormText)sceneFileComp).Height);
                    Assert.Equal(xft.Width, ((XFormText)sceneFileComp).Width);
                    Assert.Equal(xft.HorizontalAlignment.ToString(), ((XFormText)sceneFileComp).HorizontalAlignment.ToString());
                    Assert.Equal(xft.VerticalAlignment.ToString(), ((XFormText)sceneFileComp).VerticalAlignment.ToString());
                }

                if (gtComp is CanvasTransform ct)
                {
                    Assert.Equal(ct.Name, ((CanvasTransform)sceneFileComp).Name);
                    Assert.Equal(ct.Scale, ((CanvasTransform)sceneFileComp).Scale);
                    Assert.Equal(ct.ScreenSpaceSize, ((CanvasTransform)sceneFileComp).ScreenSpaceSize);
                    Assert.Equal(ct.Size, ((CanvasTransform)sceneFileComp).Size);
                    Assert.Equal(ct.CanvasRenderMode.ToString(), ((CanvasTransform)sceneFileComp).CanvasRenderMode.ToString());
                }
            }
        }

        private static void FlattenScene(List<Xene.IComponent> components, Xene.INode scene)
        {
            components.AddRange(scene.EnumComponents.ToList());

            if (scene.EnumChildren == null) return;

            foreach (var c in scene.EnumChildren)
            {
                if (c != null)
                    FlattenScene(components, c);
            }
        }

        public static SceneContainer SceneShouldGT()
        {
            return new SceneContainer
            {
                Header = new SceneHeader
                {
                    CreationDate = DateTime.Today.ToString(),
                    Generator = "SerializationTest",
                    CreatedBy = "Fusee Test Code"
                },

                Children = new List<SceneNode>
                {
                new SceneNode
                {
                    Name = "Base",
                    Components = new List<SceneComponent>
                    {
                       new CanvasTransform(Engine.Core.Scene.CanvasRenderMode.SCREEN)
                       {
                           Name = "CanvasTransform",
                           Scale = float2.One * 2,
                           ScreenSpaceSize = new MinMaxRect
                           {
                               Max = float2.One * 22,
                               Min = float2.One * -1

                           },
                           Size = new MinMaxRect
                           {
                               Min = float2.One * 22,
                               Max = float2.One * -1

                           }
                       },
                       new XFormText
                        {
                            Name = "XFormText",
                            Height = 10,
                            HorizontalAlignment = Engine.Core.Scene.HorizontalTextAlignment.CENTER,
                            VerticalAlignment = Engine.Core.Scene.VerticalTextAlignment.TOP,
                            Width = 200
                        },
                       new XForm
                        {
                            Name = "XForm"
                        },
                       new RectTransform
                       {
                           Anchors =  new MinMaxRect
                           {
                               Max = float2.Zero,
                               Min = float2.One
                           },
                           Name = "Rect",
                           Offsets = new MinMaxRect
                           {
                                Max = float2.Zero,
                               Min = float2.One
                           }
                       },
                       new Transform { Scale = new float3(100, 20, 100) },
                       new Bone
                       {
                           Name = "MyBone"
                       },
                       new Weight
                       {
                           BindingMatrices = new List<float4x4>(),
                           Joints = new List<SceneNode>(),
                           Name = "MyWeight",
                           WeightMap = new List<Engine.Core.Scene.VertexWeightList>
                           {
                               new Engine.Core.Scene.VertexWeightList
                               {
                                   VertexWeights = new List<Engine.Core.Scene.VertexWeight>
                                   {
                                       new Engine.Core.Scene.VertexWeight
                                       {
                                           Weight = 20,
                                           JointIndex = 0
                                       },
                                        new Engine.Core.Scene.VertexWeight
                                       {
                                           Weight = 30,
                                           JointIndex = 1
                                       },
                                   }
                               }
                           }
                       },
                       ShaderCodeBuilder.MakeShaderEffectProto(
                           albedoColor: ColorUint.Tofloat4(ColorUint.Red),
                           specularColor: ColorUint.Tofloat4(ColorUint.White),
                           shininess: 4.0f,
                           specularIntensity: 1.0f),

                       new Light
                       {
                           Name = "MyLight",
                           Bias = 0,
                           MaxDistance = 100,
                           Active = true,
                           Color = float4.One,
                           InnerConeAngle = 20,
                           IsCastingShadows = true,
                           OuterConeAngle = 20,
                           Strength = 100,
                           Type = LightType.Point

                       },
                       new Octant
                       {
                           Center = double3.One,
                           Guid = new Guid(1, 2, 3, new byte[] { 4, 4, 4, 4, 4, 4, 4, 4 }),
                           IsLeaf = false,
                           Level = 10,
                           Name = "MyOctant",
                           NumberOfPointsInNode = 2,
                           PosInHierarchyTex = 0,
                           PosInParent = 5,
                           Size = 20,
                           VisibleChildIndices = 1,
                           WasLoaded = true
                       },
                       new Camera(Engine.Core.Scene.ProjectionMethod.Orthographic, 0, 500, 2000),
                       ShaderCodeBuilder.MakeShaderEffectFromShaderEffectPropsProto(new Engine.Core.ShaderShards.ShaderEffectProps
                       {
                           MatValues =
                           {
                                FresnelReflectance = 100,
                                DiffuseFraction = 200,
                                RoughnessValue = 1
                           }
                       }),
                       new Cube()
                    },
                    Children = new ChildList
                    {
                        new SceneNode
                        {
                            Name = "Arm01",
                            Components = new List<SceneComponent>
                            {
                                new Transform {Translation=new float3(0, 60, 0),  Scale = new float3(20, 100, 20) },
                                ShaderCodeBuilder.MakeShaderEffectProto(
                                    albedoColor: ColorUint.Tofloat4(ColorUint.Green),
                                    specularColor: ColorUint.Tofloat4(ColorUint.White),
                                    specularIntensity: 1.0f,
                                    shininess: 4.0f),
                                new Cube()
                            },
                            Children = new ChildList
                            {
                                new SceneNode
                                {
                                    Name = "Arm02Rot",
                                    Components = new List<SceneComponent>
                                    {
                                        new Bone
                                        {
                                            Name = "MyBone2"
                                        },
                                        new Transform {Translation=new float3(-20, 40, 0),  Rotation = new float3(0.35f, 0, 0), Scale = float3.One},
                                    },
                                    Children = new ChildList
                                    {
                                        new SceneNode
                                        {
                                            Name = "Arm02",
                                            Components = new List<SceneComponent>
                                            {
                                                new Transform {Translation=new float3(0, 40, 0),  Scale = new float3(20, 100, 20) },
                                                ShaderCodeBuilder.MakeShaderEffectProto(
                                                    albedoColor: ColorUint.Tofloat4(ColorUint.Yellow),
                                                    specularColor: ColorUint.Tofloat4(ColorUint.White),
                                                    specularIntensity: 1.0f,
                                                    shininess: 4.0f),
                                                new Cube()
                                            },
                                            Children = new ChildList
                                            {
                                                new SceneNode
                                                {
                                                    Name = "Arm03Rot",
                                                    Components = new List<SceneComponent>
                                                    {
                                                        new Transform {Translation=new float3(20, 40, 0),  Rotation = new float3(0.25f, 0, 0), Scale = float3.One},
                                                    },
                                                    Children = new ChildList
                                                    {
                                                        new SceneNode
                                                        {
                                                            Name = "Arm03",
                                                            Components = new List<SceneComponent>
                                                            {
                                                                new Transform {Translation=new float3(0, 40, 0),  Scale = new float3(20, 100, 20) },
                                                                ShaderCodeBuilder.MakeShaderEffectProto(
                                                                                    albedoColor: ColorUint.Tofloat4(ColorUint.Blue),
                                                                                    specularColor: ColorUint.Tofloat4(ColorUint.White),
                                                                                    specularIntensity: 1.0f,
                                                                                    shininess: 4.0f),
                                                                new Cube()
                                                            }
                                                        },
                                                    }
                                                }
                                            }
                                        },
                                    }
                                }
                            }
                        },
                    }
                },
            }
            };
        }
    }
}<|MERGE_RESOLUTION|>--- conflicted
+++ resolved
@@ -331,11 +331,7 @@
                     Assert.Equal(camera.Name, ((FusCamera)fusFileComp).Name);
                     Assert.Equal(camera.Layer, ((FusCamera)fusFileComp).Layer);
                     Assert.Equal(camera.ProjectionMethod, (((FusCamera)fusFileComp).ProjectionMethod == V1.ProjectionMethod.Orthographic ?
-<<<<<<< HEAD
-                        Engine.Common.ProjectionMethod.ORTHOGRAPHIC : Engine.Common.ProjectionMethod.PERSPECTIVE));
-=======
                         Engine.Core.Scene.ProjectionMethod.Orthographic : Engine.Core.Scene.ProjectionMethod.Perspective));
->>>>>>> 1128b6f3
                     Assert.Equal(camera.Viewport, ((FusCamera)fusFileComp).Viewport);
                     Assert.Equal(camera.Fov, ((FusCamera)fusFileComp).Fov);
                     Assert.Equal(camera.BackgroundColor, ((FusCamera)fusFileComp).BackgroundColor);
