--- conflicted
+++ resolved
@@ -375,12 +375,7 @@
                         //Assert.Equal(fx.GetFxParam<Texture>(UniformNameDeclarations.AlbedoTexture), ((FusMaterial)fusFileComp).Albedo.Texture); //TODO: broken --> compares a texture to the path to a texture.
                     }
 
-<<<<<<< HEAD
                     if (fx.GetFxParam<float>(UniformNameDeclarations.SpecularMix) != null)
-=======
-
-                    if (fx.GetEffectParam(UniformNameDeclarations.SpecularMix) != null)
->>>>>>> 08b2019f
                     {
                         Assert.Equal(fx.GetFxParam<float>(UniformNameDeclarations.SpecularMix), ((FusMaterial)fusFileComp).Specular.Mix);
                         //Assert.Equal(fx.GetFxParam<Texture>(UniformNameDeclarations.SpecularTexture), ((FusMaterial)fusFileComp).Specular.Texture); //TODO: broken --> compares a texture to the path to a texture.
@@ -574,11 +569,7 @@
                     }
 
 
-<<<<<<< HEAD
                     if (fx.GetFxParam<float4>(UniformNameDeclarations.EmissiveColor) != null)
-=======
-                    if (fx.GetEffectParam(UniformNameDeclarations.EmissiveColor) != null)
->>>>>>> 08b2019f
                     {
                         Assert.Equal(fx.GetFxParam<float4>(UniformNameDeclarations.EmissiveColor), ((ShaderEffect)sceneFileComp).GetFxParam<float4>(UniformNameDeclarations.EmissiveColor));
 
