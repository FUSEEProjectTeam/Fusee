--- conflicted
+++ resolved
@@ -10,10 +10,8 @@
     <OutputPath>$(BaseOutputPath)\Libraries</OutputPath>
     <DocumentationFile>$(OutputPath)\$(RootNamespace).xml</DocumentationFile>
   </PropertyGroup>
-<<<<<<< HEAD
   
   <ItemGroup>
-=======
 
     <PropertyGroup Condition="'$(Configuration)|$(Platform)'=='Debug|AnyCPU'">
         <DefineConstants>TRACE;DEBUG;LOG_TRACE;LOG_DEBUG;LOG_INFO;LOG_WARN;LOG_ERROR;LOG_FATAL</DefineConstants>
@@ -25,7 +23,6 @@
     </PropertyGroup>
 
     <ItemGroup>
->>>>>>> 7de13ec3
     <ProjectReference Include="$(FuseeEngineRoot)\src\Math\Core\Fusee.Math.Core.csproj">
       <PrivateAssets>analyzers</PrivateAssets>
     </ProjectReference>
