--- conflicted
+++ resolved
@@ -1,4 +1,4 @@
-﻿<Project Sdk="Microsoft.NET.Sdk">
+<Project Sdk="Microsoft.NET.Sdk">
   <PropertyGroup>
     <RootNamespace>Fusee.Base.Common</RootNamespace>
     <PackageId>Fusee.Base.Common</PackageId>
@@ -13,16 +13,5 @@
   <ItemGroup>
     <ProjectReference Include="$(FuseeBuildRoot)\src\Math\Core\Fusee.Math.Core.csproj" />
   </ItemGroup>
-<<<<<<< HEAD
 </Project>
-  
-  
-=======
-
-  <ItemGroup>
-    <Reference Include="JSIL.Meta">
-      <HintPath>$(FuseeBuildRoot)\ext\JSIL\Compiler\JSIL.Meta.dll</HintPath>
-    </Reference>
-  </ItemGroup>
-</Project>
->>>>>>> 96d4c31c
+ 