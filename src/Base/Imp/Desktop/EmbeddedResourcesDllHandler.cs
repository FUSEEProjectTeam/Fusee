﻿using System;
using System.Collections.Generic;
using System.IO;
using System.Linq;
using System.Reflection;
using System.Runtime.InteropServices;

namespace Fusee.Base.Imp.Desktop
{
    /// <summary>
    /// A class to handle with extracting and loading embedded resources.
    /// </summary>
    public static class EmbeddedResourcesDllHandler
    {
        private static readonly List<string> loadedDlls = new();

        /// <summary>
        /// Extract a dll from resources to temporary folder and loads it
        /// </summary>
        /// <param name="dllName">name of DLL file to create (including dll suffix)</param>
        /// <param name="resourceName">The resource name (fully qualified)</param>
        public static void LoadEmbeddedDll(string dllName, string resourceName)
        {
            if (!loadedDlls.Contains(dllName))
            {
                loadedDlls.Add(dllName);

                Assembly assem = Assembly.GetCallingAssembly();
                AssemblyName an = assem.GetName();
                Assembly.GetExecutingAssembly().Modules.First().GetPEKind(out var _, out var machine);


                using var resourceStream = assem.GetManifestResourceStream(resourceName);

                if (resourceStream != null && resourceStream.Length > 0)
                {
                    // The temporary folder holds one or more of the temporary DLLs
                    // It is made "unique" to avoid different versions of the DLL or architectures.
<<<<<<< HEAD
                    var tempFolder = string.Format("{0}.{1}.{2}", an.Name, machine, an.Version);
=======
                    var tempFolder = string.Format("{0}.{1}.{2}", an.Name, RuntimeInformation.ProcessArchitecture, an.Version);
>>>>>>> c4546a9b

                    string dirName = Path.Combine(Path.GetTempPath(), tempFolder);
                    if (!Directory.Exists(dirName))
                    {
                        Directory.CreateDirectory(dirName);
                    }

                    // See if the file exists, avoid rewriting it if not necessary
                    string dllPath = Path.Combine(dirName, dllName);

                    if (!File.Exists(dllPath) || new FileInfo(dllPath).Length != resourceStream.Length)
                    {
                        using var fileStream = File.Create(dllPath);
                        resourceStream.Seek(0, SeekOrigin.Begin);
                        resourceStream.CopyTo(fileStream);
                    }

                    IntPtr h = LoadLibrary(dllPath);
                    if (h == IntPtr.Zero)
                    {
                        throw new DllNotFoundException("Unable to load library: " + dllName + " from " + tempFolder);
                    }
                }
                else
                {
                    throw new DllNotFoundException("Unable to load library: " + dllName + " from manifest resource stream: " + resourceName);
                }
            }
        }

        [DllImport("kernel32", SetLastError = true, CharSet = CharSet.Unicode)]
        private static extern IntPtr LoadLibrary(string lpFileName);
    }
}<|MERGE_RESOLUTION|>--- conflicted
+++ resolved
@@ -1,4 +1,4 @@
-﻿using System;
+using System;
 using System.Collections.Generic;
 using System.IO;
 using System.Linq;
@@ -36,11 +36,7 @@
                 {
                     // The temporary folder holds one or more of the temporary DLLs
                     // It is made "unique" to avoid different versions of the DLL or architectures.
-<<<<<<< HEAD
                     var tempFolder = string.Format("{0}.{1}.{2}", an.Name, machine, an.Version);
-=======
-                    var tempFolder = string.Format("{0}.{1}.{2}", an.Name, RuntimeInformation.ProcessArchitecture, an.Version);
->>>>>>> c4546a9b
 
                     string dirName = Path.Combine(Path.GetTempPath(), tempFolder);
                     if (!Directory.Exists(dirName))
