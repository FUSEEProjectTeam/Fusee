--- conflicted
+++ resolved
@@ -16,11 +16,8 @@
   </ItemGroup>
 
   <ItemGroup>
-<<<<<<< HEAD
     <PackageReference Include="System.Drawing.Common" Version="4.6.0-preview4.19164.7" />
-=======
     <PackageReference Include="System.Drawing.Common" Version="4.6.0-preview8.19405.3" />
->>>>>>> 031d0f30
   </ItemGroup>
   <ItemGroup>
     <Reference Include="SharpFont">
@@ -32,8 +29,5 @@
     <ProjectReference Include="$(FuseeEngineRoot)\src\Base\Common\Fusee.Base.Common.csproj" />
     <ProjectReference Include="$(FuseeEngineRoot)\src\Base\Core\Fusee.Base.Core.csproj" />
   </ItemGroup>
-<<<<<<< HEAD
 
-=======
->>>>>>> 031d0f30
 </Project>