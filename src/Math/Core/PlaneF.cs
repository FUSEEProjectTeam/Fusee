﻿using System;

namespace Fusee.Math.Core
{
    /// <summary>
    /// Represents a plane in the form of Ax + By + Cz = D. The following applies: Ax + Bx + Cz - D = 0.
    /// The plane's normal equals n = (A, B, C) and may NOT necessarily be of unit length.
    /// The plane divides a space into two half-spaces.The direction plane's normal vector defines the "outer" or negative half-space.
    /// Points that lie in the positive half space of the plane do have a negative signed distance to the plane.
    /// </summary>
    public struct PlaneF
    {
        /// <summary>
        /// The A plane coefficient.
        /// </summary>
        public float A
        {
            get => _a;
            set
            {
                _a = value;
                _normal.x = _a;
            }
        }
        private float _a;

        /// <summary>
        /// The B plane coefficient.
        /// </summary>
        public float B
        {
            get => _b;
            set
            {
                _b = value;
                _normal.y = _b;
            }
        }
        private float _b;

        /// <summary>
        /// The C plane coefficient.
        /// </summary>
        public float C
        {
            get => _c;
            set
            {
                _c = value;
                _normal.z = _c;
            }
        }
        private float _c;

        /// <summary>
        /// The D plane coefficient.
        /// </summary>
        public float D;

        /// <summary>
        /// The plane's normal vector. May NOT be of unit length if the plane isn't normalized.
        /// </summary>
        public float3 Normal
        {
            get
            {
                if (_normal == float3.Zero)
                    _normal = new float3(_a, _b, _c);

                return _normal;
            }
        }
        private float3 _normal;

        /// <summary>
        /// Normalizes this plane.
        /// </summary>
        public PlaneF Normalize()
        {
            var mag = (float)System.Math.Sqrt(A * A + B * B + C * C);
            var a = A / mag;
            var b = B / mag;
            var c = C / mag;
            var d = D / mag;

            return new PlaneF() { A = a, B = b, C = c, D = d };
        }

        /// <summary>
        /// Returns the signed distance from a point to this plane.
        /// If the plane isn't normalized this may not be the euclidean distance!
        /// For normalized and unnormalized planes the following is true:
        /// 1.If the distance is negative, the point lies in the negative half-space.
        /// 2.If 0 = dist, the point lies in the plane.
        /// 3.If the distance is positive the point lies in the positive half-space.
        /// </summary>
        /// <param name="pt">An arbitrary point.</param>
        public float SignedDistanceFromPoint(float3 pt)
        {
            return A * pt.x + B * pt.y + C * pt.z - D;
        }

        /// <summary>
        /// Calculates the angle between this plane and another one.
        /// </summary>
        /// <param name="other">The other plane to calculate the angle with.</param>
        public float AngleBetween(PlaneF other)
        {
            var numerator = System.Math.Abs((A * other.A) + (B * other.B) + (C * other.C));
            var denominator = Normal.Length * other.Normal.Length;

            var cosAlpha = numerator / denominator;

            return (float)System.Math.Acos(cosAlpha);
        }

        #region Plane-Box Intersection

        /// <summary>
        /// Test whether a <see cref="AABBf"/> intersects this plane.
        /// See: Ericson 2005, Real Time Collision Detection, p. 161 - 164
        /// </summary>
        /// <param name="aabb">The axis aligned bounding box.</param> 
        public bool Intersects(AABBf aabb)
        {
            var r = BoxExtendInNormalDirection(aabb);
            var s = SignedDistanceFromPoint(aabb.Center);

            return System.Math.Abs(s) <= r;
        }

        /// <summary>
        /// Test whether a cuboid intersects this plane.
        /// See: Ericson 2005, Real Time Collision Detection, p. 161 - 164
        /// </summary>
        /// <param name="center">The center of the cuboid.</param>
        /// <param name="size">The width, height and length of the cuboid.</param>
        public bool Intersects(float3 center, float3 size)
        {
            var r = BoxExtendInNormalDirection(size);
            var s = SignedDistanceFromPoint(center);

            return System.Math.Abs(s) <= r;
        }

        /// <summary>
        /// Test whether a <see cref="OBBf"/> intersects this plane.
        /// See: Ericson 2005, Real Time Collision Detection, p. 161 - 164
        /// </summary>
        /// <param name="obb">The axis aligned bounding box.</param> 
        public bool Intersects(OBBf obb)
        {
            var r = BoxExtendInNormalDirection(obb);
            var s = SignedDistanceFromPoint(obb.Center);

            return System.Math.Abs(s) <= r;
        }

        /// <summary>
        /// Test whether a cuboid intersects this plane.
        /// See: Ericson 2005, Real Time Collision Detection, p. 161 - 164
        /// CAREFUL: the definition whats completely inside and outside is flipped in comparison to Ericson, 
        /// because FUSEE defines a point with a negative signed distance to be inside.
        /// </summary>
        /// <param name="center">The center of the cuboid.</param>
        /// <param name="size">The width, height and length of the cuboid.</param>
        public bool InsideOrIntersecting(float3 center, float3 size)
        {
            var r = BoxExtendInNormalDirection(size);

<<<<<<< HEAD
            //Distance from aabb center to plane
=======
            //Distance from center to plane
>>>>>>> 0693a97f
            var s = SignedDistanceFromPoint(center);

            //Completely inside
            if (s <= -r)
                return true;
            //Completely outside
            else if (r <= s)
                return false;
            //else intersecting
            return true;
        }

        /// <summary>
        /// Test whether a cuboid intersects this plane.
        /// See: Ericson 2005, Real Time Collision Detection, p. 161 - 164
        /// CAREFUL: the definition whats completely inside and outside is flipped in comparison to Ericson, 
        /// because FUSEE defines a point with a negative signed distance to be inside.
        /// </summary>
        /// <param name="center">The center of the cuboid.</param>
        /// <param name="size">The width, height and length of the cuboid.</param>
        public bool InsideOrIntersecting(float3 center, float size)
        {
            var r = BoxExtendInNormalDirection(size);

            //Distance from aabb center to plane
            var s = SignedDistanceFromPoint(center);

            //Completely inside
            if (s <= -r)
                return true;
            //Completely outside
            else if (r <= s)
                return false;
            //else intersecting
            return true;
        }

        /// <summary>
        /// Test whether a <see cref="AABBf"/> intersects this plane.
        /// See: Ericson 2005, Real Time Collision Detection, p. 161 - 164
        /// CAREFUL: the definition whats completely inside and outside is flipped in comparison to Ericson, 
        /// because FUSEE defines a point with a negative signed distance to be inside.
        /// </summary>
        /// <param name="aabb">The axis aligned bounding box.</param> 
        public bool InsideOrIntersecting(AABBf aabb)
        {
            var r = BoxExtendInNormalDirection(aabb);

            //Distance from aabb center to plane
            var s = SignedDistanceFromPoint(aabb.Center);

            //Completely inside
            if (s <= -r)
                return true;
            //Completely outside
            else if (r <= s)
                return false;
            //else intersecting
            return true;
        }

        /// <summary>
<<<<<<< HEAD
        /// Test whether a <see cref="OBBd"/> intersects this plane.
=======
        /// Test whether a <see cref="OBBf"/> intersects this plane.
>>>>>>> 0693a97f
        /// See: Ericson 2005, Real Time Collision Detection, p. 161 - 164
        /// CAREFUL: the definition whats completely inside and outside is flipped in comparison to Ericson, 
        /// because FUSEE defines a point with a negative signed distance to be inside.
        /// </summary>
        /// <param name="obb">The object oriented bounding box.</param> 
        public bool InsideOrIntersecting(OBBf obb)
        {
            var r = BoxExtendInNormalDirection(obb);
            //Distance from obb center to plane
            var s = SignedDistanceFromPoint(obb.Center);

            //Completely outside
            if (s <= -r)
                return true;
            //Completely inside
            else if (r <= s)
                return false;
            //else intersecting
            return true;
        }

        /// <summary>
        /// Calculates the projection interval radius of an cuboid onto line L(t) = cuboid.Center + t * plane.Normal (extend (radius) in direction of the plane normal).      
        /// <param name="size">The width, height and length of a cuboid.</param>
        /// </summary>
        private double BoxExtendInNormalDirection(float3 size)
        {
            var boxExtend = size * 0.5f;
            return boxExtend.x * System.Math.Abs(Normal.x) + boxExtend.y * System.Math.Abs(Normal.y) + boxExtend.z * System.Math.Abs(Normal.z);
        }

        /// <summary>
        /// Calculates the projection interval radius of an cuboid onto line L(t) = cuboid.Center + t * plane.Normal (extend (radius) in direction of the plane normal).      
        /// <param name="size">The width, height and length of a cuboid.</param>
        /// </summary>
        private double BoxExtendInNormalDirection(float size)
        {
            var boxExtend = size * 0.5f;
            return boxExtend * System.Math.Abs(Normal.x) + boxExtend * System.Math.Abs(Normal.y) + boxExtend * System.Math.Abs(Normal.z);
        }

        /// <summary>
        /// Calculates the projection interval radius of aabb onto line L(t) = aabb.Center + t * plane.Normal (extend (radius) in direction of the plane normal).      
        /// <param name="aabb">The axis aligned bounding box.</param>
        /// </summary>
        private float BoxExtendInNormalDirection(AABBf aabb)
        {
            var boxExtend = aabb.Size * 0.5f;
            return boxExtend.x * System.Math.Abs(Normal.x) + boxExtend.y * System.Math.Abs(Normal.y) + boxExtend.z * System.Math.Abs(Normal.z);
        }

        /// <summary>
        /// Calculates the projection interval radius of obb onto line L(t) = aabb.Center + t * plane.Normal (extend (radius) in direction of the plane normal).      
        /// <param name="obb">The object oriented bounding box.</param>
        /// </summary>
        private float BoxExtendInNormalDirection(OBBf obb)
        {
            var transformationMat = obb.Rotation * float4x4.CreateTranslation(obb.Translation); //without scale!

            var xAxis = (float3.UnitX * transformationMat).Normalize();
            var yAxis = (float3.UnitY * transformationMat).Normalize();
            var zAxis = (float3.UnitZ * transformationMat).Normalize();

            var boxExtend = obb.Size * 0.5f;

            return boxExtend.x * System.Math.Abs(float3.Dot(Normal, xAxis)) +
                    boxExtend.y * System.Math.Abs(float3.Dot(Normal, yAxis)) +
                    boxExtend.z * System.Math.Abs(float3.Dot(Normal, zAxis));
        }

        #endregion

        #region Operators

        /// <summary>
        /// Operator override for multiplying a Plane with a float.
        /// </summary>
        /// <param name="plane">The plane.</param>
        /// <param name="scalar">The scalar value.</param>
        /// <returns></returns>
        public static PlaneF operator *(PlaneF plane, float scalar)
        {
            return new PlaneF()
            {
                A = plane.A * scalar,
                B = plane.B * scalar,
                C = plane.C * scalar,
                D = plane.D * scalar
            };
        }

        /// <summary>
        /// Operator override for equality.
        /// </summary>
        /// <param name="left">The plane.</param>
        /// <param name="right">The scalar value.</param>        
        public static bool operator ==(PlaneF left, PlaneF right)
        {
            return left.Equals(right);
        }

        /// <summary>
        /// Operator override for inequality.
        /// </summary>
        /// <param name="left">The plane.</param>
        /// <param name="right">The scalar value.</param>        
        public static bool operator !=(PlaneF left, PlaneF right)
        {
            return !(left == right);
        }

        /// <summary>
        /// Indicates whether this plane is equal to another object.
        /// </summary>
        /// <param name="obj">The object. This method will throw an exception if the object isn't of type <see cref="PlaneF"/>.</param>
        /// <returns></returns>
        public override bool Equals(object obj)
        {
            if (obj.GetType() != typeof(PlaneF)) throw new ArgumentException($"{obj} is not of Type 'Plane'.");

            var other = (PlaneF)obj;
            return
                System.Math.Abs(A - other.A) < M.EpsilonFloat &&
                System.Math.Abs(B - other.B) < M.EpsilonFloat &&
                System.Math.Abs(C - other.C) < M.EpsilonFloat &&
                System.Math.Abs(D - other.D) < M.EpsilonFloat;
        }

        /// <summary>
        /// Generates a hash code for this plane.
        /// </summary>        
        public override int GetHashCode()
        {
            unchecked
            {
                int hash = 17;
                hash = hash * 29 + A.GetHashCode();
                hash = hash * 29 + B.GetHashCode();
                hash = hash * 29 + C.GetHashCode();
                hash = hash * 29 + D.GetHashCode();
                return hash;
            }
        }

        #endregion
    }
}<|MERGE_RESOLUTION|>--- conflicted
+++ resolved
@@ -168,11 +168,7 @@
         {
             var r = BoxExtendInNormalDirection(size);
 
-<<<<<<< HEAD
-            //Distance from aabb center to plane
-=======
             //Distance from center to plane
->>>>>>> 0693a97f
             var s = SignedDistanceFromPoint(center);
 
             //Completely inside
@@ -235,11 +231,7 @@
         }
 
         /// <summary>
-<<<<<<< HEAD
-        /// Test whether a <see cref="OBBd"/> intersects this plane.
-=======
         /// Test whether a <see cref="OBBf"/> intersects this plane.
->>>>>>> 0693a97f
         /// See: Ericson 2005, Real Time Collision Detection, p. 161 - 164
         /// CAREFUL: the definition whats completely inside and outside is flipped in comparison to Ericson, 
         /// because FUSEE defines a point with a negative signed distance to be inside.
