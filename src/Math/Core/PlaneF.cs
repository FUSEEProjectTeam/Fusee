--- conflicted
+++ resolved
@@ -211,11 +211,7 @@
 
         /// <summary>
         /// Calculates the projection interval radius of obb onto line L(t) = aabb.Center + t * plane.Normal (extend (radius) in direction of the plane normal).      
-<<<<<<< HEAD
-        /// <param name="obb">The axis aligned bounding box.</param> 
-=======
         /// <param name="obb">The object oriented bounding box.</param>
->>>>>>> 52cf1bbe
         /// </summary>
         private float BoxExtendInNormalDirection(OBBf obb)
         {
