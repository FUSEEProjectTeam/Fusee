--- conflicted
+++ resolved
@@ -495,11 +495,7 @@
         /// <returns>The normalized vector</returns>
         public static float4 Normalize(float4 vec)
         {
-<<<<<<< HEAD
-            if (vec.Length == 0) return vec;
-=======
             if (vec.Length <= M.EpsilonFloat) return Zero;
->>>>>>> 4f791db2
             float scale = 1.0f / vec.Length;
             vec.x *= scale;
             vec.y *= scale;
