﻿using System;

namespace Fusee.Math.Core
{
    /// <summary>
    /// Represents a plane in the form of Ax + By + Cz = D. The following applies: Ax + Bx + Cz - D = 0.
    /// The plane's normal equals n = (A, B, C) and may NOT necessarily be of unit length.
    /// The plane divides a space into two half-spaces.The direction plane's normal vector defines the "outer" or negative half-space.
    /// Points that lie in the positive half space of the plane do have a negative signed distance to the plane.
    /// </summary>
    public struct PlaneD
    {
        /// <summary>
        /// The A plane coefficient.
        /// </summary>
        public double A
        {
            get
            {
                return _a;
            }
            set
            {
                _a = value;
                _normal.x = _a;
            }
        }
        private double _a;

        /// <summary>
        /// The B plane coefficient.
        /// </summary>
        public double B
        {
            get
            {
                return _b;
            }
            set
            {
                _b = value;
                _normal.y = _b;
            }
        }
        private double _b;

        /// <summary>
        /// The C plane coefficient.
        /// </summary>
        public double C
        {
            get
            {
                return _c;
            }
            set
            {
                _c = value;
                _normal.z = _c;
            }
        }
        private double _c;

        /// <summary>
        /// The D plane coefficient.
        /// </summary>
        public double D;

        /// <summary>
        /// The plane's normal vector. May NOT be of unit length if the plane isn't normalized.
        /// </summary>
        public double3 Normal
        {
            get
            {
                if (_normal == double3.Zero)
                    _normal = new double3(_a, _b, _c);

                return _normal;
            }
        }
        private double3 _normal;

        /// <summary>
        /// Normalizes this plane.
        /// </summary>
        public PlaneD Normalize()
        {
            var mag = System.Math.Sqrt(A * A + B * B + C * C);
            var a = A / mag;
            var b = B / mag;
            var c = C / mag;
            var d = D / mag;

            return new PlaneD() { A = a, B = b, C = c, D = d };
        }

        /// <summary>
        /// Returns the signed distance from a point to this plane.
        /// If the plane isn't normalized this may not be the euclidean distance!
        /// For normalized and unnormalized planes the following is true:
        /// 1.If the distance is negative, the point lies in the negative half-space.
        /// 2.If 0 = dist, the point lies in the plane.
        /// 3.If the distance is positive the point lies in the positive half-space.
        /// </summary>
        /// <param name="pt">An arbitrary point.</param>
        public double SignedDistanceFromPoint(double3 pt)
        {
            return A * pt.x + B * pt.y + C * pt.z - D;
        }

        /// <summary>
        /// Calculates the angle between this plane and another one.
        /// </summary>
        /// <param name="other">The other plane to calculate the angle with.</param>        
        public double AngleBetween(PlaneD other)
        {
            var numerator = System.Math.Abs((A * other.A) + (B * other.B) + (C * other.C));
            var denominator = Normal.Length * other.Normal.Length;

            var cosAlpha = numerator / denominator;

            return System.Math.Acos(cosAlpha);
        }

        #region Plane-Box Intersection

        /// <summary>
        /// Test whether a <see cref="AABBd"/> intersects this plane.
        /// See: Ericson 2005, Real Time Collision Detection, p. 161 - 164
        /// </summary>
        /// <param name="aabb">The axis aligned bounding box.</param> 
        public bool Intersects(AABBd aabb)
        {
            var r = BoxExtendInNormalDirection(aabb);
            var s = SignedDistanceFromPoint(aabb.Center);

            return System.Math.Abs(s) <= r;
        }

        /// <summary>
        /// Test whether a <see cref="OBBd"/> intersects this plane.
        /// See: Ericson 2005, Real Time Collision Detection, p. 161 - 164
        /// </summary>
        /// <param name="obb">The axis aligned bounding box.</param> 
        public bool Intersects(OBBd obb)
        {
            var r = BoxExtendInNormalDirection(obb);
            var s = SignedDistanceFromPoint(obb.Center);

            return System.Math.Abs(s) <= r;
        }

        /// <summary>
        /// Test whether a <see cref="AABBd"/> intersects this plane.
        /// See: Ericson 2005, Real Time Collision Detection, p. 161 - 164
        /// CAREFUL: the definition whats completely inside and outside is flipped in comparison to Ericson, 
        /// because FUSEE defines a point with a negative signed distance to be inside.
        /// </summary>
        /// <param name="aabb">The axis aligned bounding box.</param> 
        public bool InsideOrIntersecting(AABBd aabb)
        {
            var r = BoxExtendInNormalDirection(aabb);

            //Distance from aabb center to plane
            var s = SignedDistanceFromPoint(aabb.Center);

            //Completely inside
            if (s <= -r)
                return true;
            //Completely outside
            else if (r <= s)
                return false;
            //else intersecting
            return true;
        }

        /// <summary>
        /// Test whether a <see cref="OBBd"/> intersects this plane.
        /// See: Ericson 2005, Real Time Collision Detection, p. 161 - 164
        /// CAREFUL: the definition whats completely inside and outside is flipped in comparison to Ericson, 
        /// because FUSEE defines a point with a negative signed distance to be inside.
        /// </summary>
        /// <param name="obb">The object oriented bounding box.</param> 
        public bool InsideOrIntersecting(OBBd obb)
        {
            var r = BoxExtendInNormalDirection(obb);
            //Distance from obb center to plane
            var s = SignedDistanceFromPoint(obb.Center);

            //Completely outside
            if (s <= -r)
                return true;
            //Completely inside
            else if (r <= s)
                return false;
            //else intersecting
            return true;
        }

        /// <summary>
        /// Calculates the projection interval radius of aabb onto line L(t) = aabb.Center + t * plane.Normal (extend (radius) in direction of the plane normal).      
        /// <param name="aabb">The axis aligned bounding box.</param>
        /// </summary>
        private double BoxExtendInNormalDirection(AABBd aabb)
        {
            var boxExtend = aabb.Size * 0.5f;
            return boxExtend.x * System.Math.Abs(Normal.x) + boxExtend.y * System.Math.Abs(Normal.y) + boxExtend.z * System.Math.Abs(Normal.z);
        }

        /// <summary>
        /// Calculates the projection interval radius of obb onto line L(t) = aabb.Center + t * plane.Normal (extend (radius) in direction of the plane normal).      
<<<<<<< HEAD
        /// <param name="obb">The axis aligned bounding box.</param>
        /// </summary>
=======
        /// <param name="obb">The object oriented bounding box.</param>
        ///</summary>
>>>>>>> 52cf1bbe
        private double BoxExtendInNormalDirection(OBBd obb)
        {
            var transformationMat = obb.Rotation * double4x4.CreateTranslation(obb.Translation); //without scale!

            var xAxis = (double3.UnitX * transformationMat).Normalize();
            var yAxis = (double3.UnitY * transformationMat).Normalize();
            var zAxis = (double3.UnitZ * transformationMat).Normalize();

            var boxExtend = obb.Size * 0.5f;

            return boxExtend.x * System.Math.Abs(double3.Dot(Normal, xAxis)) +
                    boxExtend.y * System.Math.Abs(double3.Dot(Normal, yAxis)) +
                    boxExtend.z * System.Math.Abs(double3.Dot(Normal, zAxis));
        }

        #endregion

        #region Operators

        /// <summary>
        /// Operator override for multiplying a Plane with a double.
        /// </summary>
        /// <param name="plane">The plane.</param>
        /// <param name="scalar">The scalar value.</param>
        /// <returns></returns>
        public static PlaneD operator *(PlaneD plane, double scalar)
        {
            return new PlaneD()
            {
                A = plane.A * scalar,
                B = plane.B * scalar,
                C = plane.C * scalar,
                D = plane.D * scalar
            };
        }

        /// <summary>
        /// Operator override for equality.
        /// </summary>
        /// <param name="left">The plane.</param>
        /// <param name="right">The scalar value.</param>        
        public static bool operator ==(PlaneD left, PlaneD right)
        {
            return left.Equals(right);
        }

        /// <summary>
        /// Operator override for inequality.
        /// </summary>
        /// <param name="left">The plane.</param>
        /// <param name="right">The scalar value.</param>        
        public static bool operator !=(PlaneD left, PlaneD right)
        {
            return !(left == right);
        }

        /// <summary>
        /// Indicates whether this plane is equal to another object.
        /// </summary>
        /// <param name="obj">The object. This method will throw an exception if the object isn't of type <see cref="PlaneD"/>.</param>
        /// <returns></returns>
        public override bool Equals(object obj)
        {
            if (obj.GetType() != typeof(PlaneD)) throw new ArgumentException($"{obj} is not of Type 'Plane'.");

            var other = (PlaneD)obj;
            return
                System.Math.Abs(A - other.A) < M.EpsilonDouble &&
                System.Math.Abs(B - other.B) < M.EpsilonDouble &&
                System.Math.Abs(C - other.C) < M.EpsilonDouble &&
                System.Math.Abs(D - other.D) < M.EpsilonDouble;
        }

        /// <summary>
        /// Generates a hash code for this plane.
        /// </summary>        
        public override int GetHashCode()
        {
            unchecked
            {
                int hash = 17;
                hash = hash * 29 + A.GetHashCode();
                hash = hash * 29 + B.GetHashCode();
                hash = hash * 29 + C.GetHashCode();
                hash = hash * 29 + D.GetHashCode();
                return hash;
            }
        }

        #endregion
    }
}<|MERGE_RESOLUTION|>--- conflicted
+++ resolved
@@ -210,13 +210,8 @@
 
         /// <summary>
         /// Calculates the projection interval radius of obb onto line L(t) = aabb.Center + t * plane.Normal (extend (radius) in direction of the plane normal).      
-<<<<<<< HEAD
-        /// <param name="obb">The axis aligned bounding box.</param>
-        /// </summary>
-=======
         /// <param name="obb">The object oriented bounding box.</param>
         ///</summary>
->>>>>>> 52cf1bbe
         private double BoxExtendInNormalDirection(OBBd obb)
         {
             var transformationMat = obb.Rotation * double4x4.CreateTranslation(obb.Translation); //without scale!
