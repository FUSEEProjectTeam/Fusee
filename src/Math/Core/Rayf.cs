--- conflicted
+++ resolved
@@ -1,4 +1,4 @@
-﻿using Newtonsoft.Json;
+using Newtonsoft.Json;
 
 namespace Fusee.Math.Core
 {
@@ -75,27 +75,17 @@
         /// <param name="projection">The Projection Matrix of the rendered scene.</param>
         public RayF(float2 pickPosClip, float4x4 view, float4x4 projection)
         {
-<<<<<<< HEAD
             Origin = float4x4.Invert(view).Translation();
 
             _inverse = default;
             _inverseDirty = true;
 
-=======
->>>>>>> 05cbd498
             float4x4 invViewProjection = float4x4.Invert(projection * view);
 
             var pickPosFarWorld = float4x4.TransformPerspective(invViewProjection, new float3(pickPosClip.x, pickPosClip.y, 1));
             var pickPosNearWorld = float4x4.TransformPerspective(invViewProjection, new float3(pickPosClip.x, pickPosClip.y, -1));
 
-<<<<<<< HEAD
             _direction = (pickPosWorld - Origin).Normalize();
-=======
-            Direction = (pickPosFarWorld - pickPosNearWorld).Normalize();
-            Origin = pickPosNearWorld;
-
-            Inverse = new float3(1 / Direction.x, 1 / Direction.y, 1 / Direction.z);
->>>>>>> 05cbd498
         }
     }
 }