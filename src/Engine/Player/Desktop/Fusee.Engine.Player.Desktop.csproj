<<<<<<< HEAD
﻿<Project Sdk="Microsoft.NET.Sdk" >
=======
﻿<Project Sdk="Microsoft.NET.Sdk">
>>>>>>> 96d4c31c
  <PropertyGroup>
    <RootNamespace>Fusee.Engine.Player.Desktop</RootNamespace>
    <PackageId>Fusee.Engine.Player.Desktop</PackageId>
    <TargetFramework>netcoreapp3.0</TargetFramework>
    <OutputType>WinExe</OutputType>
    <ApplicationIcon>FuseeLogo.ico</ApplicationIcon>
  </PropertyGroup>
<<<<<<< HEAD

=======
>>>>>>> 96d4c31c
  <PropertyGroup>
    <OutputPath>$(BaseOutputPath)\Player\Desktop\</OutputPath>
  </PropertyGroup>

  <ItemGroup>
    <PackageReference Include="System.Drawing.Common" Version="4.6.0-preview4.19164.7" />
  </ItemGroup>

  <ItemGroup>
    <ProjectReference Include="$(FuseeBuildRoot)\src\Base\Common\Fusee.Base.Common.csproj" />
    <ProjectReference Include="$(FuseeBuildRoot)\src\Base\Core\Fusee.Base.Core.csproj" />
    <ProjectReference Include="$(FuseeBuildRoot)\src\Base\Imp\Desktop\Fusee.Base.Imp.Desktop.csproj" />
    <ProjectReference Include="$(FuseeBuildRoot)\src\Serialization\Fusee.Serialization.csproj" />
    <ProjectReference Include="$(FuseeBuildRoot)\src\Xene\Fusee.Xene.csproj" />
    <ProjectReference Include="$(FuseeBuildRoot)\src\Engine\Common\Fusee.Engine.Common.csproj" />
    <ProjectReference Include="$(FuseeBuildRoot)\src\Engine\Core\Fusee.Engine.Core.csproj" />
    <ProjectReference Include="$(FuseeBuildRoot)\src\Math\Core\Fusee.Math.Core.csproj" />
    <ProjectReference Include="$(FuseeBuildRoot)\src\Engine\Imp\Graphics\Desktop\Fusee.Engine.Imp.Graphics.Desktop.csproj" />
    <ProjectReference Include="$(FuseeBuildRoot)\src\Engine\Player\Core\Fusee.Engine.Player.Core.csproj" />
  </ItemGroup>
  <ItemGroup>
    <Reference Include="Fusee.SerializationSerializer">
      <HintPath>$(FuseeBuildRoot)\bin\$(Configuration)\Libraries\Fusee.SerializationSerializer.dll</HintPath>
    </Reference>
    <Reference Include="protobuf-net">
      <HintPath>$(FuseeBuildRoot)\ext\protobuf\$(Configuration)\protobuf-net.dll</HintPath>
    </Reference>
  </ItemGroup>
<<<<<<< HEAD
      
=======
>>>>>>> 96d4c31c
</Project><|MERGE_RESOLUTION|>--- conflicted
+++ resolved
@@ -1,8 +1,4 @@
-<<<<<<< HEAD
-﻿<Project Sdk="Microsoft.NET.Sdk" >
-=======
-﻿<Project Sdk="Microsoft.NET.Sdk">
->>>>>>> 96d4c31c
+<Project Sdk="Microsoft.NET.Sdk" >
   <PropertyGroup>
     <RootNamespace>Fusee.Engine.Player.Desktop</RootNamespace>
     <PackageId>Fusee.Engine.Player.Desktop</PackageId>
@@ -10,10 +6,7 @@
     <OutputType>WinExe</OutputType>
     <ApplicationIcon>FuseeLogo.ico</ApplicationIcon>
   </PropertyGroup>
-<<<<<<< HEAD
 
-=======
->>>>>>> 96d4c31c
   <PropertyGroup>
     <OutputPath>$(BaseOutputPath)\Player\Desktop\</OutputPath>
   </PropertyGroup>
@@ -42,8 +35,5 @@
       <HintPath>$(FuseeBuildRoot)\ext\protobuf\$(Configuration)\protobuf-net.dll</HintPath>
     </Reference>
   </ItemGroup>
-<<<<<<< HEAD
       
-=======
->>>>>>> 96d4c31c
 </Project>