using System;
using System.Collections.Generic;
using System.IO;
using System.IO.Compression;
using System.Linq;
using System.Reflection;
using System.Threading.Tasks;
using Fusee.Base.Common;
using Fusee.Base.Core;
using Fusee.Base.Imp.Desktop;
using Fusee.Engine.Common;
using Fusee.Engine.Core;
using Fusee.Math.Core;
using Fusee.Serialization;
using Path = System.IO.Path;

namespace Fusee.Engine.Player.Desktop
{
    public static class Simple
    {
        public static void TryAddDir(List<string> dirList, string dir)
        {
            if (Directory.Exists(dir))
                dirList.Add(dir);
        }

        public static void Main(string[] args)
        {
            // Inject Fusee.Engine.Base InjectMe dependencies
            IO.IOImp = new Fusee.Base.Imp.Desktop.IOImp();

            Type tApp = null;

            string modelFile = null;
            List<string> assetDirs = new List<string>();
            TryAddDir(assetDirs, "Assets");

            string ExeDir = Path.GetDirectoryName(Assembly.GetExecutingAssembly().Location);
            string Cwd = Directory.GetCurrentDirectory();

            if (Cwd != ExeDir)
            {
                TryAddDir(assetDirs, Path.Combine(ExeDir, "Assets"));
            }

            if (args.Length >= 1)
            {
                Diagnostics.Info("File: " + args[0]);

                if (File.Exists(args[0]))
                {
                    var ext = Path.GetExtension(args[0]).ToLower();
                    var filepath = args[0];

                    TryAddDir(assetDirs, Path.GetDirectoryName(filepath));
                    switch (ext)
                    {
                        case ".fus":
                            modelFile = Path.GetFileName(filepath);
                            tApp = typeof(Fusee.Engine.Player.Core.Player);
                            break;

                        case ".fuz":
                            var appname = Path.GetFileNameWithoutExtension(filepath);
                            var tmppath = Path.GetTempPath();

                            var apppath = Path.Combine(tmppath, "FuseeApp_" + appname);

                            if (Directory.Exists(apppath))
                                Directory.Delete(apppath, true);

                            ZipFile.ExtractToDirectory(filepath, apppath);

                            filepath = Path.Combine(apppath, appname + ".dll");
                            goto default;

                        default:
                            try
                            {
                                Assembly asm = Assembly.LoadFrom(filepath);

                                // Comparing our version with the version of the referenced Fusee.Serialization
                                var serversion = asm.GetReferencedAssemblies().First(x => x.Name == "Fusee.Serialization").Version;
                                var ourversion = Assembly.GetEntryAssembly().GetName().Version;

                                if (serversion != ourversion)
                                {
                                    Diagnostics.Info("Fusee player and the assembly are on different versions. This can result in unexpected behaviour. Player version: " + ourversion + " Assembly version: " + serversion);
                                }

                                tApp = asm.GetTypes().FirstOrDefault(t => typeof(RenderCanvas).IsAssignableFrom(t));
                                TryAddDir(assetDirs, Path.Combine(Path.GetDirectoryName(filepath), "Assets"));
                            }
                            catch (Exception e)
                            {
                                Diagnostics.Error("Error opening assembly", e);
                            }
                            break;
                    }
                }
                else
                {
                    Diagnostics.Warn($"Cannot open {args[0]}.");
                }
            }
            else if (File.Exists("Fusee.App.dll"))
            {
                try
                {
                    Assembly asm = Assembly.LoadFrom("Fusee.App.dll");
                    tApp = asm.GetTypes().FirstOrDefault(t => typeof(RenderCanvas).IsAssignableFrom(t));
                }
                catch (Exception e)
                {
                    Diagnostics.Debug("Could not load Fusee.App.dll", e);
                }
            }
            else
            {
                Diagnostics.Info("Fusee test scene. Use 'fusee player <filename/Uri>' to view .fus/.fuz files or Fusee .dlls.");
                tApp = typeof(Fusee.Engine.Player.Core.Player);
            }

            var fap = new Fusee.Base.Imp.Desktop.FileAssetProvider(assetDirs);
            fap.RegisterTypeHandler(
                new AssetHandler
                {
                    ReturnedType = typeof(Font),
                    Decoder = (string id, object storage) =>
                    {
                        if (!Path.GetExtension(id).Contains("ttf", StringComparison.OrdinalIgnoreCase)) return null;
                        return new Font { _fontImp = new FontImp((Stream)storage) };
                    },
                    DecoderAsync = async (string id, object storage) =>
                    {
                        if (!Path.GetExtension(id).Contains("ttf", StringComparison.OrdinalIgnoreCase)) return null;
                        return await Task.Factory.StartNew(() => new Font { _fontImp = new FontImp((Stream)storage) });
                    },
                    Checker = id => Path.GetExtension(id).Contains("ttf", StringComparison.OrdinalIgnoreCase)
                });
            fap.RegisterTypeHandler(
                new AssetHandler
                {
                    ReturnedType = typeof(Scene),
                    Decoder = (string id, object storage) =>
                    {
                        if (!Path.GetExtension(id).Contains("fus", StringComparison.OrdinalIgnoreCase)) return null;

                        return FusSceneConverter.ConvertFrom(ProtoBuf.Serializer.Deserialize<FusFile>((Stream)storage));
                    },
                    DecoderAsync = async (string id, object storage) =>
                    {
                        if (!Path.GetExtension(id).Contains("fus", StringComparison.OrdinalIgnoreCase)) return null;

<<<<<<< HEAD
                        //return await Task.Factory.StartNew(() => Serializer.DeserializeSceneContainer((Stream)storage));
                        return new ConvertSceneGraph().Convert(new SceneContainer
                        {
                            Children = new List<SceneNodeContainer>
                            {
                                new SceneNodeContainer
                                {
                                    Components = new List<SceneComponentContainer>
                                    {
                                        new TransformComponent(),
                                        new MaterialComponent() // TODO: MaterialComponent is broken, shader is missing, figure out why!
                                        {
                                            Diffuse = new MatChannelContainer
                                            {
                                                Color = new float4(0.5f, 0.3f, 0.8f, 1)
                                            }
                                        },
                                        new Cube()
                                    }
                                }
                            }
                        });
=======
                        return await Task.Factory.StartNew(() => FusSceneConverter.ConvertFrom(ProtoBuf.Serializer.Deserialize<FusFile>((Stream)storage))).ConfigureAwait(false);
>>>>>>> 15e0696c
                    },
                    Checker = id => Path.GetExtension(id).Contains("fus", StringComparison.OrdinalIgnoreCase)
                });

            AssetStorage.RegisterProvider(fap);

            // Dynamically instantiate the app because it might live in some external (.NET core) DLL.
            var ctor = tApp.GetConstructor(Type.EmptyTypes);
            if (ctor == null)
            {
                Diagnostics.Warn($"Cannot instantiate FUSEE App. {tApp.Name} contains no default constructor");
            }
            else
            {
                // invoke the first public constructor with no parameters.
                RenderCanvas app = (RenderCanvas)ctor.Invoke(new object[] { });

                if (!string.IsNullOrEmpty(modelFile) && app is Fusee.Engine.Player.Core.Player)
                    ((Fusee.Engine.Player.Core.Player)app).ModelFile = modelFile;

                // Inject Fusee.Engine InjectMe dependencies (hard coded)
                System.Drawing.Icon appIcon = System.Drawing.Icon.ExtractAssociatedIcon(Assembly.GetExecutingAssembly().Location);
                app.CanvasImplementor = new Fusee.Engine.Imp.Graphics.Desktop.RenderCanvasImp(appIcon);
                app.ContextImplementor = new Fusee.Engine.Imp.Graphics.Desktop.RenderContextImp(app.CanvasImplementor);
                Input.AddDriverImp(new Fusee.Engine.Imp.Graphics.Desktop.RenderCanvasInputDriverImp(app.CanvasImplementor));
                Input.AddDriverImp(new Fusee.Engine.Imp.Graphics.Desktop.WindowsSpaceMouseDriverImp(app.CanvasImplementor));
                Input.AddDriverImp(new Fusee.Engine.Imp.Graphics.Desktop.WindowsTouchInputDriverImp(app.CanvasImplementor));
                // app.InputImplementor = new Fusee.Engine.Imp.Graphics.Desktop.InputImp(app.CanvasImplementor);
                // app.AudioImplementor = new Fusee.Engine.Imp.Sound.Desktop.AudioImp();
                // app.NetworkImplementor = new Fusee.Engine.Imp.Network.Desktop.NetworkImp();
                // app.InputDriverImplementor = new Fusee.Engine.Imp.Input.Desktop.InputDriverImp();
                // app.VideoManagerImplementor = ImpFactory.CreateIVideoManagerImp();

                // Start the app
                app.Run();
            }
        }
    }
}<|MERGE_RESOLUTION|>--- conflicted
+++ resolved
@@ -152,32 +152,7 @@
                     {
                         if (!Path.GetExtension(id).Contains("fus", StringComparison.OrdinalIgnoreCase)) return null;
 
-<<<<<<< HEAD
-                        //return await Task.Factory.StartNew(() => Serializer.DeserializeSceneContainer((Stream)storage));
-                        return new ConvertSceneGraph().Convert(new SceneContainer
-                        {
-                            Children = new List<SceneNodeContainer>
-                            {
-                                new SceneNodeContainer
-                                {
-                                    Components = new List<SceneComponentContainer>
-                                    {
-                                        new TransformComponent(),
-                                        new MaterialComponent() // TODO: MaterialComponent is broken, shader is missing, figure out why!
-                                        {
-                                            Diffuse = new MatChannelContainer
-                                            {
-                                                Color = new float4(0.5f, 0.3f, 0.8f, 1)
-                                            }
-                                        },
-                                        new Cube()
-                                    }
-                                }
-                            }
-                        });
-=======
                         return await Task.Factory.StartNew(() => FusSceneConverter.ConvertFrom(ProtoBuf.Serializer.Deserialize<FusFile>((Stream)storage))).ConfigureAwait(false);
->>>>>>> 15e0696c
                     },
                     Checker = id => Path.GetExtension(id).Contains("fus", StringComparison.OrdinalIgnoreCase)
                 });
