--- conflicted
+++ resolved
@@ -21,8 +21,6 @@
     <ProjectReference Include="$(FuseeBuildRoot)\src\Pointcloud\Common\Fusee.Pointcloud.Common.csproj" />
     <ProjectReference Include="$(FuseeBuildRoot)\src\Pointcloud\Reader\LASReader\Fusee.Pointcloud.Reader.LASReader.csproj" />
   </ItemGroup>
-<<<<<<< HEAD
-=======
 
   <ItemGroup>
     <None Update="Assets\FuseeText.png">
@@ -35,5 +33,4 @@
       <CopyToOutputDirectory>PreserveNewest</CopyToOutputDirectory>
     </None>
   </ItemGroup>
->>>>>>> 96d4c31c
 </Project>