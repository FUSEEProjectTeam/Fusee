--- conflicted
+++ resolved
@@ -255,14 +255,9 @@
 
         private SceneContainer CreateGui()
         {
-<<<<<<< HEAD
             var vsTex = await AssetStorage.GetAsync<string>("texture.vert");
             var psTex = await AssetStorage.GetAsync<string>("texture.frag");
             var psText = await AssetStorage.GetAsync<string>("text.frag");
-=======
-            var vsTex = AssetStorage.Get<string>("texture.vert");
-            var psTex = AssetStorage.Get<string>("texture.frag");
->>>>>>> 66c5b5d9
 
             var btnFuseeLogo = new GUIButton
             {
