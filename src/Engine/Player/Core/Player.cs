using Fusee.Base.Core;
using Fusee.Engine.Common;
using Fusee.Engine.Core;
using Fusee.Engine.Core.Scene;
using Fusee.Engine.Gui;
using Fusee.Math.Core;
using System.Collections.Generic;
using System.Threading.Tasks;
using static Fusee.Engine.Core.Input;
using static Fusee.Engine.Core.Time;

namespace Fusee.Engine.Player.Core
{
    [FuseeApplication(Name = "FUSEE Player", Description = "Watch any FUSEE scene.")]
    public class Player : RenderCanvas
    {
        public string ModelFile = "Model.fus";

        // angle variables
        private static float _angleHorz, _angleVert, _angleVelHorz, _angleVelVert, _zoomVel;
        private static float2 _offset;
        private static float2 _offsetInit;

        private const float RotationSpeed = 7;
        private const float Damping = 0.8f;

        private SceneContainer _scene;
        private SceneRendererForward _sceneRenderer;
        private bool _twoTouchRepeated;

        private bool _keys;

        private readonly Camera _mainCam = new(ProjectionMethod.Perspective, 1, 1000, M.PiOver4)
        {
            BackgroundColor = float4.One
        };
        private Transform _mainCamTransform;
        private Transform _mainCamPivot;

        private SceneRendererForward _guiRenderer;
        private SceneContainer _gui;
        private SceneInteractionHandler _sih;
        private readonly CanvasRenderMode _canvasRenderMode = CanvasRenderMode.Screen;

        private float _maxPinchSpeed;

        private float _maxSceneScale;

        public async Task LoadAssets()
        {
            // Load the standard model
            _scene = await AssetStorage.GetAsync<SceneContainer>(ModelFile);
            _gui = await FuseeGuiHelper.CreateDefaultGuiAsync(this, _canvasRenderMode, "FUSEE Player");

            // Create the interaction handler
            _sih = new SceneInteractionHandler(_gui);

            AABBCalculator aabbc = new(_scene);
            var bbox = aabbc.GetBox();
            if (bbox != null)
            {
                // If the model origin is more than one third away from its bounding box,
                // recenter it to the bounding box. Do this check individually per dimension.
                // This way, small deviations will keep the model's original center, while big deviations
                // will make the model rotate around its geometric center.
                float3 bbCenter = bbox.Value.Center;
                float3 bbSize = bbox.Value.Size;
                float3 sceneCenter = float3.Zero;
                if (System.Math.Abs(bbCenter.x) > bbSize.x * 0.3)
                    sceneCenter.x = bbCenter.x;
                if (System.Math.Abs(bbCenter.y) > bbSize.y * 0.3)
                    sceneCenter.y = bbCenter.y;
                if (System.Math.Abs(bbCenter.z) > bbSize.z * 0.3)
                    sceneCenter.z = bbCenter.z;

                // Adjust the model size
                _maxSceneScale = System.Math.Max(bbSize.x, System.Math.Max(bbSize.y, bbSize.z));

                _mainCamTransform = new Transform()
                {
                    Translation = new float3(0, 0, -_maxSceneScale * 2)
                };
                _mainCamPivot = new Transform()
                {
                    Translation = sceneCenter
                };
                var camNode = new SceneNode()
                {
                    Name = "CamPivoteNode",
                    Children = new ChildList()
                    {
                        new SceneNode()
                        {
                            Name = "MainCam",
                            Components = new List<SceneComponent>()
                            {
                                _mainCamTransform,
                                _mainCam
                            }
                        }
                    },
                    Components = new List<SceneComponent>()
                    {
                        _mainCamPivot
                    }
                };

                _scene.Children.Add(camNode);
            }

            // Wrap a SceneRenderer around the model.
            _sceneRenderer = new SceneRendererForward(_scene);
            _guiRenderer = new SceneRendererForward(_gui);
        }

        public override async Task InitAsync()
        {
            await LoadAssets();
            await base.InitAsync();
        }

        // Init is called on startup.
        public override void Init()
        {
            _twoTouchRepeated = false;
            _offset = float2.Zero;
            _offsetInit = float2.Zero;
        }

        public override void Update()
        {
            // Mouse and keyboard movement
            if (Keyboard.LeftRightAxis != 0 || Keyboard.UpDownAxis != 0)
            {
                _keys = true;
            }

            var curDamp = (float)System.Math.Exp(-Damping * DeltaTimeUpdate);
            // Zoom & Roll
            if (Touch != null && Touch.TwoPoint)
            {
                if (!_twoTouchRepeated)
                {
                    _twoTouchRepeated = true;
                    _offsetInit = Touch.TwoPointMidPoint - _offset;
                    _maxPinchSpeed = 0;
                }
                _zoomVel = Touch.TwoPointDistanceVel * -0.01f;
                _offset = Touch.TwoPointMidPoint - _offsetInit;
                float pinchSpeed = Touch.TwoPointDistanceVel;
                if (pinchSpeed > _maxPinchSpeed) _maxPinchSpeed = pinchSpeed; // _maxPinchSpeed is used for debugging only.
            }
            else
            {
                _twoTouchRepeated = false;
                _zoomVel = Mouse.WheelVel * -0.01f;
                _offset *= curDamp * 0.8f;
            }

            // UpDown / LeftRight rotation
            if (Mouse.LeftButton)
            {

                _keys = false;
                _angleVelHorz = RotationSpeed * Mouse.XVel * DeltaTimeUpdate * 0.0005f;
                _angleVelVert = RotationSpeed * Mouse.YVel * DeltaTimeUpdate * 0.0005f;
            }

            else if (Touch != null && Touch.GetTouchActive(TouchPoints.Touchpoint_0) && !Touch.TwoPoint)
            {
                _keys = false;
                float2 touchVel;
                touchVel = Touch.GetVelocity(TouchPoints.Touchpoint_0);
                _angleVelHorz = RotationSpeed * touchVel.x * DeltaTimeUpdate * 0.0005f;
                _angleVelVert = RotationSpeed * touchVel.y * DeltaTimeUpdate * 0.0005f;
            }
            else
            {
                if (_keys)
                {
                    _angleVelHorz = RotationSpeed * Keyboard.LeftRightAxis * DeltaTimeUpdate;
                    _angleVelVert = RotationSpeed * Keyboard.UpDownAxis * DeltaTimeUpdate;
                }
                else
                {
                    _angleVelHorz *= curDamp;
                    _angleVelVert *= curDamp;
                }
            }

            _angleHorz += _angleVelHorz;
            // Wrap-around to keep _angleHorz between -PI and + PI
            _angleHorz = M.MinAngle(_angleHorz);

            _angleVert += _angleVelVert;
            // Limit pitch to the range between [-PI/2, + PI/2]
            _angleVert = M.Clamp(_angleVert, -M.PiOver2, M.PiOver2);
        }

        // RenderAFrame is called once a frame
        public override void RenderAFrame()
        {
            var currentTransl = _mainCamTransform.Translation + new float3(0, 0, _zoomVel);
            //Limit zoom
            if (currentTransl.z < -_maxSceneScale * 10)
                currentTransl.z = -_maxSceneScale * 10;
            if (currentTransl.z > -_maxSceneScale)
                currentTransl.z = -_maxSceneScale;
            _mainCamTransform.Translation = currentTransl;

            _mainCamPivot.RotationQuaternion = QuaternionF.FromEuler(_angleVert, _angleHorz, 0);

<<<<<<< HEAD
            var view = mtxCam * mtxRot * _sceneScale * _sceneCenter;
            var perspective = float4x4.CreatePerspectiveFieldOfView(_fovy, (float)Width / Height, ZNear, ZFar) * mtxOffset;

            // Tick any animations and Render the scene loaded in Init()
            RC.View = view;
            RC.Projection = perspective;
=======
            _sceneRenderer.Animate();
>>>>>>> b88c3264
            _sceneRenderer.Render(RC);
            _guiRenderer.Render(RC);

            // Constantly check for interactive objects.
            _sih.CheckForInteractiveObjects(RC, Mouse.Position, Width, Height);

            if (Touch != null && Touch.GetTouchActive(TouchPoints.Touchpoint_0) && !Touch.TwoPoint)
            {
                _sih.CheckForInteractiveObjects(RC, Touch.GetPosition(TouchPoints.Touchpoint_0), Width, Height);
            }

            // Swap buffers: Show the contents of the backbuffer (containing the currently rendered frame) on the front buffer.
            Present();
        }
    }
}<|MERGE_RESOLUTION|>--- conflicted
+++ resolved
@@ -210,16 +210,7 @@
 
             _mainCamPivot.RotationQuaternion = QuaternionF.FromEuler(_angleVert, _angleHorz, 0);
 
-<<<<<<< HEAD
-            var view = mtxCam * mtxRot * _sceneScale * _sceneCenter;
-            var perspective = float4x4.CreatePerspectiveFieldOfView(_fovy, (float)Width / Height, ZNear, ZFar) * mtxOffset;
-
-            // Tick any animations and Render the scene loaded in Init()
-            RC.View = view;
-            RC.Projection = perspective;
-=======
-            _sceneRenderer.Animate();
->>>>>>> b88c3264
+
             _sceneRenderer.Render(RC);
             _guiRenderer.Render(RC);
 
