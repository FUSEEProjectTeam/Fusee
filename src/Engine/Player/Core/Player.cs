--- conflicted
+++ resolved
@@ -236,102 +236,5 @@
         {
 
         }
-<<<<<<< HEAD
-
-        private SceneContainer CreateGui()
-        {
-            var vsTex = AssetStorage.Get<string>("texture.vert");
-            var psTex = AssetStorage.Get<string>("texture.frag");
-            var psText = AssetStorage.Get<string>("text.frag");
-
-            var canvasWidth = Width / 100f;
-            var canvasHeight = Height / 100f;
-
-            var btnFuseeLogo = new GUIButton
-            {
-                Name = "Canvas_Button"
-            };
-            btnFuseeLogo.OnMouseEnter += BtnLogoEnter;
-            btnFuseeLogo.OnMouseExit += BtnLogoExit;
-            btnFuseeLogo.OnMouseDown += BtnLogoDown;
-
-            var guiFuseeLogo = new Texture(AssetStorage.Get<ImageData>("FuseeText.png"));
-            var fuseeLogo = new TextureNode(
-                "fuseeLogo",
-                vsTex,
-                psTex,
-                //Set the albedo texture you want to use.
-                guiFuseeLogo,
-                //Define anchor points. They are given in percent, seen from the lower left corner, respectively to the width/height of the parent.
-                //In this setup the element will stretch horizontally but stay the same vertically if the parent element is scaled.
-                UIElementPosition.GetAnchors(AnchorPos.TopTopLeft),
-                //Define Offset and therefor the size of the element.
-                UIElementPosition.CalcOffsets(AnchorPos.TopTopLeft, new float2(0, canvasHeight - 0.5f), canvasHeight, canvasWidth, new float2(1.75f, 0.5f)),
-                float2.One
-                );
-            fuseeLogo.AddComponent(btnFuseeLogo);
-
-            var fontLato = AssetStorage.Get<Font>("Lato-Black.ttf");
-            var guiLatoBlack = new FontMap(fontLato, 21);
-
-            var text = new TextNode(
-                "FUSEE Simple Example",
-                "ButtonText",
-                vsTex,
-                psText,
-                UIElementPosition.GetAnchors(AnchorPos.StretchHorizontal),
-                UIElementPosition.CalcOffsets(AnchorPos.StretchHorizontal, new float2(canvasWidth / 2 - 4, 0), canvasHeight, canvasWidth, new float2(8, 1)),
-                guiLatoBlack,
-                (float4)ColorUint.Greenery,
-                HorizontalTextAlignment.Center,
-                VerticalTextAlignment.Center);
-
-            var canvas = new CanvasNode(
-                "Canvas",
-                _canvasRenderMode,
-                new MinMaxRect
-                {
-                    Min = new float2(-canvasWidth / 2, -canvasHeight / 2f),
-                    Max = new float2(canvasWidth / 2, canvasHeight / 2f)
-                })
-            {
-                Children = new ChildList()
-                {
-                    //Simple Texture Node, contains the fusee logo.
-                    fuseeLogo,
-                    text
-                }
-            };
-
-            return new SceneContainer
-            {
-                Children = new List<SceneNode>
-                {
-                    //Add canvas.
-                    canvas
-                }
-            };
-        }
-
-        public void BtnLogoEnter(CodeComponent sender)
-        {
-            var effect = _gui.Children.FindNodes(node => node.Name == "fuseeLogo").First().GetComponent<Effect>();
-            effect.SetFxParam(UniformNameDeclarations.Albedo, (float4)ColorUint.Black);
-            effect.SetFxParam(UniformNameDeclarations.AlbedoMix, 0.8f);
-        }
-
-        public void BtnLogoExit(CodeComponent sender)
-        {
-            var effect = _gui.Children.FindNodes(node => node.Name == "fuseeLogo").First().GetComponent<Effect>();
-            effect.SetFxParam(UniformNameDeclarations.Albedo, float4.One);
-            effect.SetFxParam(UniformNameDeclarations.AlbedoMix, 1f);
-        }
-
-        public void BtnLogoDown(CodeComponent sender)
-        {
-            OpenLink("http://fusee3d.org");
-        }
-=======
->>>>>>> 8c49e6f9
     }
 }