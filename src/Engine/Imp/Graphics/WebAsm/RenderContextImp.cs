﻿using System;
using System.Collections.Generic;
using Fusee.Base.Common;
using Fusee.Base.Core;
using Fusee.Math.Core;
using Fusee.Engine.Common;
using static Fusee.Engine.Imp.Graphics.WebAsm.WebGLRenderingContextBase;
using static Fusee.Engine.Imp.Graphics.WebAsm.WebGL2RenderingContextBase;
using WebAssembly.Core;
using System.Runtime.InteropServices;
using Fusee.Engine.Imp.WebAsm;
using System.Linq;
using Fusee.Engine.Core.ShaderShards;
using Fusee.Engine.Core;

namespace Fusee.Engine.Imp.Graphics.WebAsm
{
    /// <summary>
    /// Implementation of the <see cref="IRenderContextImp" /> interface on top of WebGLDotNET.
    /// </summary>
    public class RenderContextImp : IRenderContextImp
    {
        /// <summary>
        /// The WebGL rendering context base.
        /// </summary>
        protected WebGLRenderingContextBase gl;

        /// <summary>
        /// The WebGL2 rendering context base.
        /// </summary>
        protected WebGL2RenderingContextBase gl2;

        private int _textureCountPerShader;
        private readonly Dictionary<WebGLUniformLocation, int> _shaderParam2TexUnit;

        private uint _blendEquationAlpha;
        private uint _blendEquationRgb;
        private uint _blendDstRgb;
        private uint _blendSrcRgb;
        private uint _blendSrcAlpha;
        private uint _blendDstAlpha;

        private bool _isCullEnabled;

        /// <summary>
        /// Initializes a new instance of the <see cref="RenderContextImp"/> class.
        /// </summary>
        /// <param name="renderCanvasImp">The platform specific render canvas implementation.</param>
        public RenderContextImp(IRenderCanvasImp renderCanvasImp)
        {
            _textureCountPerShader = 0;
            _shaderParam2TexUnit = new Dictionary<WebGLUniformLocation, int>();

            gl2 = ((RenderCanvasImp)renderCanvasImp)._gl;

            // Due to the right-handed nature of OpenGL and the left-handed design of FUSEE
            // the meaning of what's Front and Back of a face simply flips.
            // TODO - implement this in render states!!!
            //_blendSrcAlpha = (uint)gl2.GetParameter(BLEND_SRC_ALPHA);
            //_blendDstAlpha = (uint)gl2.GetParameter(BLEND_DST_ALPHA);
            //_blendDstRgb = (uint)gl2.GetParameter(BLEND_DST_RGB);
            //_blendSrcRgb = (uint)gl2.GetParameter(BLEND_SRC_RGB);
            //_blendEquationAlpha = (uint)gl2.GetParameter(BLEND_EQUATION_ALPHA);
            //_blendEquationRgb = (uint)gl2.GetParameter(BLEND_EQUATION_RGB);
           
        }

        #region Image data related Members

        private uint GetTexComapreMode(TextureCompareMode compareMode)
        {
            switch (compareMode)
            {
                case TextureCompareMode.None:
                    return (int)NONE;

                case TextureCompareMode.CompareRefToTexture:
                    return (int)COMPARE_REF_TO_TEXTURE;

                default:
                    throw new ArgumentException("Invalid compare mode.");
            }
        }

        private Tuple<int, int> GetMinMagFilter(TextureFilterMode filterMode)
        {
            int minFilter;
            int magFilter;

            switch (filterMode)
            {
                case TextureFilterMode.Nearest:
                    minFilter = (int)NEAREST;
                    magFilter = (int)NEAREST;
                    break;
                default:
                case TextureFilterMode.Linear:
                    minFilter = (int)LINEAR;
                    magFilter = (int)LINEAR;
                    break;
                case TextureFilterMode.NearestMipmapNearest:
                    minFilter = (int)NEAREST_MIPMAP_NEAREST;
                    magFilter = (int)LINEAR;
                    break;
                case TextureFilterMode.LinearMipmapNearest:
                    minFilter = (int)LINEAR_MIPMAP_NEAREST;
                    magFilter = (int)LINEAR;
                    break;
                case TextureFilterMode.NearestMipmapLinear:
                    minFilter = (int)NEAREST_MIPMAP_LINEAR;
                    magFilter = (int)LINEAR;
                    break;
                case TextureFilterMode.LinearMipmapLinear:
                    minFilter = (int)NEAREST_MIPMAP_LINEAR;
                    magFilter = (int)LINEAR;
                    break;
            }

            return new Tuple<int, int>(minFilter, magFilter);
        }

        private int GetWrapMode(TextureWrapMode wrapMode)
        {
            switch (wrapMode)
            {
                default:
                case TextureWrapMode.Repeat:
                    return (int)REPEAT;
                case TextureWrapMode.MirroredRepeat:
                    return (int)MIRRORED_REPEAT;
                case TextureWrapMode.ClampToEdge:
                    return (int)CLAMP_TO_EDGE;
                case TextureWrapMode.ClampToBorder:
                    {
                        return (int)CLAMP_TO_EDGE;
                    }
            }
        }

        private uint GetDepthCompareFunc(Compare compareFunc)
        {
            switch (compareFunc)
            {
                case Compare.Never:
                    return NEVER;

                case Compare.Less:
                    return LESS;

                case Compare.Equal:
                    return EQUAL;

                case Compare.LessEqual:
                    return LEQUAL;

                case Compare.Greater:
                    return GREATER;

                case Compare.NotEqual:
                    return NOTEQUAL;

                case Compare.GreaterEqual:
                    return GEQUAL;

                case Compare.Always:
                    return ALWAYS;

                default:
                    throw new ArgumentOutOfRangeException("value");
            }
        }

        private TexturePixelInfo GetTexturePixelInfo(ITextureBase tex)
        {
            uint internalFormat;
            uint format;
            uint pxType;

            switch (tex.PixelFormat.ColorFormat)
            {
                case ColorFormat.RGBA:
                    internalFormat = RGBA;
                    format = RGBA;
                    pxType = UNSIGNED_BYTE;
                    break;
                case ColorFormat.RGB:
                    internalFormat = RGB;
                    format = RGB;
                    pxType = UNSIGNED_BYTE;
                    break;
                // TODO: Handle Alpha-only / Intensity-only and AlphaIntensity correctly.
                case ColorFormat.Intensity:
                    internalFormat = ALPHA;
                    format = ALPHA;
                    pxType = UNSIGNED_BYTE;
                    break;
                case ColorFormat.Depth24:
                    internalFormat = DEPTH_COMPONENT24;
                    format = DEPTH_COMPONENT;
                    pxType = FLOAT;
                    break;
                case ColorFormat.Depth16:
                    internalFormat = DEPTH_COMPONENT16;
                    format = DEPTH_COMPONENT;
                    pxType = FLOAT;
                    break;
                case ColorFormat.uiRgb8:
                    internalFormat = RGBA8UI;
                    format = RGBA;
                    pxType = UNSIGNED_BYTE;

                    break;
                case ColorFormat.fRGB32:
                    internalFormat = RGB32F;
                    format = RGB;
                    pxType = FLOAT;

                    break;
                case ColorFormat.fRGB16:
                    internalFormat = RGB16F;
                    format = RGB;
                    pxType = FLOAT;

                    break;
                default:
                    throw new ArgumentOutOfRangeException("CreateTexture: Image pixel format not supported");
            }

            return new TexturePixelInfo()
            {
                Format = format,
                InternalFormat = internalFormat,
                PxType = pxType

            };
        }

        private ITypedArray GetEmptyArray(ITextureBase tex)
        {

            Diagnostics.Warn("GetEmptyArray", null, new object[] {tex});

            switch (tex.PixelFormat.ColorFormat)
            {
                case ColorFormat.RGBA:
                    return new Uint8Array(tex.Width * tex.Height * 4);
                case ColorFormat.RGB:
                    return new Uint8Array(tex.Width * tex.Height * 3);
                // TODO: Handle Alpha-only / Intensity-only and AlphaIntensity correctly.
                case ColorFormat.Intensity:
                    return new Uint8Array(tex.Width * tex.Height);
                case ColorFormat.Depth24:
                case ColorFormat.Depth16:
                    return new Float32Array(tex.Width * tex.Height);
                case ColorFormat.uiRgb8:
                    return new Uint8Array(tex.Width * tex.Height * 4);
                case ColorFormat.fRGB32:
                case ColorFormat.fRGB16:
                  return new Float32Array(tex.Width * tex.Height * 3);
                default:
                    throw new ArgumentOutOfRangeException("CreateTexture: Image pixel format not supported");
            }

        }

        /// <summary>
        /// Creates a new CubeMap and binds it to the shader.
        /// </summary>
        /// <param name="img">A given ImageData object, containing all necessary information for the upload to the graphics card.</param>
        /// <returns>An ITextureHandle that can be used for texturing in the shader. In this implementation, the handle is an integer-value which is necessary for OpenTK.</returns>
        public ITextureHandle CreateTexture(IWritableCubeMap img)
        {
            WebGLTexture id = gl2.CreateTexture();
            gl2.BindTexture(TEXTURE_CUBE_MAP, id);

            var glMinMagFilter = GetMinMagFilter(img.FilterMode);
            var minFilter = glMinMagFilter.Item1;
            var magFilter = glMinMagFilter.Item2;

            var glWrapMode = GetWrapMode(img.WrapMode);
            var pxInfo = GetTexturePixelInfo(img);

            for (int i = 0; i < 6; i++)
            {
                gl2.TexImage2D(TEXTURE_CUBE_MAP_POSITIVE_X + (uint)i, 0, (int)pxInfo.InternalFormat, img.Width, img.Height, 0, pxInfo.Format, pxInfo.PxType, IntPtr.Zero);
            }

            gl2.TexParameteri(TEXTURE_CUBE_MAP, TEXTURE_MAG_FILTER, (int)magFilter);
            gl2.TexParameteri(TEXTURE_CUBE_MAP, TEXTURE_MIN_FILTER, (int)minFilter);
            gl2.TexParameteri(TEXTURE_CUBE_MAP, TEXTURE_WRAP_S, (int)glWrapMode);
            gl2.TexParameteri(TEXTURE_CUBE_MAP, TEXTURE_WRAP_T, (int)glWrapMode);
            gl2.TexParameteri(TEXTURE_CUBE_MAP, TEXTURE_WRAP_R, (int)glWrapMode);

            ITextureHandle texID = new TextureHandle { TexHandle = id };

            return texID;
        }

        /// <summary>
        /// Creates a new Texture and binds it to the shader.
        /// </summary>
        /// <param name="img">A given ImageData object, containing all necessary information for the upload to the graphics card.</param> 
        /// <returns>An ITextureHandle that can be used for texturing in the shader. In this implementation, the handle is an integer-value which is necessary for OpenTK.</returns>
        public ITextureHandle CreateTexture(ITexture img)
        {

            WebGLTexture id = gl2.CreateTexture();
            gl2.BindTexture(TEXTURE_2D, id);

            var glMinMagFilter = GetMinMagFilter(img.FilterMode);
            var minFilter = glMinMagFilter.Item1;
            var magFilter = glMinMagFilter.Item2;

            var glWrapMode = GetWrapMode(img.WrapMode);
            var pxInfo = GetTexturePixelInfo(img);

            var imageData = gl2.CastNativeArray(img.PixelData);
            gl2.TexImage2D(TEXTURE_2D, 0, pxInfo.InternalFormat, img.Width, img.Height, 0, pxInfo.Format, pxInfo.PxType, imageData);

            if (img.DoGenerateMipMaps)
                gl2.GenerateMipmap(TEXTURE_2D);

            gl2.TexParameteri(TEXTURE_2D, TEXTURE_MAG_FILTER, (int)magFilter);
            gl2.TexParameteri(TEXTURE_2D, TEXTURE_MIN_FILTER, (int)minFilter);
            gl2.TexParameteri(TEXTURE_2D, TEXTURE_WRAP_S, (int)glWrapMode);
            gl2.TexParameteri(TEXTURE_2D, TEXTURE_WRAP_T, (int)glWrapMode);
            gl2.TexParameteri(TEXTURE_2D, TEXTURE_WRAP_R, (int)glWrapMode);

            ITextureHandle texID = new TextureHandle { TexHandle = id };

            return texID;
        }

        /// <summary>
        /// Creates a new Texture and binds it to the shader.
        /// </summary>
        /// <param name="img">A given ImageData object, containing all necessary information for the upload to the graphics card.</param> 
        /// <returns>An ITextureHandle that can be used for texturing in the shader. In this implementation, the handle is an integer-value which is necessary for OpenTK.</returns>
        public ITextureHandle CreateTexture(IWritableTexture img)
        {
            WebGLTexture id = gl2.CreateTexture();
            gl2.BindTexture(TEXTURE_2D, id);

            var glMinMagFilter = GetMinMagFilter(img.FilterMode);
            var minFilter = glMinMagFilter.Item1;
            var magFilter = glMinMagFilter.Item2;

            var glWrapMode = GetWrapMode(img.WrapMode);
            var pxInfo = GetTexturePixelInfo(img);

            var imgData = GetEmptyArray(img);        

            gl2.TexImage2D(TEXTURE_2D, 0, pxInfo.InternalFormat, img.Width, img.Height, 0, pxInfo.Format, pxInfo.PxType, imgData);

            if (img.DoGenerateMipMaps)
                gl2.GenerateMipmap(TEXTURE_2D);

            gl2.TexParameteri(TEXTURE_2D, TEXTURE_COMPARE_MODE, (int)GetTexComapreMode(img.CompareMode));
            gl2.TexParameteri(TEXTURE_2D, TEXTURE_COMPARE_FUNC, (int)GetDepthCompareFunc(img.CompareFunc));
            gl2.TexParameteri(TEXTURE_2D, TEXTURE_MAG_FILTER, (int)magFilter);
            gl2.TexParameteri(TEXTURE_2D, TEXTURE_MIN_FILTER, (int)minFilter);
            gl2.TexParameteri(TEXTURE_2D, TEXTURE_WRAP_S, (int)glWrapMode);
            gl2.TexParameteri(TEXTURE_2D, TEXTURE_WRAP_T, (int)glWrapMode);
            gl2.TexParameteri(TEXTURE_2D, TEXTURE_WRAP_R, (int)glWrapMode);

            ITextureHandle texID = new TextureHandle { TexHandle = id };

            return texID;
        }


        /// <summary>
        /// Updates a specific rectangle of a texture.
        /// </summary>
        /// <param name="tex">The texture to which the ImageData is bound to.</param>
        /// <param name="img">The ImageData struct containing information about the image. </param>
        /// <param name="startX">The x-value of the upper left corner of th rectangle.</param>
        /// <param name="startY">The y-value of the upper left corner of th rectangle.</param>
        /// <param name="width">The width of the rectangle.</param>
        /// <param name="height">The height of the rectangle.</param>
        /// <remarks> /// <remarks>Look at the VideoTextureExample for further information.</remarks></remarks>
        public void UpdateTextureRegion(ITextureHandle tex, ITexture img, int startX, int startY, int width, int height)
        {
            uint pixelFormat = GetTexturePixelInfo(img).Format;

            // copy the bytes from image to GPU texture
            int bytesTotal = width * height * img.PixelFormat.BytesPerPixel;
            var scanlines = img.ScanLines(startX, startY, width, height);
            byte[] bytes = new byte[bytesTotal];
            int offset = 0;
            do
            {
                if (scanlines.Current != null)
                {
                    var lineBytes = scanlines.Current.GetScanLineBytes();
                    Buffer.BlockCopy(lineBytes, 0, bytes, offset, lineBytes.Length);
                    offset += lineBytes.Length;
                }

            } while (scanlines.MoveNext());

            gl2.BindTexture(TEXTURE_2D, ((TextureHandle)tex).TexHandle);
            var imageData = gl2.CastNativeArray(bytes);
            gl2.TexSubImage2D(TEXTURE_2D, 0, startX, startY, width, height, pixelFormat, UNSIGNED_BYTE, imageData);

            gl2.GenerateMipmap(TEXTURE_2D);

            gl2.TexParameteri(TEXTURE_2D, TEXTURE_MIN_FILTER, (int)LINEAR_MIPMAP_LINEAR);
            gl2.TexParameteri(TEXTURE_2D, TEXTURE_MAG_FILTER, (int)LINEAR_MIPMAP_LINEAR);
        }

        /// <summary>
        /// Free all allocated gpu memory that belong to a frame-buffer object.
        /// </summary>
        /// <param name="bh">The platform dependent abstraction of the gpu buffer handle.</param>
        public void DeleteFrameBuffer(IBufferHandle bh)
        {
            gl2.DeleteFramebuffer(((FrameBufferHandle)bh).Handle);
        }

        /// <summary>
        /// Free all allocated gpu memory that belong to a render-buffer object.
        /// </summary>
        /// <param name="bh">The platform dependent abstraction of the gpu buffer handle.</param>
        public void DeleteRenderBuffer(IBufferHandle bh)
        {
            gl2.DeleteRenderbuffer(((RenderBufferHandle)bh).Handle);
        }

        /// <summary>
        /// Free all allocated gpu memory that belong to the given <see cref="ITextureHandle"/>.
        /// </summary>
        /// <param name="textureHandle">The <see cref="ITextureHandle"/> which gpu allocated memory will be freed.</param>
        public void RemoveTextureHandle(ITextureHandle textureHandle)
        {
            TextureHandle texHandle = (TextureHandle)textureHandle;

            if (texHandle.FrameBufferHandle != null)
            {
                gl2.DeleteFramebuffer(texHandle.FrameBufferHandle);
            }

            if (texHandle.DepthRenderBufferHandle != null)
            {
                gl2.DeleteRenderbuffer(texHandle.DepthRenderBufferHandle);
            }

            if (texHandle.TexHandle != null)
            {
                gl2.DeleteTexture(texHandle.TexHandle);
            }
        }

        #endregion

        #region Shader related Members

        /// <summary>
        /// Creates the shader program by using a valid GLSL vertex and fragment shader code. This code is compiled at runtime.
        /// Do not use this function in frequent updates.
        /// </summary>
        /// <param name="vs">The vertex shader code.</param>
        /// <param name="gs">The vertex shader code.</param>
        /// <param name="ps">The pixel(=fragment) shader code.</param>
        /// <returns>An instance of <see cref="IShaderHandle" />.</returns>
        /// <exception cref="ApplicationException">
        /// </exception>
        public IShaderHandle CreateShaderProgram(string vs, string ps, string gs = null)
        {
            if (gs != null)
<<<<<<< HEAD
                Diagnostics.Warn("WARNING: Geometry Shaders are unsupported");

            if (vs == null || ps == null)
            {
                Diagnostics.Error("Pixel or vertex shader empty");
                throw new ArgumentException("Pixel or vertex shader empty");
            }
=======
                Diagnostics.Warn("Geometry Shaders are unsupported");
>>>>>>> e2363f2d

            bool statusCode;
            string info;

            WebGLShader vertexObject = gl2.CreateShader(VERTEX_SHADER);
            WebGLShader fragmentObject = gl2.CreateShader(FRAGMENT_SHADER);

            // Compile vertex shader
            gl2.ShaderSource(vertexObject, vs);
            gl2.CompileShader(vertexObject);
            info = gl2.GetShaderInfoLog(vertexObject);
            var statusCodeOb = gl2.GetShaderParameter(vertexObject, COMPILE_STATUS);
            statusCode = (bool)statusCodeOb;

            if (!statusCode)
                throw new ApplicationException(info);

            // Compile pixel shader
            gl2.ShaderSource(fragmentObject, ps);
            gl2.CompileShader(fragmentObject);
            info = gl2.GetShaderInfoLog(fragmentObject);
            statusCode = (bool)gl2.GetShaderParameter(fragmentObject, COMPILE_STATUS);

            if (!statusCode)
                throw new ApplicationException(info);

            WebGLProgram program = gl2.CreateProgram();
            gl2.AttachShader(program, fragmentObject);
            gl2.AttachShader(program, vertexObject);

            // enable GLSL (ES) shaders to use fuVertex, fuColor and fuNormal attributes
            gl2.BindAttribLocation(program, (uint)AttributeLocations.VertexAttribLocation, UniformNameDeclarations.Vertex);
            gl2.BindAttribLocation(program, (uint)AttributeLocations.ColorAttribLocation, UniformNameDeclarations.Color);
            gl2.BindAttribLocation(program, (uint)AttributeLocations.UvAttribLocation, UniformNameDeclarations.TextureCoordinates);
            gl2.BindAttribLocation(program, (uint)AttributeLocations.NormalAttribLocation, UniformNameDeclarations.Normal);
            gl2.BindAttribLocation(program, (uint)AttributeLocations.TangentAttribLocation, UniformNameDeclarations.TangentAttribName);
            gl2.BindAttribLocation(program, (uint)AttributeLocations.BoneIndexAttribLocation, UniformNameDeclarations.BoneIndex);
            gl2.BindAttribLocation(program, (uint)AttributeLocations.BoneWeightAttribLocation, UniformNameDeclarations.BoneWeight);
            gl2.BindAttribLocation(program, (uint)AttributeLocations.BitangentAttribLocation, UniformNameDeclarations.BitangentAttribName);

            gl2.LinkProgram(program);

            return new ShaderHandleImp { Handle = program };
        }

        /// <inheritdoc />
        /// <summary>
        /// Removes shader from the GPU
        /// </summary>
        /// <param name="sp"></param>
        public void RemoveShader(IShaderHandle sp)
        {
            if (sp == null) return;

            var program = ((ShaderHandleImp)sp).Handle;

            // wait for all threads to be finished
            gl2.Finish();
            gl2.Flush();

            // cleanup
            // gl2.DeleteShader(program);
            gl2.DeleteProgram(program);
        }

        /// <summary>
        /// Sets the shader program onto the GL render context.
        /// </summary>
        /// <param name="program">The shader program.</param>
        public void SetShader(IShaderHandle program)
        {
            _textureCountPerShader = 0;
            _shaderParam2TexUnit.Clear();

            gl2.UseProgram(((ShaderHandleImp)program).Handle);
        }

        /// <summary>
        /// Set the width of line primitives.
        /// </summary>
        /// <param name="width"></param>
        public void SetLineWidth(float width)
        {
            gl2.LineWidth(width);
        }

        /// <summary>
        /// Gets the shader parameter.
        /// The Shader parameter is used to bind values inside of shader programs that run on the graphics card.
        /// Do not use this function in frequent updates as it transfers information from graphics card to the cpu which takes time.
        /// </summary>
        /// <param name="shaderProgram">The shader program.</param>
        /// <param name="paramName">Name of the parameter.</param>
        /// <returns>The Shader parameter is returned if the name is found, otherwise null.</returns>
        public IShaderParam GetShaderParam(IShaderHandle shaderProgram, string paramName)
        {
            WebGLUniformLocation h = gl2.GetUniformLocation(((ShaderHandleImp)shaderProgram).Handle, paramName);
            return (h == null) ? null : new ShaderParam { handle = h };
        }

        /// <summary>
        /// Gets the float parameter value inside a shader program by using a <see cref="IShaderParam" /> as search reference.
        /// Do not use this function in frequent updates as it transfers information from the graphics card to the cpu which takes time.
        /// </summary>
        /// <param name="program">The shader program.</param>
        /// <param name="param">The parameter.</param>
        /// <returns>The current parameter's value.</returns>
        public float GetParamValue(IShaderHandle program, IShaderParam param)
        {
            float f = (float)gl2.GetUniform(((ShaderHandleImp)program).Handle, ((ShaderParam)param).handle);
            return f;
        }


        /// <summary>
        /// Gets the shader parameter list of a specific <see cref="IShaderHandle" />. 
        /// </summary>
        /// <param name="shaderProgram">The shader program.</param>
        /// <returns>All Shader parameters of a shader program are returned.</returns>
        /// <exception cref="ArgumentOutOfRangeException"></exception>
        public IList<ShaderParamInfo> GetShaderParamList(IShaderHandle shaderProgram)
        {
            var sProg = (ShaderHandleImp)shaderProgram;
            var paramList = new List<ShaderParamInfo>();

            int nParams;
            nParams = (int)gl2.GetProgramParameter(sProg.Handle, ACTIVE_UNIFORMS);

            for (uint i = 0; i < nParams; i++)
            {
                WebGLActiveInfo activeInfo = gl2.GetActiveUniform(sProg.Handle, i);

                var paramInfo = new ShaderParamInfo
                {
                    Name = activeInfo.Name,
                    Size = activeInfo.Size
                };
                uint uType = activeInfo.Type;//activeInfo.GlType;
                paramInfo.Handle = GetShaderParam(sProg, paramInfo.Name);


                switch (uType)
                {
                    case INT:
                        paramInfo.Type = typeof(int);
                        break;

                    case FLOAT:
                        paramInfo.Type = typeof(float);
                        break;

                    case FLOAT_VEC2:
                        paramInfo.Type = typeof(float2);
                        break;

                    case FLOAT_VEC3:
                        paramInfo.Type = typeof(float3);
                        break;

                    case FLOAT_VEC4:
                        paramInfo.Type = typeof(float4);
                        break;

                    case FLOAT_MAT4:
                        paramInfo.Type = typeof(float4x4);
                        break;

                    case SAMPLER_2D:
                    case UNSIGNED_INT_SAMPLER_2D:
                    case INT_SAMPLER_2D:
                    case SAMPLER_2D_SHADOW:
                        paramInfo.Type = typeof(ITextureBase);
                        break;
                    case SAMPLER_CUBE_SHADOW:
                    case SAMPLER_CUBE:
                        paramInfo.Type = typeof(IWritableCubeMap);
                        break;

                    default:
                        throw new ArgumentOutOfRangeException();
                }

                paramList.Add(paramInfo);
            }
            return paramList;
        }

        /// <summary>
        /// Sets a float shader parameter.
        /// </summary>
        /// <param name="param">The parameter.</param>
        /// <param name="val">The value.</param>
        public void SetShaderParam(IShaderParam param, float val)
        {
            gl2.Uniform1f(((ShaderParam)param).handle, val);
        }

        /// <summary>
        /// Sets a <see cref="float2" /> shader parameter.
        /// </summary>
        /// <param name="param">The parameter.</param>
        /// <param name="val">The value.</param>
        public void SetShaderParam(IShaderParam param, float2 val)
        {
            gl2.Uniform2f(((ShaderParam)param).handle, val.x, val.y);
        }

        /// <summary>
        /// Sets a <see cref="float3" /> shader parameter.
        /// </summary>
        /// <param name="param">The parameter.</param>
        /// <param name="val">The value.</param>
        public void SetShaderParam(IShaderParam param, float3 val)
        {
            gl2.Uniform3f(((ShaderParam)param).handle, val.x, val.y, val.z);
        }

        /// <summary>
        /// Sets a <see cref="float3" /> shader parameter.
        /// </summary>
        /// <param name="param">The parameter.</param>
        /// <param name="val">The value.</param>
        public unsafe void SetShaderParam(IShaderParam param, float3[] val)
        {
            fixed (float3* pFlt = &val[0])
                gl2.Uniform3fv(((ShaderParam)param).handle, new Span<float>((float*)pFlt, val.Length * 3));
        }

        /// <summary>
        /// Sets a <see cref="float4" /> shader parameter.
        /// </summary>
        /// <param name="param">The parameter.</param>
        /// <param name="val">The value.</param>
        public void SetShaderParam(IShaderParam param, float4 val)
        {
            gl2.Uniform4f(((ShaderParam)param).handle, val.x, val.y, val.z, val.w);
        }


        /// <summary>
        /// Sets a <see cref="float4x4" /> shader parameter.
        /// </summary>
        /// <param name="param">The parameter.</param>
        /// <param name="val">The value.</param>
        public void SetShaderParam(IShaderParam param, float4x4 val)
        {
            gl2.UniformMatrix4fv(((ShaderParam)param).handle, true, val.ToArray());

        }

        /// <summary>
        ///     Sets a <see cref="float4" /> array shader parameter.
        /// </summary>
        /// <param name="param">The parameter.</param>
        /// <param name="val">The value.</param>
        public unsafe void SetShaderParam(IShaderParam param, float4[] val)
        {
            fixed (float4* pFlt = &val[0])
                gl2.Uniform4fv(((ShaderParam)param).handle, new Span<float>((float*)pFlt, val.Length * 4));
        }

        /// <summary>
        /// Sets a <see cref="float4x4" /> array shader parameter.
        /// </summary>
        /// <param name="param">The parameter.</param>
        /// <param name="val">The value.</param>
        public unsafe void SetShaderParam(IShaderParam param, float4x4[] val)
        {
            var tmpArray = new float4[val.Length * 4];

            for (var i = 0; i < val.Length; i++)
            {
                tmpArray[i * 4] = val[i].Column0;
                tmpArray[i * 4 + 1] = val[i].Column1;
                tmpArray[i * 4 + 2] = val[i].Column2;
                tmpArray[i * 4 + 3] = val[i].Column3;
            }

            fixed (float4* pMtx = &tmpArray[0])
                gl2.UniformMatrix4fv(((ShaderParam)param).handle, true, new Span<float>((float*)pMtx, val.Length * 16));
        }

        /// <summary>
        /// Sets a int shader parameter.
        /// </summary>
        /// <param name="param">The parameter.</param>
        /// <param name="val">The value.</param>
        public void SetShaderParam(IShaderParam param, int val)
        {
            gl2.Uniform1i(((ShaderParam)param).handle, val);
        }

        private void BindTextureByTarget(ITextureHandle texId, TextureType texTarget)
        {
            switch (texTarget)
            {
                case TextureType.Texture1D:
                    Diagnostics.Error("OpenTK ES31 does not support Texture1D.");
                    break;
<<<<<<< HEAD
                case TextureType.TEXTURE2D:
                    gl2.BindTexture(TEXTURE_2D, ((TextureHandle)texId).TexHandle);
                    break;
                case TextureType.TEXTURE3D:
                    gl2.BindTexture(TEXTURE_3D, ((TextureHandle)texId).TexHandle);
                    break;
                case TextureType.TEXTURE_CUBE_MAP:
                    gl2.BindTexture(TEXTURE_CUBE_MAP, ((TextureHandle)texId).TexHandle);
=======
                case TextureType.Texture2D:
                    gl.BindTexture(TEXTURE_2D, ((TextureHandle)texId).TexHandle);
                    break;
                case TextureType.Texture3D:
                    gl.BindTexture(TEXTURE_3D, ((TextureHandle)texId).TexHandle);
                    break;
                case TextureType.TextureCubeMap:
                    gl.BindTexture(TEXTURE_CUBE_MAP, ((TextureHandle)texId).TexHandle);
>>>>>>> e2363f2d
                    break;
                default:
                    break;
            }
        }

        /// <summary>
        /// Sets a texture active and binds it.
        /// </summary>
        /// <param name="param">The shader parameter, associated with this texture.</param>
        /// <param name="texId">The texture handle.</param>
        /// <param name="texTarget">The texture type, describing to which texture target the texture gets bound to.</param>
        public void SetActiveAndBindTexture(IShaderParam param, ITextureHandle texId, TextureType texTarget)
        {
            var iParam = ((ShaderParam)param).handle;
            if (!_shaderParam2TexUnit.TryGetValue(iParam, out int texUnit))
            {
                _textureCountPerShader++;
                texUnit = _textureCountPerShader;
                _shaderParam2TexUnit[iParam] = texUnit;
            }

            gl2.ActiveTexture((uint)(TEXTURE0 + texUnit));
            BindTextureByTarget(texId, texTarget);
        }

        /// <summary>
        /// Sets a texture active and binds it.
        /// </summary>
        /// <param name="param">The shader parameter, associated with this texture.</param>
        /// <param name="texId">The texture handle.</param>
        /// <param name="texTarget">The texture type, describing to which texture target the texture gets bound to.</param>
        /// <param name="texUnit">The texture unit.</param>
        public void SetActiveAndBindTexture(IShaderParam param, ITextureHandle texId, TextureType texTarget, out int texUnit)
        {
            var iParam = ((ShaderParam)param).handle;
            if (!_shaderParam2TexUnit.TryGetValue(iParam, out texUnit))
            {
                _textureCountPerShader++;
                texUnit = _textureCountPerShader;
                _shaderParam2TexUnit[iParam] = texUnit;
            }

            gl2.ActiveTexture((uint)(TEXTURE0 + texUnit));
            BindTextureByTarget(texId, texTarget);
        }

        /// <summary>
        /// Sets a given Shader Parameter to a created texture
        /// </summary>
        /// <param name="param">Shader Parameter used for texture binding</param>
        /// <param name="texIds">An array of ITextureHandles returned from CreateTexture method or the ShaderEffectManager.</param>
        /// /// <param name="texTarget">The texture type, describing to which texture target the texture gets bound to.</param>
        public void SetActiveAndBindTextureArray(IShaderParam param, ITextureHandle[] texIds, TextureType texTarget)
        {
            var iParam = ((ShaderParam)param).handle;
            int[] texUnitArray = new int[texIds.Length];

            if (!_shaderParam2TexUnit.TryGetValue(iParam, out int firstTexUnit))
            {
                _textureCountPerShader++;
                firstTexUnit = _textureCountPerShader;
                _textureCountPerShader += texIds.Length;
                _shaderParam2TexUnit[iParam] = firstTexUnit;
            }

            for (int i = 0; i < texIds.Length; i++)
            {
                texUnitArray[i] = firstTexUnit + i;

                gl2.ActiveTexture((uint)(TEXTURE0 + firstTexUnit + i));
                BindTextureByTarget(texIds[i], texTarget);
            }
        }

        /// <summary>
        /// Sets a texture active and binds it.
        /// </summary>
        /// <param name="param">The shader parameter, associated with this texture.</param>
        /// <param name="texIds">An array of ITextureHandles returned from CreateTexture method or the ShaderEffectManager.</param>
        /// <param name="texTarget">The texture type, describing to which texture target the texture gets bound to.</param>
        /// <param name="texUnitArray">The texture units.</param>
        public void SetActiveAndBindTextureArray(IShaderParam param, ITextureHandle[] texIds, TextureType texTarget, out int[] texUnitArray)
        {
            var iParam = ((ShaderParam)param).handle;
            texUnitArray = new int[texIds.Length];

            if (!_shaderParam2TexUnit.TryGetValue(iParam, out int firstTexUnit))
            {
                _textureCountPerShader++;
                firstTexUnit = _textureCountPerShader;
                _textureCountPerShader += texIds.Length;
                _shaderParam2TexUnit[iParam] = firstTexUnit;
            }

            for (int i = 0; i < texIds.Length; i++)
            {
                texUnitArray[i] = firstTexUnit + i;

                gl2.ActiveTexture((uint)(TEXTURE0 + firstTexUnit + i));
                BindTextureByTarget(texIds[i], texTarget);
            }
        }

        /// <summary>
        /// Sets a given Shader Parameter to a created texture
        /// </summary>
        /// <param name="param">Shader Parameter used for texture binding</param>
        /// <param name="texId">An ITextureHandle probably returned from CreateTexture method</param>
        /// <param name="texTarget">The texture type, describing to which texture target the texture gets bound to.</param>
        public void SetShaderParamTexture(IShaderParam param, ITextureHandle texId, TextureType texTarget)
        {
            SetActiveAndBindTexture(param, texId, texTarget, out int texUnit);
            gl2.Uniform1i(((ShaderParam)param).handle, texUnit);
        }

        /// <summary>
        /// Sets a given Shader Parameter to a created texture
        /// </summary>
        /// <param name="param">Shader Parameter used for texture binding</param>
        /// <param name="texIds">An array of ITextureHandles probably returned from CreateTexture method</param>
        /// <param name="texTarget">The texture type, describing to which texture target the texture gets bound to.</param>
        public unsafe void SetShaderParamTextureArray(IShaderParam param, ITextureHandle[] texIds, TextureType texTarget)
        {
            SetActiveAndBindTextureArray(param, texIds, texTarget, out int[] texUnitArray);            
            gl2.Uniform1i(((ShaderParam)param).handle, texUnitArray[0]);
        }

        #endregion

        #region Clear

        /// <summary>
        /// Gets and sets the color of the background.
        /// </summary>
        /// <value>
        /// The color of the clear.
        /// </value>
        public float4 ClearColor
        {
            get
            {
                var ret =(Float32Array)gl2.GetParameter(COLOR_CLEAR_VALUE);
                //var ret = new float[4];
                //ret[0] = (c & 0xff000000) >> 32;
                //ret[1] = (c & 0x00ff0000) >> 16;
                //ret[2] = (c & 0x0000ff00) >> 8;
                //ret[3] = (c & 0x000000ff) >> 0;
                var retArr = ret.ToArray();
                return new float4(retArr[0], retArr[1], retArr[2], retArr[3]);
            }
            set { gl2.ClearColor(value.x, value.y, value.z, value.w); }
        }

        /// <summary>
        /// Gets and sets the clear depth value which is used to clear the depth buffer.
        /// </summary>
        /// <value>
        /// Specifies the depth value used when the depth buffer is cleared. The initial value is 1. This value is clamped to the range [0,1].
        /// </value>
        public float ClearDepth
        {
            get
            {
                return (float)gl2.GetParameter(DEPTH_CLEAR_VALUE);
            }
            set { gl2.ClearDepth(value); }
        }

        /// <summary>
        /// Clears the specified flags.
        /// </summary>
        /// <param name="flags">The flags.</param>
        public void Clear(ClearFlags flags)
        {
            // ACCUM is ignored in Webgl2...
            var wglFlags =
                  ((flags & ClearFlags.Depth) != 0 ? DEPTH_BUFFER_BIT : 0)
                | ((flags & ClearFlags.Stencil) != 0 ? STENCIL_BUFFER_BIT : 0)
                | ((flags & ClearFlags.Color) != 0 ? COLOR_BUFFER_BIT : 0);
            gl2.Clear(wglFlags);
        }

        #endregion

        #region Rendering related Members

        /// <summary>
        /// Only pixels that lie within the scissor box can be modified by drawing commands.
        /// Note that the Scissor test must be enabled for this to work.
        /// </summary>
        /// <param name="x">X Coordinate of the lower left point of the scissor box.</param>
        /// <param name="y">Y Coordinate of the lower left point of the scissor box.</param>
        /// <param name="width">Width of the scissor box.</param>
        /// <param name="height">Height of the scissor box.</param>
        public void Scissor(int x, int y, int width, int height)
        {
            gl2.Scissor(x, y, width, height);
        }

        /// <summary>
        /// The clipping behavior against the Z position of a vertex can be turned off by activating depth clamping. 
        /// This is done with glEnable(GL_DEPTH_CLAMP). This will cause the clip-space Z to remain unclipped by the front and rear viewing volume.
        /// See: https://www.khronos.org/opengl/wiki/Vertex_Post-Processing#Depth_clamping
        /// </summary>
        public void EnableDepthClamp()
        {
            //gl2.Enable(DEPTH_RANGE)
            //throw new NotImplementedException("Depth clamping isn't implemented yet!");
        }

        /// <summary>
        /// Disables depths clamping. <seealso cref="EnableDepthClamp"/>
        /// </summary>
        public void DisableDepthClamp()
        {
            throw new NotImplementedException("Depth clamping isn't implemented yet!");
        }

        /// <summary>
        /// Create one single multi-purpose attribute buffer
        /// </summary>
        /// <param name="attributes"></param>
        /// <param name="attributeName"></param>
        /// <returns></returns>
        public IAttribImp CreateAttributeBuffer(float3[] attributes, string attributeName)
        {
            if (attributes == null || attributes.Length == 0)
            {
                throw new ArgumentException("Vertices must not be null or empty");
            }

            int vboBytes;
            int vertsBytes = attributes.Length * 3 * sizeof(float);
            var handle = gl2.CreateBuffer();

            gl2.BindBuffer(ARRAY_BUFFER, handle);
            gl2.BufferData(ARRAY_BUFFER, attributes, STATIC_DRAW);
            vboBytes = (int)gl2.GetBufferParameter(ARRAY_BUFFER, BUFFER_SIZE);
            if (vboBytes != vertsBytes)
                throw new ApplicationException(String.Format(
                    "Problem uploading attribute buffer to VBO ('{2}'). Tried to upload {0} bytes, uploaded {1}.",
                    vertsBytes, vboBytes, attributeName));
            gl2.BindBuffer(ARRAY_BUFFER, null);

            return new AttributeImp { AttributeBufferObject = handle };
        }

        /// <summary>
        /// Remove an attribute buffer previously created with <see cref="CreateAttributeBuffer"/> and release all associated resources
        /// allocated on the GPU.
        /// </summary>
        /// <param name="attribHandle">The attribute handle.</param>
        public void DeleteAttributeBuffer(IAttribImp attribHandle)
        {
            if (attribHandle != null)
            {
                var handle = ((AttributeImp)attribHandle).AttributeBufferObject;
                if (handle != null)
                {
                    gl2.DeleteBuffer(handle);
                    ((AttributeImp)attribHandle).AttributeBufferObject = null;
                }
            }
        }

        /// <summary>
        /// Binds the vertices onto the GL render context and assigns an VertexBuffer index to the passed <see cref="IMeshImp" /> instance.
        /// </summary>
        /// <param name="mr">The <see cref="IMeshImp" /> instance.</param>
        /// <param name="vertices">The vertices.</param>
        /// <exception cref="ArgumentException">Vertices must not be null or empty</exception>
        /// <exception cref="ApplicationException"></exception>
        public void SetVertices(IMeshImp mr, float3[] vertices)
        {
            if (vertices == null || vertices.Length == 0)
            {
                throw new ArgumentException("Vertices must not be null or empty");
            }

            int vboBytes;
            int vertsBytes = vertices.Length * 3 * sizeof(float);
            if (((MeshImp)mr).VertexBufferObject == null)
                ((MeshImp)mr).VertexBufferObject = gl2.CreateBuffer();

            gl2.BindBuffer(ARRAY_BUFFER, ((MeshImp)mr).VertexBufferObject);           

            var verticesFlat = new float[vertices.Length * 3];
            unsafe
            {
                fixed (float3* pBytes = &vertices[0])
                {
                    Marshal.Copy((IntPtr)(pBytes), verticesFlat, 0, verticesFlat.Length);
                }
            }
            gl2.BufferData(ARRAY_BUFFER, verticesFlat, STATIC_DRAW);

            vboBytes = (int)gl2.GetBufferParameter(ARRAY_BUFFER, BUFFER_SIZE);
            if (vboBytes != vertsBytes)
                throw new ApplicationException(String.Format("Problem uploading vertex buffer to VBO (vertices). Tried to upload {0} bytes, uploaded {1}.", vertsBytes, vboBytes));

        }

        /// <summary>
        /// Binds the tangents onto the GL render context and assigns an TangentBuffer index to the passed <see cref="IMeshImp" /> instance.
        /// </summary>
        /// <param name="mr">The <see cref="IMeshImp" /> instance.</param>
        /// <param name="tangents">The tangents.</param>
        /// <exception cref="ArgumentException">Tangents must not be null or empty</exception>
        /// <exception cref="ApplicationException"></exception>
        public void SetTangents(IMeshImp mr, float4[] tangents)
        {
            if (tangents == null || tangents.Length == 0)
            {
                throw new ArgumentException("Tangents must not be null or empty");
            }

            int vboBytes;
            int tangentBytes = tangents.Length * 4 * sizeof(float);
            if (((MeshImp)mr).TangentBufferObject == null)
                ((MeshImp)mr).TangentBufferObject = gl2.CreateBuffer(); ;

            gl2.BindBuffer(ARRAY_BUFFER, ((MeshImp)mr).TangentBufferObject);

            var tangentsFlat = new float[tangents.Length * 4];
            unsafe
            {
                fixed (float4* pBytes = &tangents[0])
                {
                    Marshal.Copy((IntPtr)(pBytes), tangentsFlat, 0, tangentsFlat.Length);
                }
            }

            gl2.BufferData(ARRAY_BUFFER, tangentsFlat, STATIC_DRAW);
            vboBytes = (int)gl2.GetBufferParameter(ARRAY_BUFFER, BUFFER_SIZE);
            if (vboBytes != tangentBytes)
                throw new ApplicationException(String.Format("Problem uploading vertex buffer to VBO (tangents). Tried to upload {0} bytes, uploaded {1}.", tangentBytes, vboBytes));

        }

        /// <summary>
        /// Binds the bitangents onto the GL render context and assigns an BiTangentBuffer index to the passed <see cref="IMeshImp" /> instance.
        /// </summary>
        /// <param name="mr">The <see cref="IMeshImp" /> instance.</param>
        /// <param name="bitangents">The BiTangents.</param>
        /// <exception cref="ArgumentException">BiTangents must not be null or empty</exception>
        /// <exception cref="ApplicationException"></exception>
        public void SetBiTangents(IMeshImp mr, float3[] bitangents)
        {
            if (bitangents == null || bitangents.Length == 0)
            {
                throw new ArgumentException("BiTangents must not be null or empty");
            }

            int vboBytes;
            int bitangentBytes = bitangents.Length * 3 * sizeof(float);
            if (((MeshImp)mr).BitangentBufferObject == null)
                ((MeshImp)mr).BitangentBufferObject = gl2.CreateBuffer();

            gl2.BindBuffer(ARRAY_BUFFER, ((MeshImp)mr).BitangentBufferObject);

            var bitangentsFlat = new float[bitangents.Length * 3];
            unsafe
            {
                fixed (float3* pBytes = &bitangents[0])
                {
                    Marshal.Copy((IntPtr)(pBytes), bitangentsFlat, 0, bitangentsFlat.Length);
                }
            }

            gl2.BufferData(ARRAY_BUFFER, bitangentsFlat, STATIC_DRAW);
            vboBytes = (int)gl2.GetBufferParameter(ARRAY_BUFFER, BUFFER_SIZE);
            if (vboBytes != bitangentBytes)
                throw new ApplicationException(String.Format("Problem uploading vertex buffer to VBO (bitangents). Tried to upload {0} bytes, uploaded {1}.", bitangentBytes, vboBytes));
        }

        /// <summary>
        /// Binds the normals onto the GL render context and assigns an NormalBuffer index to the passed <see cref="IMeshImp" /> instance.
        /// </summary>
        /// <param name="mr">The <see cref="IMeshImp" /> instance.</param>
        /// <param name="normals">The normals.</param>
        /// <exception cref="ArgumentException">Normals must not be null or empty</exception>
        /// <exception cref="ApplicationException"></exception>
        public void SetNormals(IMeshImp mr, float3[] normals)
        {
            if (normals == null || normals.Length == 0)
            {
                throw new ArgumentException("Normals must not be null or empty");
            }

            int vboBytes;
            int normsBytes = normals.Length * 3 * sizeof(float);
            if (((MeshImp)mr).NormalBufferObject == null)
                ((MeshImp)mr).NormalBufferObject = gl2.CreateBuffer();

            gl2.BindBuffer(ARRAY_BUFFER, ((MeshImp)mr).NormalBufferObject);

            var normalsFlat = new float[normals.Length * 3];
            unsafe
            {
                fixed (float3* pBytes = &normals[0])
                {
                    Marshal.Copy((IntPtr)(pBytes), normalsFlat, 0, normalsFlat.Length);
                }
            }

            gl2.BufferData(ARRAY_BUFFER, normalsFlat, STATIC_DRAW);

            vboBytes = (int)gl2.GetBufferParameter(ARRAY_BUFFER, BUFFER_SIZE);
            if (vboBytes != normsBytes)
                throw new ApplicationException(String.Format("Problem uploading normal buffer to VBO (normals). Tried to upload {0} bytes, uploaded {1}.", normsBytes, vboBytes));
        }

        /// <summary>
        /// Binds the bone indices onto the GL render context and assigns an BondeIndexBuffer index to the passed <see cref="IMeshImp" /> instance.
        /// </summary>
        /// <param name="mr">The <see cref="IMeshImp" /> instance.</param>
        /// <param name="boneIndices">The bone indices.</param>
        /// <exception cref="ArgumentException">BoneIndices must not be null or empty</exception>
        /// <exception cref="ApplicationException"></exception>
        public void SetBoneIndices(IMeshImp mr, float4[] boneIndices)
        {
            if (boneIndices == null || boneIndices.Length == 0)
            {
                throw new ArgumentException("BoneIndices must not be null or empty");
            }

            int vboBytes;
            int indicesBytes = boneIndices.Length * 4 * sizeof(float);
            if (((MeshImp)mr).BoneIndexBufferObject == null)
                ((MeshImp)mr).BoneIndexBufferObject = gl2.CreateBuffer();

            gl2.BindBuffer(ARRAY_BUFFER, ((MeshImp)mr).BoneIndexBufferObject);

            var boneIndicesFlat = new float[boneIndices.Length * 4];
            unsafe
            {
                fixed (float4* pBytes = &boneIndices[0])
                {
                    Marshal.Copy((IntPtr)(pBytes), boneIndicesFlat, 0, boneIndicesFlat.Length);
                }
            }

            gl2.BufferData(ARRAY_BUFFER, boneIndicesFlat, STATIC_DRAW);
            vboBytes = (int)gl2.GetBufferParameter(ARRAY_BUFFER, BUFFER_SIZE);
            if (vboBytes != indicesBytes)
                throw new ApplicationException(String.Format("Problem uploading bone indices buffer to VBO (bone indices). Tried to upload {0} bytes, uploaded {1}.", indicesBytes, vboBytes));
        }

        /// <summary>
        /// Binds the bone weights onto the GL render context and assigns an BondeWeightBuffer index to the passed <see cref="IMeshImp" /> instance.
        /// </summary>
        /// <param name="mr">The <see cref="IMeshImp" /> instance.</param>
        /// <param name="boneWeights">The bone weights.</param>
        /// <exception cref="ArgumentException">BoneWeights must not be null or empty</exception>
        /// <exception cref="ApplicationException"></exception>
        public void SetBoneWeights(IMeshImp mr, float4[] boneWeights)
        {
            if (boneWeights == null || boneWeights.Length == 0)
            {
                throw new ArgumentException("BoneWeights must not be null or empty");
            }

            int vboBytes;
            int weightsBytes = boneWeights.Length * 4 * sizeof(float);
            if (((MeshImp)mr).BoneWeightBufferObject == null)
                ((MeshImp)mr).BoneWeightBufferObject = gl2.CreateBuffer();

            gl2.BindBuffer(ARRAY_BUFFER, ((MeshImp)mr).BoneWeightBufferObject);

            var boneWeightsFlat = new float[boneWeights.Length * 4];
            unsafe
            {
                fixed (float4* pBytes = &boneWeights[0])
                {
                    Marshal.Copy((IntPtr)(pBytes), boneWeightsFlat, 0, boneWeightsFlat.Length);
                }
            }

            gl2.BufferData(ARRAY_BUFFER, boneWeightsFlat, STATIC_DRAW);
            vboBytes = (int)gl2.GetBufferParameter(ARRAY_BUFFER, BUFFER_SIZE);
            if (vboBytes != weightsBytes)
                throw new ApplicationException(String.Format("Problem uploading bone weights buffer to VBO (bone weights). Tried to upload {0} bytes, uploaded {1}.", weightsBytes, vboBytes));

        }

        /// <summary>
        /// Binds the UV coordinates onto the GL render context and assigns an UVBuffer index to the passed <see cref="IMeshImp" /> instance.
        /// </summary>
        /// <param name="mr">The <see cref="IMeshImp" /> instance.</param>
        /// <param name="uvs">The UV's.</param>
        /// <exception cref="ArgumentException">UVs must not be null or empty</exception>
        /// <exception cref="ApplicationException"></exception>
        public void SetUVs(IMeshImp mr, float2[] uvs)
        {
            if (uvs == null || uvs.Length == 0)
            {
                throw new ArgumentException("UVs must not be null or empty");
            }

            int vboBytes;
            int uvsBytes = uvs.Length * 2 * sizeof(float);
            if (((MeshImp)mr).UVBufferObject == null)
                ((MeshImp)mr).UVBufferObject = gl2.CreateBuffer();

            gl2.BindBuffer(ARRAY_BUFFER, ((MeshImp)mr).UVBufferObject);

            var uvsFlat = new float[uvs.Length * 2];
            unsafe
            {
                fixed (float2* pBytes = &uvs[0])
                {
                    Marshal.Copy((IntPtr)(pBytes), uvsFlat, 0, uvsFlat.Length);
                }
            }

            gl2.BufferData(ARRAY_BUFFER, uvsFlat, STATIC_DRAW);
            vboBytes = (int)gl2.GetBufferParameter(ARRAY_BUFFER, BUFFER_SIZE);
            if (vboBytes != uvsBytes)
                throw new ApplicationException(String.Format("Problem uploading uv buffer to VBO (uvs). Tried to upload {0} bytes, uploaded {1}.", uvsBytes, vboBytes));

        }

        /// <summary>
        /// Binds the colors onto the GL render context and assigns an ColorBuffer index to the passed <see cref="IMeshImp" /> instance.
        /// </summary>
        /// <param name="mr">The <see cref="IMeshImp" /> instance.</param>
        /// <param name="colors">The colors.</param>
        /// <exception cref="ArgumentException">colors must not be null or empty</exception>
        /// <exception cref="ApplicationException"></exception>
        public void SetColors(IMeshImp mr, uint[] colors)
        {
            if (colors == null || colors.Length == 0)
            {
                throw new ArgumentException("colors must not be null or empty");
            }

            int vboBytes;
            int colsBytes = colors.Length * sizeof(uint);
            if (((MeshImp)mr).ColorBufferObject == null)
                ((MeshImp)mr).ColorBufferObject = gl2.CreateBuffer();

            gl2.BindBuffer(ARRAY_BUFFER, ((MeshImp)mr).ColorBufferObject);
            gl2.BufferData(ARRAY_BUFFER, colors, STATIC_DRAW);
            vboBytes = (int)gl2.GetBufferParameter(ARRAY_BUFFER, BUFFER_SIZE);
            if (vboBytes != colsBytes)
                throw new ApplicationException(String.Format("Problem uploading color buffer to VBO (colors). Tried to upload {0} bytes, uploaded {1}.", colsBytes, vboBytes));
        }

        /// <summary>
        /// Binds the triangles onto the GL render context and assigns an ElementBuffer index to the passed <see cref="IMeshImp" /> instance.
        /// </summary>
        /// <param name="mr">The <see cref="IMeshImp" /> instance.</param>
        /// <param name="triangleIndices">The triangle indices.</param>
        /// <exception cref="ArgumentException">triangleIndices must not be null or empty</exception>
        /// <exception cref="ApplicationException"></exception>
        public void SetTriangles(IMeshImp mr, ushort[] triangleIndices)
        {
            if (triangleIndices == null || triangleIndices.Length == 0)
            {
                throw new ArgumentException("triangleIndices must not be null or empty");
            }
            ((MeshImp)mr).NElements = triangleIndices.Length;
            int vboBytes;
            int trisBytes = triangleIndices.Length * sizeof(short);

            if (((MeshImp)mr).ElementBufferObject == null)
                ((MeshImp)mr).ElementBufferObject = gl2.CreateBuffer();
            // Upload the index buffer (elements inside the vertex buffer, not color indices as per the IndexPointer function!)
            gl2.BindBuffer(ELEMENT_ARRAY_BUFFER, ((MeshImp)mr).ElementBufferObject);
            gl2.BufferData(ELEMENT_ARRAY_BUFFER, triangleIndices, STATIC_DRAW);
            vboBytes = (int)gl2.GetBufferParameter(ELEMENT_ARRAY_BUFFER, BUFFER_SIZE);
            if (vboBytes != trisBytes)
                throw new ApplicationException(String.Format("Problem uploading vertex buffer to VBO (offsets). Tried to upload {0} bytes, uploaded {1}.", trisBytes, vboBytes));

        }

        /// <summary>
        /// Deletes the buffer associated with the mesh implementation.
        /// </summary>
        /// <param name="mr">The mesh which buffer respectively GPU memory should be deleted.</param>
        public void RemoveVertices(IMeshImp mr)
        {
            gl2.DeleteBuffer(((MeshImp)mr).VertexBufferObject);
            ((MeshImp)mr).InvalidateVertices();
        }

        /// <summary>
        /// Deletes the buffer associated with the mesh implementation.
        /// </summary>
        /// <param name="mr">The mesh which buffer respectively GPU memory should be deleted.</param>
        public void RemoveNormals(IMeshImp mr)
        {
            gl2.DeleteBuffer(((MeshImp)mr).NormalBufferObject);
            ((MeshImp)mr).InvalidateNormals();
        }

        /// <summary>
        /// Deletes the buffer associated with the mesh implementation.
        /// </summary>
        /// <param name="mr">The mesh which buffer respectively GPU memory should be deleted.</param>
        public void RemoveColors(IMeshImp mr)
        {
            gl2.DeleteBuffer(((MeshImp)mr).ColorBufferObject);
            ((MeshImp)mr).InvalidateColors();
        }

        /// <summary>
        /// Deletes the buffer associated with the mesh implementation.
        /// </summary>
        /// <param name="mr">The mesh which buffer respectively GPU memory should be deleted.</param>
        public void RemoveUVs(IMeshImp mr)
        {
            gl2.DeleteBuffer(((MeshImp)mr).UVBufferObject);
            ((MeshImp)mr).InvalidateUVs();
        }

        /// <summary>
        /// Deletes the buffer associated with the mesh implementation.
        /// </summary>
        /// <param name="mr">The mesh which buffer respectively GPU memory should be deleted.</param>
        public void RemoveTriangles(IMeshImp mr)
        {
            gl2.DeleteBuffer(((MeshImp)mr).ElementBufferObject);
            ((MeshImp)mr).InvalidateTriangles();
        }

        /// <summary>
        /// Deletes the buffer associated with the mesh implementation.
        /// </summary>
        /// <param name="mr">The mesh which buffer respectively GPU memory should be deleted.</param>
        public void RemoveBoneWeights(IMeshImp mr)
        {
            gl2.DeleteBuffer(((MeshImp)mr).BoneWeightBufferObject);
            ((MeshImp)mr).InvalidateBoneWeights();
        }

        /// <summary>
        /// Deletes the buffer associated with the mesh implementation.
        /// </summary>
        /// <param name="mr">The mesh which buffer respectively GPU memory should be deleted.</param>
        public void RemoveBoneIndices(IMeshImp mr)
        {
            gl2.DeleteBuffer(((MeshImp)mr).BoneIndexBufferObject);
            ((MeshImp)mr).InvalidateBoneIndices();
        }

        /// <summary>
        /// Deletes the buffer associated with the mesh implementation.
        /// </summary>
        /// <param name="mr">The mesh which buffer respectively GPU memory should be deleted.</param>
        public void RemoveTangents(IMeshImp mr)
        {
            gl2.DeleteBuffer(((MeshImp)mr).TangentBufferObject);
            ((MeshImp)mr).InvalidateTangents();
        }

        /// <summary>
        /// Deletes the buffer associated with the mesh implementation.
        /// </summary>
        /// <param name="mr">The mesh which buffer respectively GPU memory should be deleted.</param>
        public void RemoveBiTangents(IMeshImp mr)
        {
            gl2.DeleteBuffer(((MeshImp)mr).BitangentBufferObject);
            ((MeshImp)mr).InvalidateBiTangents();
        }
        /// <summary>
        /// Renders the specified <see cref="IMeshImp" />.
        /// </summary>
        /// <param name="mr">The <see cref="IMeshImp" /> instance.</param>
        public void Render(IMeshImp mr)
        {
            if (((MeshImp)mr).VertexBufferObject != null)
            {
                gl2.EnableVertexAttribArray((uint)AttributeLocations.VertexAttribLocation);
                gl2.BindBuffer(ARRAY_BUFFER, ((MeshImp)mr).VertexBufferObject);
                gl2.VertexAttribPointer((uint)AttributeLocations.VertexAttribLocation, 3, FLOAT, false, 0, 0);
            }
            if (((MeshImp)mr).ColorBufferObject != null)
            {
                gl2.EnableVertexAttribArray((uint)AttributeLocations.ColorAttribLocation);
                gl2.BindBuffer(ARRAY_BUFFER, ((MeshImp)mr).ColorBufferObject);
                gl2.VertexAttribPointer((uint)AttributeLocations.ColorAttribLocation, 4, UNSIGNED_BYTE, true, 0, 0);
            }

            if (((MeshImp)mr).UVBufferObject != null)
            {
                gl2.EnableVertexAttribArray((uint)AttributeLocations.UvAttribLocation);
                gl2.BindBuffer(ARRAY_BUFFER, ((MeshImp)mr).UVBufferObject);
                gl2.VertexAttribPointer((uint)AttributeLocations.UvAttribLocation, 2, FLOAT, false, 0, 0);
            }
            if (((MeshImp)mr).NormalBufferObject != null)
            {
                gl2.EnableVertexAttribArray((uint)AttributeLocations.NormalAttribLocation);
                gl2.BindBuffer(ARRAY_BUFFER, ((MeshImp)mr).NormalBufferObject);
                gl2.VertexAttribPointer((uint)AttributeLocations.NormalAttribLocation, 3, FLOAT, false, 0, 0);
            }
            if (((MeshImp)mr).TangentBufferObject != null)
            {
                gl2.EnableVertexAttribArray((uint)AttributeLocations.TangentAttribLocation);
                gl2.BindBuffer(ARRAY_BUFFER, ((MeshImp)mr).TangentBufferObject);
                gl2.VertexAttribPointer((uint)AttributeLocations.TangentAttribLocation, 3, FLOAT, false, 0, 0);
            }
            if (((MeshImp)mr).BitangentBufferObject != null)
            {
                gl2.EnableVertexAttribArray((uint)AttributeLocations.BitangentAttribLocation);
                gl2.BindBuffer(ARRAY_BUFFER, ((MeshImp)mr).BitangentBufferObject);
                gl2.VertexAttribPointer((uint)AttributeLocations.BitangentAttribLocation, 3, FLOAT, false, 0, 0);
            }
            if (((MeshImp)mr).BoneIndexBufferObject != null)
            {
                gl2.EnableVertexAttribArray((uint)AttributeLocations.BoneIndexAttribLocation);
                gl2.BindBuffer(ARRAY_BUFFER, ((MeshImp)mr).BoneIndexBufferObject);
                gl2.VertexAttribPointer((uint)AttributeLocations.BoneIndexAttribLocation, 4, FLOAT, false, 0, 0);
            }
            if (((MeshImp)mr).BoneWeightBufferObject != null)
            {
                gl2.EnableVertexAttribArray((uint)AttributeLocations.BoneWeightAttribLocation);
                gl2.BindBuffer(ARRAY_BUFFER, ((MeshImp)mr).BoneWeightBufferObject);
                gl2.VertexAttribPointer((uint)AttributeLocations.BoneWeightAttribLocation, 4, FLOAT, false, 0, 0);
            }
            if (((MeshImp)mr).ElementBufferObject != null)
            {
                gl2.BindBuffer(ELEMENT_ARRAY_BUFFER, ((MeshImp)mr).ElementBufferObject);
                gl2.DrawElements(TRIANGLES, ((MeshImp)mr).NElements, UNSIGNED_SHORT, 0);
                //gl2.DrawArrays(gl2.Enums.BeginMode.POINTS, 0, shape.Vertices.Length);
            }
            if (((MeshImp)mr).ElementBufferObject != null)
            {
                gl2.BindBuffer(ELEMENT_ARRAY_BUFFER, ((MeshImp)mr).ElementBufferObject);

                switch (((MeshImp)mr).MeshType)
                {
                    case OpenGLPrimitiveType.Triangles:
                    default:
                        gl2.DrawElements(TRIANGLES, ((MeshImp)mr).NElements, UNSIGNED_SHORT, 0);
                        break;
<<<<<<< HEAD
                    case OpenGLPrimitiveType.POINT:                        
                        gl2.DrawElements(POINTS, ((MeshImp)mr).NElements, UNSIGNED_SHORT, 0);
                        break;
                    case OpenGLPrimitiveType.LINES:                       
                        gl2.DrawElements(LINES, ((MeshImp)mr).NElements, UNSIGNED_SHORT, 0);
                        break;
                    case OpenGLPrimitiveType.LINE_LOOP:                        
                        gl2.DrawElements(LINE_LOOP, ((MeshImp)mr).NElements, UNSIGNED_SHORT, 0);
                        break;
                    case OpenGLPrimitiveType.LINE_STRIP:                        
                        gl2.DrawElements(LINE_STRIP, ((MeshImp)mr).NElements, UNSIGNED_SHORT, 0);
                        break;
                    case OpenGLPrimitiveType.PATCHES:
                        gl2.DrawElements(TRIANGLES, ((MeshImp)mr).NElements, UNSIGNED_SHORT, 0);
                        Diagnostics.Warn("Mesh type set to triangles due to unavailability of PATCHES");
                        break;
                    case OpenGLPrimitiveType.QUAD_STRIP:
                        gl2.DrawElements(TRIANGLES, ((MeshImp)mr).NElements, UNSIGNED_SHORT, 0);
                        Diagnostics.Warn("Mesh type set to triangles due to unavailability of QUAD_STRIP");
                        break;
                    case OpenGLPrimitiveType.TRIANGLE_FAN:
                        gl2.DrawElements(TRIANGLE_FAN, ((MeshImp)mr).NElements, UNSIGNED_SHORT, 0);
                        break;
                    case OpenGLPrimitiveType.TRIANGLE_STRIP:
                        gl2.DrawElements(TRIANGLE_STRIP, ((MeshImp)mr).NElements, UNSIGNED_SHORT, 0);
=======
                    case OpenGLPrimitiveType.Points:                        
                        gl.DrawElements(POINTS, ((MeshImp)mr).NElements, UNSIGNED_SHORT, 0);
                        break;
                    case OpenGLPrimitiveType.Lines:                       
                        gl.DrawElements(LINES, ((MeshImp)mr).NElements, UNSIGNED_SHORT, 0);
                        break;
                    case OpenGLPrimitiveType.LineLoop:                        
                        gl.DrawElements(LINE_LOOP, ((MeshImp)mr).NElements, UNSIGNED_SHORT, 0);
                        break;
                    case OpenGLPrimitiveType.LineStrip:                        
                        gl.DrawElements(LINE_STRIP, ((MeshImp)mr).NElements, UNSIGNED_SHORT, 0);
                        break;
                    case OpenGLPrimitiveType.Patches:
                        gl.DrawElements(TRIANGLES, ((MeshImp)mr).NElements, UNSIGNED_SHORT, 0);
                        Diagnostics.Warn("Mesh type set to triangles due to unavailability of PATCHES");
                        break;
                    case OpenGLPrimitiveType.QuadStrip:
                        gl.DrawElements(TRIANGLES, ((MeshImp)mr).NElements, UNSIGNED_SHORT, 0);
                        Diagnostics.Warn("Mesh type set to triangles due to unavailability of QUAD_STRIP");
                        break;
                    case OpenGLPrimitiveType.TriangleFan:
                        gl.DrawElements(TRIANGLE_FAN, ((MeshImp)mr).NElements, UNSIGNED_SHORT, 0);
                        break;
                    case OpenGLPrimitiveType.TriangleStrip:
                        gl.DrawElements(TRIANGLE_STRIP, ((MeshImp)mr).NElements, UNSIGNED_SHORT, 0);
>>>>>>> e2363f2d
                        break;
                }
            }


            if (((MeshImp)mr).VertexBufferObject != null)
            {
                gl2.BindBuffer(ARRAY_BUFFER, null);
                gl2.DisableVertexAttribArray((uint)AttributeLocations.VertexAttribLocation);
            }
            if (((MeshImp)mr).ColorBufferObject != null)
            {
                gl2.BindBuffer(ARRAY_BUFFER, null);
                gl2.DisableVertexAttribArray((uint)AttributeLocations.ColorAttribLocation);
            }
            if (((MeshImp)mr).NormalBufferObject != null)
            {
                gl2.BindBuffer(ARRAY_BUFFER, null);
                gl2.DisableVertexAttribArray((uint)AttributeLocations.NormalAttribLocation);
            }
            if (((MeshImp)mr).UVBufferObject != null)
            {
                gl2.BindBuffer(ARRAY_BUFFER, null);
                gl2.DisableVertexAttribArray((uint)AttributeLocations.UvAttribLocation);
            }
            if (((MeshImp)mr).TangentBufferObject != null)
            {
                gl2.BindBuffer(ARRAY_BUFFER, null);
                gl2.DisableVertexAttribArray((uint)AttributeLocations.TangentAttribLocation);
            }
            if (((MeshImp)mr).BitangentBufferObject != null)
            {
                gl2.BindBuffer(ARRAY_BUFFER, null);
                gl2.DisableVertexAttribArray((uint)AttributeLocations.TangentAttribLocation);
            }
        }

        /// <summary>
        /// Gets the content of the buffer.
        /// </summary>
        /// <param name="quad">The Rectangle where the content is draw into.</param>
        /// <param name="texId">The texture identifier.</param>
        public void GetBufferContent(Rectangle quad, ITextureHandle texId)
        {
            gl2.BindTexture(TEXTURE_2D, ((TextureHandle)texId).TexHandle);
            gl2.CopyTexImage2D(TEXTURE_2D, 0, RGBA, quad.Left, quad.Top, quad.Width, quad.Height, 0);
        }

        /// <summary>
        /// Creates the mesh implementation.
        /// </summary>
        /// <returns>The <see cref="IMeshImp" /> instance.</returns>
        public IMeshImp CreateMeshImp()
        {
            return new MeshImp();
        }

        internal static uint BlendOperationToOgl(BlendOperation bo)
        {
            switch (bo)
            {
                case BlendOperation.Add:
                    return FUNC_ADD;
                case BlendOperation.Subtract:
                    return FUNC_SUBTRACT;
                case BlendOperation.ReverseSubtract:
                    return FUNC_REVERSE_SUBTRACT;
                case BlendOperation.Minimum:
                    throw new NotSupportedException("MIN blending mode not supported in WebGL!");
                case BlendOperation.Maximum:
                    throw new NotSupportedException("MAX blending mode not supported in WebGL!");
                default:
                    throw new ArgumentOutOfRangeException($"Invalid argument: {bo}");
            }
        }

        internal static BlendOperation BlendOperationFromOgl(uint bom)
        {
            switch (bom)
            {
                case FUNC_ADD:
                    return BlendOperation.Add;
                case FUNC_SUBTRACT:
                    return BlendOperation.Subtract;
                case FUNC_REVERSE_SUBTRACT:
                    return BlendOperation.ReverseSubtract;
                default:
                    throw new ArgumentOutOfRangeException($"Invalid argument: {bom}");
            }
        }

        internal static uint BlendToOgl(Blend blend, bool isForAlpha = false)
        {
            switch (blend)
            {
                case Blend.Zero:
                    return (uint)(int)ZERO;
                case Blend.One:
                    return (uint)(int)ONE;
                case Blend.SourceColor:
                    return (uint)(int)SRC_COLOR;
                case Blend.InverseSourceColor:
                    return (uint)(int)ONE_MINUS_SRC_COLOR;
                case Blend.SourceAlpha:
                    return (uint)(int)SRC_ALPHA;
                case Blend.InverseSourceAlpha:
                    return (uint)(int)ONE_MINUS_SRC_ALPHA;
                case Blend.DestinationAlpha:
                    return (uint)(int)DST_ALPHA;
                case Blend.InverseDestinationAlpha:
                    return (uint)(int)ONE_MINUS_DST_ALPHA;
                case Blend.DestinationColor:
                    return (uint)(int)DST_COLOR;
                case Blend.InverseDestinationColor:
                    return (uint)(int)ONE_MINUS_DST_COLOR;
                case Blend.BlendFactor:
                    return (uint)(int)((isForAlpha) ? CONSTANT_ALPHA : CONSTANT_COLOR);
                case Blend.InverseBlendFactor:
                    return (uint)(int)((isForAlpha) ? ONE_MINUS_CONSTANT_ALPHA : ONE_MINUS_CONSTANT_COLOR);
                // Ignored...
                // case Blend.SourceAlphaSaturated:
                //     break;
                //case Blend.Bothsrcalpha:
                //    break;
                //case Blend.BothInverseSourceAlpha:
                //    break;
                //case Blend.SourceColor2:
                //    break;
                //case Blend.InverseSourceColor2:
                //    break;
                default:
                    throw new ArgumentOutOfRangeException("blend");
            }
        }

        internal static Blend BlendFromOgl(uint bf)
        {
            switch (bf)
            {
                case ZERO:
                    return Blend.Zero;
                case ONE:
                    return Blend.One;
                case SRC_COLOR:
                    return Blend.SourceColor;
                case ONE_MINUS_SRC_COLOR:
                    return Blend.InverseSourceColor;
                case SRC_ALPHA:
                    return Blend.SourceAlpha;
                case ONE_MINUS_SRC_ALPHA:
                    return Blend.InverseSourceAlpha;
                case DST_ALPHA:
                    return Blend.DestinationAlpha;
                case ONE_MINUS_DST_ALPHA:
                    return Blend.InverseDestinationAlpha;
                case DST_COLOR:
                    return Blend.DestinationColor;
                case ONE_MINUS_DST_COLOR:
                    return Blend.InverseDestinationColor;
                case CONSTANT_COLOR:
                case CONSTANT_ALPHA:
                    return Blend.BlendFactor;
                case ONE_MINUS_CONSTANT_COLOR:
                case ONE_MINUS_CONSTANT_ALPHA:
                    return Blend.InverseBlendFactor;
                default:
                    throw new ArgumentOutOfRangeException("blend");
            }
        }

        /// <summary>
        /// Sets the RenderState object onto the current OpenGL based RenderContext.
        /// </summary>
        /// <param name="renderState">State of the render(enum).</param>
        /// <param name="value">The value. See <see cref="RenderState"/> for detailed information. </param>
        /// <exception cref="ArgumentOutOfRangeException">
        /// value
        /// or
        /// value
        /// or
        /// value
        /// or
        /// renderState
        /// </exception>
        public void SetRenderState(RenderState renderState, uint value)
        {
            gl2.Enable(SCISSOR_TEST);

            switch (renderState)
            {
                case RenderState.FillMode:
                    {
                        if (value != (uint)FillMode.Solid)
                            throw new NotSupportedException("Line or Point fill mode (glPolygonMode) not supported in WebGL!");
                    }
                    break;
                case RenderState.CullMode:
                    {
                        switch ((Cull)value)
                        {
                            case Cull.None:
                                gl2.FrontFace(NONE);
                                    gl2.Disable(CULL_FACE);
                                if (_isCullEnabled)
                                {
                                    _isCullEnabled = false;
                                    gl2.Disable(CULL_FACE);
                                }
                                gl2.FrontFace(NONE);
                                break;
                            case Cull.Clockwise:
                                gl2.FrontFace(CW);
                                if (!_isCullEnabled)
                                {
                                    _isCullEnabled = true;
                                    gl2.Enable(CULL_FACE);
                                }
                                gl2.FrontFace(CW);
                                break;
                            case Cull.Counterclockwise:
                                gl2.Enable(CULL_FACE);
                                gl2.FrontFace(CCW);
                                if (!_isCullEnabled)
                                {
                                    _isCullEnabled = true;
                                    gl2.Enable(CULL_FACE);
                                }
                                gl2.FrontFace(CCW);
                                break;
                            default:
                                throw new ArgumentOutOfRangeException("value");
                        }
                    }
                    break;
                case RenderState.Clipping:
                    // clipping is always on in OpenGL - This state is simply ignored
                    break;
                case RenderState.ZFunc:
                    {
                        uint df = GetDepthCompareFunc((Compare)value);
                        gl2.DepthFunc(df);
                    }
                    break;
                case RenderState.ZEnable:
                    if (value == 0)
                        gl2.Disable(DEPTH_TEST);
                    else
                        gl2.Enable(DEPTH_TEST);
                    break;
                case RenderState.ZWriteEnable:
                    gl2.DepthMask(value != 0);
                    break;
                case RenderState.AlphaBlendEnable:
                    if (value == 0)
                        gl2.Disable(BLEND);
                    else
                        gl2.Enable(BLEND);
                    break;
                case RenderState.BlendOperation:
                    _blendEquationRgb = BlendOperationToOgl((BlendOperation)value);
                    // TODO (mr): find error
                    //gl2.BlendEquationSeparate(_blendEquationRgb, _blendEquationAlpha);
                    break;
                case RenderState.BlendOperationAlpha:
                    _blendEquationAlpha = BlendOperationToOgl((BlendOperation)value);
                    // TODO (mr): find error
                    //gl2.BlendEquationSeparate(_blendEquationRgb, _blendEquationAlpha);
                    break;
                case RenderState.SourceBlend:
                    {
                        _blendSrcRgb = BlendToOgl((Blend)value);
                        gl2.BlendFuncSeparate(_blendSrcRgb, _blendDstRgb, _blendSrcAlpha, _blendDstAlpha);
                    }
                    break;
                case RenderState.DestinationBlend:
                    {
                        _blendDstRgb = BlendToOgl((Blend)value);
                        gl2.BlendFuncSeparate(_blendSrcRgb, _blendDstRgb, _blendSrcAlpha, _blendDstAlpha);
                    }
                    break;
                case RenderState.SourceBlendAlpha:
                    {
                        _blendSrcAlpha = BlendToOgl((Blend)value);
                        gl2.BlendFuncSeparate(_blendSrcRgb, _blendDstRgb, _blendSrcAlpha, _blendDstAlpha);
                    }
                    break;
                case RenderState.DestinationBlendAlpha:
                    {
                        _blendDstAlpha = BlendToOgl((Blend)value);
                        gl2.BlendFuncSeparate(_blendSrcRgb, _blendDstRgb, _blendSrcAlpha, _blendDstAlpha);
                    }
                    break;
                case RenderState.BlendFactor:
                    var blendcolor = ColorUint.Tofloat4((ColorUint)value);
                    gl2.BlendColor(blendcolor.r, blendcolor.g, blendcolor.b, blendcolor.a);
                    break;
                default:
                    throw new ArgumentOutOfRangeException("renderState");
            }
        }

        /// <summary>
        /// Retrieves the current value for the given RenderState that is applied to the current WebGL based RenderContext.
        /// </summary>
        /// <param name="renderState">The RenderState setting to be retrieved. See <see cref="RenderState"/> for further information.</param>
        /// <returns></returns>
        /// <exception cref="ArgumentOutOfRangeException">
        /// pm;Value  + ((PolygonMode)pm) +  not handled
        /// or
        /// depFunc;Value  + ((DepthFunction)depFunc) +  not handled
        /// or
        /// renderState
        /// </exception>
        public uint GetRenderState(RenderState renderState)
        {
            switch (renderState)
            {
                case RenderState.FillMode:
                    {
                        // Only solid polygon fill is supported by WebGL
                        return (uint)FillMode.Solid;
                    }
                case RenderState.CullMode:
                    {
                        uint cullFace;
                        cullFace = (uint)(int)gl2.GetParameter(CULL_FACE);
                        if (cullFace == 0)
                            return (uint)(int)Cull.None;
                        uint frontFace;
                        frontFace = (uint)(int)gl2.GetParameter(FRONT_FACE);
                        if (frontFace == CW)
                            return (uint)Cull.Clockwise;
                        return (uint)Cull.Counterclockwise;
                    }
                case RenderState.Clipping:
                    // clipping is always on in OpenGL - This state is simply ignored
                    return 1; // == true
                case RenderState.ZFunc:
                    {
                        uint depFunc;
                        depFunc = (uint)(int)gl2.GetParameter(DEPTH_FUNC);
                        Compare ret;
                        switch (depFunc)
                        {
                            case NEVER:
                                ret = Compare.Never;
                                break;
                            case LESS:
                                ret = Compare.Less;
                                break;
                            case EQUAL:
                                ret = Compare.Equal;
                                break;
                            case LEQUAL:
                                ret = Compare.LessEqual;
                                break;
                            case GREATER:
                                ret = Compare.Greater;
                                break;
                            case NOTEQUAL:
                                ret = Compare.NotEqual;
                                break;
                            case GEQUAL:
                                ret = Compare.GreaterEqual;
                                break;
                            case ALWAYS:
                                ret = Compare.Always;
                                break;
                            default:
                                throw new ArgumentOutOfRangeException("depFunc", "Value " + depFunc + " not handled");
                        }
                        return (uint)ret;
                    }
                case RenderState.ZEnable:
                    {
                        uint depTest;
                        depTest = (uint)(int)gl2.GetParameter(DEPTH_TEST);
                        return (uint)(depTest);
                    }
                case RenderState.ZWriteEnable:
                    {
                        uint depWriteMask;
                        depWriteMask = (uint)(int)gl2.GetParameter(DEPTH_WRITEMASK);
                        return (uint)(depWriteMask);
                    }
                case RenderState.AlphaBlendEnable:
                    {
                        uint blendEnable;
                        blendEnable = (uint)(int)gl2.GetParameter(BLEND);
                        return (uint)(blendEnable);
                    }
                case RenderState.BlendOperation:
                    {
                        uint rgbMode;
                        rgbMode = (uint)(int)gl2.GetParameter(BLEND_EQUATION_RGB);
                        return (uint)BlendOperationFromOgl(rgbMode);
                    }
                case RenderState.BlendOperationAlpha:
                    {
                        uint alphaMode;
                        alphaMode = (uint)(int)gl2.GetParameter(BLEND_EQUATION_ALPHA);
                        return (uint)BlendOperationFromOgl(alphaMode);
                    }
                case RenderState.SourceBlend:
                    {
                        uint rgbSrc;
                        rgbSrc = (uint)(int)gl2.GetParameter(BLEND_SRC_RGB);
                        return (uint)BlendFromOgl(rgbSrc);
                    }
                case RenderState.DestinationBlend:
                    {
                        uint rgbDst;
                        rgbDst = (uint)(int)gl2.GetParameter(BLEND_DST_RGB);
                        return (uint)BlendFromOgl(rgbDst);
                    }
                case RenderState.SourceBlendAlpha:
                    {
                        uint alphaSrc;
                        alphaSrc = (uint)(int)gl2.GetParameter(BLEND_SRC_ALPHA);
                        return (uint)BlendFromOgl(alphaSrc);
                    }
                case RenderState.DestinationBlendAlpha:
                    {
                        uint alphaDst;
                        alphaDst = (uint)(int)gl2.GetParameter(BLEND_DST_ALPHA);
                        return (uint)BlendFromOgl(alphaDst);
                    }
                case RenderState.BlendFactor:
                    {
                        var col = (float[])gl2.GetParameter(BLEND_COLOR);
                        var uintCol = new ColorUint(col);
                        return (uint)(int)uintCol.ToRgba();
                    }
                default:
                    throw new ArgumentOutOfRangeException("renderState");
            }
        }

        /// <summary>
        /// Renders into the given texture.
        /// </summary>
        /// <param name="tex">The texture.</param>
        /// <param name="texHandle">The texture handle, associated with the given texture. Should be created by the TextureManager in the RenderContext.</param>
        public void SetRenderTarget(IWritableTexture tex, ITextureHandle texHandle)
        {
            if (((TextureHandle)texHandle).FrameBufferHandle == null)
            {
                var fBuffer = gl2.CreateFramebuffer();
                ((TextureHandle)texHandle).FrameBufferHandle = fBuffer;
                gl2.BindFramebuffer(FRAMEBUFFER, fBuffer);

                gl2.BindTexture(TEXTURE_2D, ((TextureHandle)texHandle).TexHandle);

                if (tex.TextureType != RenderTargetTextureTypes.Depth)
                {
                    CreateDepthRenderBuffer(tex.Width, tex.Height);
                    gl2.FramebufferTexture2D(FRAMEBUFFER, COLOR_ATTACHMENT0, TEXTURE_2D, ((TextureHandle)texHandle).TexHandle, 0);
                    gl2.DrawBuffers(new uint[] { COLOR_ATTACHMENT0 });
                }
                else
                {
                    gl2.FramebufferTexture2D(FRAMEBUFFER, DEPTH_ATTACHMENT, TEXTURE_2D, ((TextureHandle)texHandle).TexHandle, 0);
                    gl2.DrawBuffers(new uint[] { NONE });
                    gl2.ReadBuffer(NONE);
                }
            }
            else
                gl2.BindFramebuffer(FRAMEBUFFER, ((TextureHandle)texHandle).FrameBufferHandle);

            if (gl2.CheckFramebufferStatus(FRAMEBUFFER) != FRAMEBUFFER_COMPLETE)
                throw new Exception($"Error creating RenderTarget: {gl2.GetError()}, {gl2.CheckFramebufferStatus(FRAMEBUFFER)}; Pixelformat: {tex.PixelFormat}");

            gl2.Clear(DEPTH_BUFFER_BIT | COLOR_BUFFER_BIT);
        }

        /// <summary>
        /// Renders into the given cube map.
        /// </summary>
        /// <param name="tex">The texture.</param>
        /// <param name="texHandle">The texture handle, associated with the given cube map. Should be created by the TextureManager in the RenderContext.</param>
        public void SetRenderTarget(IWritableCubeMap tex, ITextureHandle texHandle)
        {
            if (((TextureHandle)texHandle).FrameBufferHandle == null)
            {
                var fBuffer = gl2.CreateFramebuffer();
                ((TextureHandle)texHandle).FrameBufferHandle = fBuffer;
                gl2.BindFramebuffer(FRAMEBUFFER, fBuffer);

                gl2.BindTexture(TEXTURE_CUBE_MAP, ((TextureHandle)texHandle).TexHandle);

                if (tex.TextureType != RenderTargetTextureTypes.Depth)
                {
                    CreateDepthRenderBuffer(tex.Width, tex.Height);
                    gl2.FramebufferTexture2D(FRAMEBUFFER, COLOR_ATTACHMENT0, TEXTURE_CUBE_MAP, ((TextureHandle)texHandle).TexHandle, 0);
                    gl2.DrawBuffers(new uint[] { COLOR_ATTACHMENT0 });
                }
                else
                {
                    gl2.FramebufferTexture2D(FRAMEBUFFER, DEPTH_ATTACHMENT, TEXTURE_CUBE_MAP, ((TextureHandle)texHandle).TexHandle, 0);
                    gl2.DrawBuffers(new uint[] { NONE });
                    gl2.ReadBuffer(NONE);
                }
            }
            else
                gl2.BindFramebuffer(FRAMEBUFFER, ((TextureHandle)texHandle).FrameBufferHandle);

            if (gl2.CheckFramebufferStatus(FRAMEBUFFER) != FRAMEBUFFER_COMPLETE)
                throw new Exception($"Error creating RenderTarget: {gl2.GetError()}, {gl2.CheckFramebufferStatus(FRAMEBUFFER)}; Pixelformat: {tex.PixelFormat}");


            gl2.Clear(DEPTH_BUFFER_BIT | COLOR_BUFFER_BIT);
        }

        /// <summary>
        /// Renders into the given textures of the RenderTarget.
        /// </summary>
        /// <param name="renderTarget">The render target.</param>
        /// <param name="texHandles">The texture handles, associated with the given textures. Each handle should be created by the TextureManager in the RenderContext.</param>
        public void SetRenderTarget(IRenderTarget renderTarget, ITextureHandle[] texHandles)
        {
            if (renderTarget == null || (renderTarget.RenderTextures.All(x => x == null)))
            {
                gl2.BindFramebuffer(FRAMEBUFFER, null);
                return;
            }

            WebGLFramebuffer gBuffer;

            if (renderTarget.GBufferHandle == null)
            {
                renderTarget.GBufferHandle = new FrameBufferHandle();
                gBuffer = CreateFrameBuffer(renderTarget, texHandles);
                ((FrameBufferHandle)renderTarget.GBufferHandle).Handle = gBuffer;
            }
            else
            {
                gBuffer = ((FrameBufferHandle)renderTarget.GBufferHandle).Handle;
                gl2.BindFramebuffer(FRAMEBUFFER, gBuffer);
            }

            if (renderTarget.RenderTextures[(int)RenderTargetTextureTypes.Depth] == null && !renderTarget.IsDepthOnly)
            {
                WebGLRenderbuffer gDepthRenderbufferHandle;
                if (renderTarget.DepthBufferHandle == null)
                {
                    renderTarget.DepthBufferHandle = new RenderBufferHandle();
                    // Create and attach depth-buffer (render-buffer)
                    gDepthRenderbufferHandle = CreateDepthRenderBuffer((int)renderTarget.TextureResolution, (int)renderTarget.TextureResolution);
                    ((RenderBufferHandle)renderTarget.DepthBufferHandle).Handle = gDepthRenderbufferHandle;
                }
                else
                {
                    gDepthRenderbufferHandle = ((RenderBufferHandle)renderTarget.DepthBufferHandle).Handle;
                    gl2.BindRenderbuffer(RENDERBUFFER, gDepthRenderbufferHandle);
                }
            }

            if (gl2.CheckFramebufferStatus(FRAMEBUFFER) != FRAMEBUFFER_COMPLETE)
            {
                throw new Exception($"Error creating Framebuffer: {gl2.GetError()}, {gl2.CheckFramebufferStatus(FRAMEBUFFER)};" +
                    $"DepthBuffer set? {renderTarget.DepthBufferHandle != null}");
            }

            gl2.Clear(DEPTH_CLEAR_VALUE | COLOR_CLEAR_VALUE);
        }

        private WebGLRenderbuffer CreateDepthRenderBuffer(int width, int height)
        {
            gl2.Enable(DEPTH_TEST);

            var gDepthRenderbuffer = gl2.CreateRenderbuffer();
            gl2.BindRenderbuffer(RENDERBUFFER, gDepthRenderbuffer);
            gl2.RenderbufferStorage(RENDERBUFFER, DEPTH_COMPONENT32F, width, height);
            gl2.FramebufferRenderbuffer(FRAMEBUFFER, DEPTH_ATTACHMENT, RENDERBUFFER, gDepthRenderbuffer);
            return gDepthRenderbuffer;
        }

        private WebGLFramebuffer CreateFrameBuffer(IRenderTarget renderTarget, ITextureHandle[] texHandles)
        {
            var gBuffer = gl2.CreateFramebuffer();
            gl2.BindFramebuffer(FRAMEBUFFER, gBuffer);

            int depthCnt = 0;
<<<<<<< HEAD
            var depthTexPos = (int)RenderTargetTextureTypes.G_DEPTH;
=======

            var depthTexPos = (int)RenderTargetTextureTypes.Depth;
>>>>>>> e2363f2d

            if (!renderTarget.IsDepthOnly)
            {
                var attachments = new List<uint>();

                //Textures
                for (int i = 0; i < texHandles.Length; i++)
                {

                    var texHandle = texHandles[i];
                    if (texHandle == null) continue;

                    if (i == depthTexPos)
                    {
                        gl2.FramebufferTexture2D(FRAMEBUFFER, DEPTH_ATTACHMENT + (uint)depthCnt, TEXTURE_2D, ((TextureHandle)texHandle).TexHandle, 0);
                        depthCnt++;
                    }
                    else
                        gl2.FramebufferTexture2D(FRAMEBUFFER, COLOR_ATTACHMENT0 + (uint)(i - depthCnt), TEXTURE_2D, ((TextureHandle)texHandle).TexHandle, 0);

                    attachments.Add(COLOR_ATTACHMENT0 + (uint)i);

                }
                gl2.DrawBuffers(attachments.ToArray());
            }
            else //If a frame-buffer only has a depth texture we don't need draw buffers
            {
                var texHandle = texHandles[depthTexPos];

                if (texHandle != null)
                    gl2.FramebufferTexture2D(FRAMEBUFFER, DEPTH_ATTACHMENT, TEXTURE_2D, ((TextureHandle)texHandle).TexHandle, 0);
                else
                    throw new NullReferenceException("Texture handle is null!");

                gl2.DrawBuffers(new uint[] { NONE });
                gl2.ReadBuffer(NONE);
            }

            return gBuffer;
        }

        /// <summary>
        /// Detaches a texture from the frame buffer object, associated with the given render target.
        /// </summary>
        /// <param name="renderTarget">The render target.</param>
        /// <param name="attachment">Number of the fbo attachment. For example: attachment = 1 will detach the texture currently associated with <see cref="COLOR_ATTACHMENT1"/>.</param>
        /// <param name="isDepthTex">Determines if the texture is a depth texture. In this case the texture currently associated with <see cref="DEPTH_ATTACHMENT"/> will be detached.</param>       
        public void DetachTextureFromFbo(IRenderTarget renderTarget, bool isDepthTex, int attachment = 0)
        {
            ChangeFramebufferTexture2D(renderTarget, attachment, null, isDepthTex); //TODO: check if "null" is the equivalent to the zero texture (handle = 0) in OpenGL Core
        }


        /// <summary>
        /// Attaches a texture to the frame buffer object, associated with the given render target.
        /// </summary>
        /// <param name="renderTarget">The render target.</param>
        /// <param name="attachment">Number of the fbo attachment. For example: attachment = 1 will attach the texture to <see cref="COLOR_ATTACHMENT1"/>.</param>
        /// <param name="isDepthTex">Determines if the texture is a depth texture. In this case the texture is attached to <see cref="DEPTH_ATTACHMENT"/>.</param>        
        /// <param name="texHandle">The gpu handle of the texture.</param>
        public void AttacheTextureToFbo(IRenderTarget renderTarget, bool isDepthTex, ITextureHandle texHandle, int attachment = 0)
        {
            ChangeFramebufferTexture2D(renderTarget, attachment, ((TextureHandle)texHandle).TexHandle, isDepthTex);
        }

        private void ChangeFramebufferTexture2D(IRenderTarget renderTarget, int attachment, WebGLTexture handle, bool isDepth)
        {
            var boundFbo = (WebGLFramebuffer)gl2.GetParameter(FRAMEBUFFER_BINDING);
            var rtFbo = ((FrameBufferHandle)renderTarget.GBufferHandle).Handle;

            var isCurrentFbo = true;

            if (boundFbo != rtFbo)
            {
                isCurrentFbo = false;
                gl2.BindFramebuffer(FRAMEBUFFER, rtFbo);
            }

            if (!isDepth)
                gl2.FramebufferTexture2D(FRAMEBUFFER, COLOR_ATTACHMENT0 + (uint)attachment, TEXTURE_2D, handle, 0);
            else
                gl2.FramebufferTexture2D(FRAMEBUFFER, DEPTH_ATTACHMENT, TEXTURE_2D, handle, 0);

            if (gl2.CheckFramebufferStatus(FRAMEBUFFER) != FRAMEBUFFER_COMPLETE)
                throw new Exception($"Error creating RenderTarget: {gl2.GetError()}, {gl2.CheckFramebufferStatus(FRAMEBUFFER)}");

            if (!isCurrentFbo)
                gl2.BindFramebuffer(FRAMEBUFFER, boundFbo);
        }

        /// <summary>
        /// Set the Viewport of the rendering output window by x,y position and width,height parameters. 
        /// The Viewport is the portion of the final image window.
        /// </summary>
        /// <param name="x">The x.</param>
        /// <param name="y">The y.</param>
        /// <param name="width">The width.</param>
        /// <param name="height">The height.</param>
        public void Viewport(int x, int y, int width, int height)
        {
            gl2.Viewport(x, y, width, height);
        }

        /// <summary>
        /// Enable or disable Color channels to be written to the frame buffer (final image).
        /// Use this function as a color channel filter for the final image.
        /// </summary>
        /// <param name="red">if set to <c>true</c> [red].</param>
        /// <param name="green">if set to <c>true</c> [green].</param>
        /// <param name="blue">if set to <c>true</c> [blue].</param>
        /// <param name="alpha">if set to <c>true</c> [alpha].</param>
        public void ColorMask(bool red, bool green, bool blue, bool alpha)
        {
            gl2.ColorMask(red, green, blue, alpha);
        }

        /// <summary>
        /// Returns the capabilities of the underlying graphics hardware
        /// </summary>
        /// <param name="capability"></param>
        /// <returns>uint</returns>
        public uint GetHardwareCapabilities(HardwareCapability capability)
        {
            switch (capability)
            {
                case HardwareCapability.CanRenderDeferred:
                    return 0U;
<<<<<<< HEAD
                case HardwareCapability.CAN_USE_GEOMETRY_SHADERS:
                    return 0;
=======
                case HardwareCapability.CanUseGeometryShaders:
                    return 0U; //WASM uses OpenGL es, where no geometry shaders can be used.
>>>>>>> e2363f2d
                default:
                    throw new ArgumentOutOfRangeException(nameof(capability), capability, null);
            }
        }

        /// <summary> 
        /// Returns a human readable description of the underlying graphics hardware. This implementation reports GL_VENDOR, GL_RENDERER, GL_VERSION and GL_EXTENSIONS.
        /// </summary> 
        /// <returns></returns> 
        public string GetHardwareDescription()
        {
            return "";
        }

        /// <summary>
        /// Draws a Debug Line in 3D Space by using a start and end point (float3).
        /// </summary>
        /// <param name="start">The starting point of the DebugLine.</param>
        /// <param name="end">The endpoint of the DebugLine.</param>
        /// <param name="color">The color of the DebugLine.</param>
        public void DebugLine(float3 start, float3 end, float4 color)
        {
            var vertices = new float3[]
            {
                new float3(start.x, start.y, start.z),
                new float3(end.x, end.y, end.z),
            };

            var itemSize = 3;
            var numItems = 2;
            var posBuffer = gl2.CreateBuffer();

            gl2.EnableVertexAttribArray((uint)AttributeLocations.VertexAttribLocation);
            gl2.BindBuffer(ARRAY_BUFFER, posBuffer);
            gl2.BufferData(ARRAY_BUFFER, vertices, STATIC_DRAW);
            gl2.VertexAttribPointer((uint)AttributeLocations.VertexAttribLocation, itemSize, FLOAT, false, 0, 0);

            gl2.DrawArrays(LINE_STRIP, 0, numItems);
            gl2.DisableVertexAttribArray((uint)AttributeLocations.VertexAttribLocation);
        }

        #endregion

        #region Picking related Members

        /// <summary>
        /// Retrieves a sub-image of the given region.
        /// </summary>
        /// <param name="x">The x value of the start of the region.</param>
        /// <param name="y">The y value of the start of the region.</param>
        /// <param name="w">The width to copy.</param>
        /// <param name="h">The height to copy.</param>
        /// <returns>The specified sub-image</returns>
        public IImageData GetPixelColor(int x, int y, int w = 1, int h = 1)
        {
            Fusee.Base.Core.ImageData image = Fusee.Base.Core.ImageData.CreateImage(w, h, ColorUint.Black);
            var pixelDataTA = Uint8Array.From(image.PixelData);
            gl2.ReadPixels(x, y, w, h, RGB /* yuk, yuk ??? */, UNSIGNED_BYTE, pixelDataTA);
            return image;
        }

        /// <summary>
        /// Retrieves the Z-value at the given pixel position.
        /// </summary>
        /// <param name="x">The x value.</param>
        /// <param name="y">The y value.</param>
        /// <returns>The Z value at (x, y).</returns>
        public float GetPixelDepth(int x, int y)
        {
            float[] depth = new float[1];
            var depthTA = Float32Array.From(depth);
            gl2.ReadPixels(x, y, 1, 1, DEPTH_COMPONENT, UNSIGNED_BYTE, depthTA);

            return depth[0];
        }

        /// <summary>
        /// TODO: IMPLEMENT
        /// </summary>
        /// <param name="renderTarget"></param>
        /// <param name="type"></param>
        public void DetachTextureFromFbo(IRenderTarget renderTarget, RenderTargetTextureTypes type)
        {
            throw new NotImplementedException();
        }

        /// <summary>
        /// TODO: IMPLEMENT
        /// </summary>
        /// <param name="renderTarget"></param>
        /// <param name="type"></param>
        /// <param name="texHandle"></param>
        public void ReatatchTextureFromFbo(IRenderTarget renderTarget, RenderTargetTextureTypes type, ITextureHandle texHandle)
        {
            throw new NotImplementedException();
        }

        /// <summary>
        /// TODO: IMPLEMENT
        /// </summary>
        /// <param name="param"></param>
        /// <param name="val"></param>
        public void SetShaderParam(IShaderParam param, float2[] val)
        {
            throw new NotImplementedException();
        }

        /// <summary>
        /// TODO: IMPLEMENT
        /// </summary>
        /// <param name="param"></param>
        /// <param name="texIds"></param>
        public void SetShaderParamTextureArray(IShaderParam param, ITextureHandle[] texIds)
        {
            throw new NotImplementedException();
        }

        #endregion
    }
}<|MERGE_RESOLUTION|>--- conflicted
+++ resolved
@@ -468,17 +468,13 @@
         public IShaderHandle CreateShaderProgram(string vs, string ps, string gs = null)
         {
             if (gs != null)
-<<<<<<< HEAD
-                Diagnostics.Warn("WARNING: Geometry Shaders are unsupported");
+                Diagnostics.Warn("Geometry Shaders are unsupported");
 
             if (vs == null || ps == null)
             {
                 Diagnostics.Error("Pixel or vertex shader empty");
                 throw new ArgumentException("Pixel or vertex shader empty");
             }
-=======
-                Diagnostics.Warn("Geometry Shaders are unsupported");
->>>>>>> e2363f2d
 
             bool statusCode;
             string info;
@@ -778,16 +774,6 @@
                 case TextureType.Texture1D:
                     Diagnostics.Error("OpenTK ES31 does not support Texture1D.");
                     break;
-<<<<<<< HEAD
-                case TextureType.TEXTURE2D:
-                    gl2.BindTexture(TEXTURE_2D, ((TextureHandle)texId).TexHandle);
-                    break;
-                case TextureType.TEXTURE3D:
-                    gl2.BindTexture(TEXTURE_3D, ((TextureHandle)texId).TexHandle);
-                    break;
-                case TextureType.TEXTURE_CUBE_MAP:
-                    gl2.BindTexture(TEXTURE_CUBE_MAP, ((TextureHandle)texId).TexHandle);
-=======
                 case TextureType.Texture2D:
                     gl.BindTexture(TEXTURE_2D, ((TextureHandle)texId).TexHandle);
                     break;
@@ -796,7 +782,6 @@
                     break;
                 case TextureType.TextureCubeMap:
                     gl.BindTexture(TEXTURE_CUBE_MAP, ((TextureHandle)texId).TexHandle);
->>>>>>> e2363f2d
                     break;
                 default:
                     break;
@@ -1534,33 +1519,6 @@
                     default:
                         gl2.DrawElements(TRIANGLES, ((MeshImp)mr).NElements, UNSIGNED_SHORT, 0);
                         break;
-<<<<<<< HEAD
-                    case OpenGLPrimitiveType.POINT:                        
-                        gl2.DrawElements(POINTS, ((MeshImp)mr).NElements, UNSIGNED_SHORT, 0);
-                        break;
-                    case OpenGLPrimitiveType.LINES:                       
-                        gl2.DrawElements(LINES, ((MeshImp)mr).NElements, UNSIGNED_SHORT, 0);
-                        break;
-                    case OpenGLPrimitiveType.LINE_LOOP:                        
-                        gl2.DrawElements(LINE_LOOP, ((MeshImp)mr).NElements, UNSIGNED_SHORT, 0);
-                        break;
-                    case OpenGLPrimitiveType.LINE_STRIP:                        
-                        gl2.DrawElements(LINE_STRIP, ((MeshImp)mr).NElements, UNSIGNED_SHORT, 0);
-                        break;
-                    case OpenGLPrimitiveType.PATCHES:
-                        gl2.DrawElements(TRIANGLES, ((MeshImp)mr).NElements, UNSIGNED_SHORT, 0);
-                        Diagnostics.Warn("Mesh type set to triangles due to unavailability of PATCHES");
-                        break;
-                    case OpenGLPrimitiveType.QUAD_STRIP:
-                        gl2.DrawElements(TRIANGLES, ((MeshImp)mr).NElements, UNSIGNED_SHORT, 0);
-                        Diagnostics.Warn("Mesh type set to triangles due to unavailability of QUAD_STRIP");
-                        break;
-                    case OpenGLPrimitiveType.TRIANGLE_FAN:
-                        gl2.DrawElements(TRIANGLE_FAN, ((MeshImp)mr).NElements, UNSIGNED_SHORT, 0);
-                        break;
-                    case OpenGLPrimitiveType.TRIANGLE_STRIP:
-                        gl2.DrawElements(TRIANGLE_STRIP, ((MeshImp)mr).NElements, UNSIGNED_SHORT, 0);
-=======
                     case OpenGLPrimitiveType.Points:                        
                         gl.DrawElements(POINTS, ((MeshImp)mr).NElements, UNSIGNED_SHORT, 0);
                         break;
@@ -1586,7 +1544,6 @@
                         break;
                     case OpenGLPrimitiveType.TriangleStrip:
                         gl.DrawElements(TRIANGLE_STRIP, ((MeshImp)mr).NElements, UNSIGNED_SHORT, 0);
->>>>>>> e2363f2d
                         break;
                 }
             }
@@ -2170,12 +2127,8 @@
             gl2.BindFramebuffer(FRAMEBUFFER, gBuffer);
 
             int depthCnt = 0;
-<<<<<<< HEAD
-            var depthTexPos = (int)RenderTargetTextureTypes.G_DEPTH;
-=======
 
             var depthTexPos = (int)RenderTargetTextureTypes.Depth;
->>>>>>> e2363f2d
 
             if (!renderTarget.IsDepthOnly)
             {
@@ -2303,13 +2256,8 @@
             {
                 case HardwareCapability.CanRenderDeferred:
                     return 0U;
-<<<<<<< HEAD
-                case HardwareCapability.CAN_USE_GEOMETRY_SHADERS:
-                    return 0;
-=======
                 case HardwareCapability.CanUseGeometryShaders:
                     return 0U; //WASM uses OpenGL es, where no geometry shaders can be used.
->>>>>>> e2363f2d
                 default:
                     throw new ArgumentOutOfRangeException(nameof(capability), capability, null);
             }
