--- conflicted
+++ resolved
@@ -96,16 +96,7 @@
 
         public static bool IsSupported => CheckWindowPropertyExists(WindowPropertyName);
 
-<<<<<<< HEAD
         public static bool IsVerbosityEnabled { get; set; } = false;
-=======
-        public static bool IsVerbosityEnabled { get; set; } =
-#if DEBUG
-            false;
-#else
-            false;
-#endif
->>>>>>> e2363f2d
 
         public ITypedArray CastNativeArray(object managedArray)
         {
