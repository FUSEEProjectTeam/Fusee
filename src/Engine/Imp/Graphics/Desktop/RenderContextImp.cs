using Fusee.Base.Common;
using Fusee.Base.Core;
using Fusee.Engine.Common;
using Fusee.Engine.Core.ShaderShards;
using Fusee.Engine.Imp.Shared;
using Fusee.Math.Core;
using OpenTK.Graphics;
using OpenTK.Graphics.OpenGL;
using System;
using System.Collections.Generic;
using System.Drawing;
using System.Linq;

namespace Fusee.Engine.Imp.Graphics.Desktop
{
    /// <summary>
    /// Implementation of the <see cref="IRenderContextImp" /> interface for usage with OpenTK framework.
    /// </summary>
    public class RenderContextImp : IRenderContextImp
    {
        /// <summary>
        /// Constant id that describes the renderer. This can be used in shaders to do platform dependent things.
        /// </summary>
        public FuseePlatformId FuseePlatformId { get; } = FuseePlatformId.Desktop;

        private int _textureCountPerShader;
        private readonly Dictionary<int, int> _shaderParam2TexUnit;

        private BlendEquationModeEXT _blendEquationAlpha;
        private BlendEquationModeEXT _blendEquationRgb;
        private BlendingFactor _blendSrcRgb;
        private BlendingFactor _blendDstRgb;
        private BlendingFactor _blendSrcAlpha;
        private BlendingFactor _blendDstAlpha;

        private bool _isCullEnabled;
        private bool _isPtRenderingEnabled;
        private bool _isLineSmoothEnabled;

#if DEBUG
        private static GLDebugProc _openGlDebugDelegate;
#endif

        /// <summary>
        /// Initializes a new instance of the <see cref="RenderContextImp"/> class.
        /// </summary>
        /// <param name="renderCanvas">The render canvas interface.</param>
        public RenderContextImp(IRenderCanvasImp renderCanvas)
        {
            _textureCountPerShader = 0;
            _shaderParam2TexUnit = new Dictionary<int, int>();

#if DEBUG
            GL.Enable(EnableCap.DebugOutput);
            GL.Enable(EnableCap.DebugOutputSynchronous);

            _openGlDebugDelegate = new GLDebugProc(OpenGLDebugCallback);

            GL.DebugMessageCallback(_openGlDebugDelegate, IntPtr.Zero);

            unsafe
            {
                GL.DebugMessageControl(DebugSource.DontCare, DebugType.DontCare, DebugSeverity.DebugSeverityNotification, 0, (uint*)IntPtr.Zero, Convert.ToByte(false));
            }
#endif

            // Due to the right-handed nature of OpenGL and the left-handed design of FUSEE
            // the meaning of what's Front and Back of a face simply flips.
            // TODO - implement this in render states!!!
            GL.CullFace(CullFaceMode.Back);

            //Needed for rendering more than one viewport.
            GL.Enable(EnableCap.ScissorTest);

            int blendSrcAlpha = 0;
            int blendDstAlpha = 0;
            int blendDstRgb = 0;
            int blendSrcRgb = 0;
            int blendEqA = 0;
            int blendEqRgb = 0;

            GL.GetInteger(GetPName.BlendSrcAlpha, ref blendSrcAlpha);
            GL.GetInteger(GetPName.BlendDstAlpha, ref blendDstAlpha);
            GL.GetInteger(GetPName.BlendDstRgb, ref blendDstRgb);
            GL.GetInteger(GetPName.BlendSrcRgb, ref blendSrcRgb);
            GL.GetInteger(GetPName.BlendEquationAlpha, ref blendEqA);
            GL.GetInteger(GetPName.BlendEquationRgb, ref blendEqRgb);

            _blendDstRgb = (BlendingFactor)blendDstRgb;
            _blendSrcRgb = (BlendingFactor)blendSrcRgb;
            _blendSrcAlpha = (BlendingFactor)blendSrcAlpha;
            _blendDstAlpha = (BlendingFactor)blendDstAlpha;
            _blendEquationAlpha = (BlendEquationModeEXT)blendEqA;
            _blendEquationRgb = (BlendEquationModeEXT)blendEqRgb;

            Diagnostics.Debug(GL.GetString(StringName.Vendor) + " - " + GL.GetString(StringName.Renderer) + " - " + GL.GetString(StringName.Version));
#if DEBUG
            int numExtensions = 0;
            GL.GetInteger(GetPName.NumExtensions, ref numExtensions);

            // OpenTK 4.x
            //var extensions = new string[numExtensions];
            //for (int i = 0; i < numExtensions; i++)
            //{
            //    extensions[i] = GL.GetString(StringName.Extensions, i);
            //}

            var extensions = GL.GetString(StringName.Extensions);

            Diagnostics.Verbose(string.Join(';', extensions));
#endif
        }

#if DEBUG
        private static void OpenGLDebugCallback(DebugSource source, DebugType type, uint id, DebugSeverity severity, int length, IntPtr message, IntPtr userParam)
        {
            Diagnostics.Debug($"{System.Runtime.InteropServices.Marshal.PtrToStringAnsi(message, length)}\n\tid:{id} severity:{severity} type:{type} source:{source}\n");
        }
#endif

        #region Image data related Members

        private OpenTK.Graphics.OpenGL.TextureCompareMode GetTexComapreMode(Common.TextureCompareMode compareMode)
        {
            return compareMode switch
            {
                Common.TextureCompareMode.None => OpenTK.Graphics.OpenGL.TextureCompareMode.None,
                Common.TextureCompareMode.CompareRefToTexture => OpenTK.Graphics.OpenGL.TextureCompareMode.CompareRefToTexture,
                _ => throw new ArgumentException("Invalid compare mode."),
            };
        }

        private Tuple<TextureMinFilter, TextureMagFilter> GetMinMagFilter(TextureFilterMode filterMode)
        {
            TextureMinFilter minFilter;
            TextureMagFilter magFilter;

            switch (filterMode)
            {
                case TextureFilterMode.Nearest:
                    minFilter = TextureMinFilter.Nearest;
                    magFilter = TextureMagFilter.Nearest;
                    break;
                default:
                case TextureFilterMode.Linear:
                    minFilter = TextureMinFilter.Linear;
                    magFilter = TextureMagFilter.Linear;
                    break;
                case TextureFilterMode.NearestMipmapNearest:
                    minFilter = TextureMinFilter.NearestMipmapNearest;
                    magFilter = TextureMagFilter.Nearest;
                    break;
                case TextureFilterMode.LinearMipmapNearest:
                    minFilter = TextureMinFilter.LinearMipmapNearest;
                    magFilter = TextureMagFilter.Linear;
                    break;
                case TextureFilterMode.NearestMipmapLinear:
                    minFilter = TextureMinFilter.NearestMipmapLinear;
                    magFilter = TextureMagFilter.Nearest;
                    break;
                case TextureFilterMode.LinearMipmapLinear:
                    minFilter = TextureMinFilter.LinearMipmapLinear;
                    magFilter = TextureMagFilter.Linear;
                    break;
            }

            return new Tuple<TextureMinFilter, TextureMagFilter>(minFilter, magFilter);
        }

        private DepthFunction GetDepthCompareFunc(Compare compareFunc)
        {
            return compareFunc switch
            {
                Compare.Never => DepthFunction.Never,
                Compare.Less => DepthFunction.Less,
                Compare.Equal => DepthFunction.Equal,
                Compare.LessEqual => DepthFunction.Lequal,
                Compare.Greater => DepthFunction.Greater,
                Compare.NotEqual => DepthFunction.Notequal,
                Compare.GreaterEqual => DepthFunction.Gequal,
                Compare.Always => DepthFunction.Always,
                _ => throw new ArgumentOutOfRangeException("value"),
            };
        }

        private OpenTK.Graphics.OpenGL.TextureWrapMode GetWrapMode(Common.TextureWrapMode wrapMode)
        {
            return wrapMode switch
            {
                Common.TextureWrapMode.MirroredRepeat => OpenTK.Graphics.OpenGL.TextureWrapMode.MirroredRepeat,
                Common.TextureWrapMode.ClampToEdge => OpenTK.Graphics.OpenGL.TextureWrapMode.ClampToEdge,
                Common.TextureWrapMode.ClampToBorder => OpenTK.Graphics.OpenGL.TextureWrapMode.ClampToBorder,
                _ => OpenTK.Graphics.OpenGL.TextureWrapMode.Repeat,
            };
        }

        private InternalFormat GetInteralFormat(ImagePixelFormat format)
        {
            return format.ColorFormat switch
            {
                ColorFormat.RGBA => InternalFormat.Rgba,
                ColorFormat.fRGBA16 => InternalFormat.Rgba16f,
                ColorFormat.fRGBA32 => InternalFormat.Rgba32f,
                ColorFormat.iRGBA32 => InternalFormat.Rgba32i,
                _ => throw new ArgumentOutOfRangeException("SizedInternalFormat not supported. Try to use a format with r,g,b and a components."),
            };
        }

        private TexturePixelInfo GetTexturePixelInfo(ITextureBase tex)
        {
            InternalFormat internalFormat;
            PixelFormat format;
            PixelType pxType;

            switch (tex.PixelFormat.ColorFormat)
            {
                case ColorFormat.RGBA:
                    internalFormat = InternalFormat.Rgba;
                    format = PixelFormat.Bgra;
                    pxType = PixelType.UnsignedByte;

                    break;
                case ColorFormat.RGB:
                    internalFormat = InternalFormat.Rgb;
                    format = PixelFormat.Bgr;
                    pxType = PixelType.UnsignedByte;

                    break;
                // TODO: Handle Alpha-only / Intensity-only and AlphaIntensity correctly.
                case ColorFormat.Intensity:
                    internalFormat = InternalFormat.R8;
                    format = PixelFormat.Red;
                    pxType = PixelType.UnsignedByte;

                    break;
                case ColorFormat.Depth24:
                    internalFormat = InternalFormat.DepthComponent24;
                    format = PixelFormat.DepthComponent;
                    pxType = PixelType.Float;

                    break;
                case ColorFormat.Depth16:
                    internalFormat = InternalFormat.DepthComponent16;
                    format = PixelFormat.DepthComponent;
                    pxType = PixelType.Float;

                    break;
                case ColorFormat.uiRgb8:
                    internalFormat = InternalFormat.Rgba8ui;
                    format = PixelFormat.RgbaInteger;
                    pxType = PixelType.UnsignedByte;

                    break;
                case ColorFormat.fRGB32:
                    internalFormat = InternalFormat.Rgb32f;
                    format = PixelFormat.Rgb;
                    pxType = PixelType.Float;
                    break;

                case ColorFormat.fRGB16:
                    internalFormat = InternalFormat.Rgb16f;
                    format = PixelFormat.Rgb;
                    pxType = PixelType.Float;
                    break;
                case ColorFormat.fRGBA16:
                    internalFormat = InternalFormat.Rgba16f;
                    format = PixelFormat.Rgba;
                    pxType = PixelType.Float;
                    break;
                case ColorFormat.fRGBA32:
                    internalFormat = InternalFormat.Rgba32f;
                    format = PixelFormat.Rgba;
                    pxType = PixelType.Float;
                    break;

                case ColorFormat.iRGBA32:
                    internalFormat = InternalFormat.Rgba32i;
                    format = PixelFormat.RgbaInteger;
                    pxType = PixelType.Int;
                    break;

                default:
                    throw new ArgumentOutOfRangeException("CreateTexture: Image pixel format not supported");
            }

            return new TexturePixelInfo()
            {
                Format = format,
                InternalFormat = internalFormat,
                PxType = pxType
            };
        }

        /// <summary>
        /// Creates a new Texture and binds it to the shader.
        /// </summary>
        /// <param name="img">A given ImageData object, containing all necessary information for the upload to the graphics card.</param>
        /// <returns>An ITextureHandle that can be used for texturing in the shader. In this implementation, the handle is an integer-value which is necessary for OpenTK.</returns>
        public ITextureHandle CreateTexture(IWritableArrayTexture img)
        {
            OpenTK.Graphics.TextureHandle handle = GL.GenTexture();
            GL.BindTexture(TextureTarget.Texture2dArray, handle);

            var glMinMagFilter = GetMinMagFilter(img.FilterMode);
            var minFilter = glMinMagFilter.Item1;
            var magFilter = glMinMagFilter.Item2;
            var glWrapMode = GetWrapMode(img.WrapMode);
            var pxInfo = GetTexturePixelInfo(img);

            GL.TexImage3D(TextureTarget.Texture2dArray, 0, (int)pxInfo.InternalFormat, img.Width, img.Height, img.Layers, 0, pxInfo.Format, pxInfo.PxType, IntPtr.Zero);

            if (img.DoGenerateMipMaps)
                GL.GenerateMipmap(TextureTarget.Texture2d);

            GL.TexParameteri(TextureTarget.Texture2dArray, TextureParameterName.TextureCompareMode, (int)GetTexComapreMode(img.CompareMode));
            GL.TexParameteri(TextureTarget.Texture2dArray, TextureParameterName.TextureCompareFunc, (int)GetDepthCompareFunc(img.CompareFunc));
            GL.TexParameteri(TextureTarget.Texture2dArray, TextureParameterName.TextureMinFilter, (int)minFilter);
            GL.TexParameteri(TextureTarget.Texture2dArray, TextureParameterName.TextureMagFilter, (int)magFilter);
            GL.TexParameteri(TextureTarget.Texture2dArray, TextureParameterName.TextureWrapS, (int)glWrapMode);
            GL.TexParameteri(TextureTarget.Texture2dArray, TextureParameterName.TextureWrapT, (int)glWrapMode);

            ITextureHandle texID = new TextureHandle { TexHandle = handle };

            return texID;
        }

        /// <summary>
        /// Creates a new CubeMap and binds it to the shader.
        /// </summary>
        /// <param name="img">A given IWritableCubeMap object, containing all necessary information for the upload to the graphics card.</param>
        /// <returns>An ITextureHandle that can be used for texturing in the shader. In this implementation, the handle is an integer-value which is necessary for OpenTK.</returns>
        public ITextureHandle CreateTexture(IWritableCubeMap img)
        {
            OpenTK.Graphics.TextureHandle handle = GL.GenTexture();
            GL.BindTexture(TextureTarget.TextureCubeMap, handle);

            var glMinMagFilter = GetMinMagFilter(img.FilterMode);
            var minFilter = glMinMagFilter.Item1;
            var magFilter = glMinMagFilter.Item2;

            var glWrapMode = GetWrapMode(img.WrapMode);
            var pxInfo = GetTexturePixelInfo(img);

            for (uint i = 0; i < 6; i++)
                GL.TexImage2D(TextureTarget.TextureCubeMapPositiveX + i, 0, (int)pxInfo.InternalFormat, img.Width, img.Height, 0, pxInfo.Format, pxInfo.PxType, IntPtr.Zero);

            GL.TexParameteri(TextureTarget.TextureCubeMap, TextureParameterName.TextureCompareMode, (int)GetTexComapreMode(img.CompareMode));
            GL.TexParameteri(TextureTarget.TextureCubeMap, TextureParameterName.TextureCompareFunc, (int)GetDepthCompareFunc(img.CompareFunc));
            GL.TexParameteri(TextureTarget.TextureCubeMap, TextureParameterName.TextureMagFilter, (int)magFilter);
            GL.TexParameteri(TextureTarget.TextureCubeMap, TextureParameterName.TextureMinFilter, (int)minFilter);
            GL.TexParameteri(TextureTarget.TextureCubeMap, TextureParameterName.TextureWrapS, (int)glWrapMode);
            GL.TexParameteri(TextureTarget.TextureCubeMap, TextureParameterName.TextureWrapT, (int)glWrapMode);
            GL.TexParameteri(TextureTarget.TextureCubeMap, TextureParameterName.TextureWrapR, (int)glWrapMode);

            ITextureHandle texID = new TextureHandle { TexHandle = handle };

            return texID;
        }

        /// <summary>
        /// Creates a new Texture and binds it to the shader.
        /// </summary>
        /// <param name="img">A given ITexture object, containing all necessary information for the upload to the graphics card.</param>
        /// <returns>An ITextureHandle that can be used for texturing in the shader. In this implementation, the handle is an integer-value which is necessary for OpenTK.</returns>
        public ITextureHandle CreateTexture(ITexture img)
        {
            OpenTK.Graphics.TextureHandle handle = GL.GenTexture();
            GL.BindTexture(TextureTarget.Texture2d, handle);

            var glMinMagFilter = GetMinMagFilter(img.FilterMode);
            var minFilter = glMinMagFilter.Item1;
            var magFilter = glMinMagFilter.Item2;

            var glWrapMode = GetWrapMode(img.WrapMode);

            var pxInfo = GetTexturePixelInfo(img);
            unsafe
            {
                using var pxDataMem = img.PixelData.AsMemory().Pin();
                GL.TexImage2D(TextureTarget.Texture2d, 0, (int)pxInfo.InternalFormat, img.Width, img.Height, 0, pxInfo.Format, pxInfo.PxType, pxDataMem.Pointer);
            }

            if (img.DoGenerateMipMaps)
                GL.GenerateMipmap(TextureTarget.Texture2d);

            GL.TexParameteri(TextureTarget.Texture2d, TextureParameterName.TextureMinFilter, (int)minFilter);
            GL.TexParameteri(TextureTarget.Texture2d, TextureParameterName.TextureMagFilter, (int)magFilter);
            GL.TexParameteri(TextureTarget.Texture2d, TextureParameterName.TextureWrapS, (int)glWrapMode);
            GL.TexParameteri(TextureTarget.Texture2d, TextureParameterName.TextureWrapT, (int)glWrapMode);
            GL.TexParameteri(TextureTarget.Texture2d, TextureParameterName.TextureWrapR, (int)glWrapMode);

            ITextureHandle texID = new TextureHandle { TexHandle = handle };

            return texID;
        }

        /// <summary>
        /// Creates a new Texture and binds it to the shader.
        /// </summary>
        /// <param name="img">A given IWritableTexture object, containing all necessary information for the upload to the graphics card.</param>
        /// <returns>An ITextureHandle that can be used for texturing in the shader. In this implementation, the handle is an integer-value which is necessary for OpenTK.</returns>
        public ITextureHandle CreateTexture(IWritableTexture img)
        {
            OpenTK.Graphics.TextureHandle handle = GL.GenTexture();
            GL.BindTexture(TextureTarget.Texture2d, handle);

            var glMinMagFilter = GetMinMagFilter(img.FilterMode);
            var minFilter = glMinMagFilter.Item1;
            var magFilter = glMinMagFilter.Item2;
            var glWrapMode = GetWrapMode(img.WrapMode);
            var pxInfo = GetTexturePixelInfo(img);

            GL.TexImage2D(TextureTarget.Texture2d, 0, (int)pxInfo.InternalFormat, img.Width, img.Height, 0, pxInfo.Format, pxInfo.PxType, IntPtr.Zero);

            if (img.DoGenerateMipMaps)
                GL.GenerateMipmap(TextureTarget.Texture2d);

            GL.TexParameteri(TextureTarget.Texture2d, TextureParameterName.TextureCompareMode, (int)GetTexComapreMode(img.CompareMode));
            GL.TexParameteri(TextureTarget.Texture2d, TextureParameterName.TextureCompareFunc, (int)GetDepthCompareFunc(img.CompareFunc));
            GL.TexParameteri(TextureTarget.Texture2d, TextureParameterName.TextureMinFilter, (int)minFilter);
            GL.TexParameteri(TextureTarget.Texture2d, TextureParameterName.TextureMagFilter, (int)magFilter);
            GL.TexParameteri(TextureTarget.Texture2d, TextureParameterName.TextureWrapS, (int)glWrapMode);
            GL.TexParameteri(TextureTarget.Texture2d, TextureParameterName.TextureWrapT, (int)glWrapMode);

            ITextureHandle texID = new TextureHandle { TexHandle = handle };

            return texID;
        }

        /// <summary>
        /// Updates a specific rectangle of a texture.
        /// </summary>
        /// <param name="tex">The texture to which the ImageData is bound to.</param>
        /// <param name="img">The ImageData struct containing information about the image. </param>
        /// <param name="startX">The x-value of the upper left corner of th rectangle.</param>
        /// <param name="startY">The y-value of the upper left corner of th rectangle.</param>
        /// <param name="width">The width of the rectangle.</param>
        /// <param name="height">The height of the rectangle.</param>
        /// <remarks> /// <remarks>Look at the VideoTextureExample for further information.</remarks></remarks>
        public void UpdateTextureRegion(ITextureHandle tex, ITexture img, int startX, int startY, int width, int height)
        {
            PixelFormat format = GetTexturePixelInfo(img).Format;

            // copy the bytes from img to GPU texture
            int bytesTotal = width * height * img.PixelFormat.BytesPerPixel;
            var scanlines = img.ScanLines(startX, startY, width, height);
            byte[] bytes = new byte[bytesTotal];
            int offset = 0;
            do
            {
                if (scanlines.Current != null)
                {
                    var lineBytes = scanlines.Current.GetScanLineBytes();
                    System.Buffer.BlockCopy(lineBytes, 0, bytes, offset, lineBytes.Length);
                    offset += lineBytes.Length;
                }

            } while (scanlines.MoveNext());

            GL.BindTexture(TextureTarget.Texture2d, ((TextureHandle)tex).TexHandle);

            unsafe
            {
                using var byteMem = bytes.AsMemory().Pin();
                GL.TexSubImage2D(TextureTarget.Texture2d, 0, startX, startY, width, height, format, PixelType.UnsignedByte, byteMem.Pointer);
            }

            GL.TexParameteri(TextureTarget.Texture2d, TextureParameterName.TextureMinFilter, (int)TextureMinFilter.Nearest);
            GL.TexParameteri(TextureTarget.Texture2d, TextureParameterName.TextureMagFilter, (int)TextureMagFilter.Nearest);
        }

        /// <summary>
        /// Sets the textures filter mode (<see cref="TextureFilterMode"/> at runtime.
        /// </summary>
        /// <param name="tex">The handle of the texture.</param>
        /// <param name="filterMode">The new filter mode.</param>
        public void SetTextureFilterMode(ITextureHandle tex, TextureFilterMode filterMode)
        {
            GL.BindTexture(TextureTarget.Texture2d, ((TextureHandle)tex).TexHandle);
            var glMinMagFilter = GetMinMagFilter(filterMode);
            GL.TexParameteri(TextureTarget.Texture2d, TextureParameterName.TextureMinFilter, (int)glMinMagFilter.Item1);
            GL.TexParameteri(TextureTarget.Texture2d, TextureParameterName.TextureMagFilter, (int)glMinMagFilter.Item2);
        }

        /// <summary>
        /// Sets the textures filter mode (<see cref="Common.TextureWrapMode"/> at runtime.
        /// </summary>
        /// <param name="tex">The handle of the texture.</param>
        ///<param name="wrapMode">The new wrap mode.</param>
        public void SetTextureWrapMode(ITextureHandle tex, Common.TextureWrapMode wrapMode)
        {
            GL.BindTexture(TextureTarget.Texture2d, ((TextureHandle)tex).TexHandle);
            var glWrapMode = GetWrapMode(wrapMode);
            GL.TexParameteri(TextureTarget.Texture2d, TextureParameterName.TextureWrapS, (int)glWrapMode);
            GL.TexParameteri(TextureTarget.Texture2d, TextureParameterName.TextureWrapT, (int)glWrapMode);
            GL.TexParameteri(TextureTarget.Texture2d, TextureParameterName.TextureWrapR, (int)glWrapMode);
        }

        /// <summary>
        /// Free all allocated gpu memory that belong to a frame-buffer object.
        /// </summary>
        /// <param name="bh">The platform dependent abstraction of the gpu buffer handle.</param>
        public void DeleteFrameBuffer(IBufferHandle bh)
        {
            GL.DeleteFramebuffer(((FrameBufferHandle)bh).Handle);
        }

        /// <summary>
        /// Free all allocated gpu memory that belong to a render buffer object.
        /// </summary>
        /// <param name="bh">The platform dependent abstraction of the gpu buffer handle.</param>
        public void DeleteRenderBuffer(IBufferHandle bh)
        {
            GL.DeleteRenderbuffer(((RenderBufferHandle)bh).Handle);
        }

        /// <summary>
        /// Free all allocated gpu memory that belong to the given <see cref="ITextureHandle"/>.
        /// </summary>
        /// <param name="textureHandle">The <see cref="ITextureHandle"/> which gpu allocated memory will be freed.</param>
        public void RemoveTextureHandle(ITextureHandle textureHandle)
        {
            TextureHandle texHandle = (TextureHandle)textureHandle;

            if (texHandle.FrameBufferHandle.Handle != -1)
            {
                GL.DeleteFramebuffer(texHandle.FrameBufferHandle);
            }

            if (texHandle.DepthRenderBufferHandle.Handle != -1)
            {
                GL.DeleteRenderbuffer(texHandle.DepthRenderBufferHandle);
            }

            if (texHandle.TexHandle.Handle != -1)
            {
                GL.DeleteTexture(texHandle.TexHandle);
                _textureCountPerShader--;
            }
        }
        #endregion

        #region Shader related Members

        /// <summary>
        /// Creates a shader object from compute shader source code.
        /// </summary>
        /// <param name="cs">A string containing the compute shader source.</param>
        /// <returns></returns>
        public IShaderHandle CreateShaderProgramCompute(string cs)
        {
            string info = string.Empty;
            int statusCode = -1;

            // Compile compute shader
            ShaderHandle computeObject = new(-1);
            if (!string.IsNullOrEmpty(cs))
            {
                computeObject = GL.CreateShader(ShaderType.ComputeShader);

                GL.ShaderSource(computeObject, cs);
                GL.CompileShader(computeObject);
                GL.GetShaderInfoLog(computeObject, out info);
                GL.GetShaderi(computeObject, ShaderParameterName.CompileStatus, ref statusCode);
            }

            if (statusCode != 1)
                throw new ApplicationException(info);

            ProgramHandle program = GL.CreateProgram();

            GL.AttachShader(program, computeObject);
            GL.LinkProgram(program); //Must be called AFTER BindAttribLocation
            GL.DetachShader(program, computeObject);
            GL.DeleteShader(computeObject);

            return new ShaderHandleImp { Handle = program };
        }

        /// <summary>
        /// Creates the shader program by using a valid GLSL vertex and fragment shader code. This code is compiled at runtime.
        /// Do not use this function in frequent updates.
        /// </summary>
        /// <param name="vs">The vertex shader code.</param>
        /// <param name="gs">The geometry shader code.</param>
        /// <param name="ps">The pixel(=fragment) shader code.</param>
        /// <returns>An instance of <see cref="IShaderHandle" />.</returns>
        /// <exception cref="ApplicationException">
        /// </exception>
        public IShaderHandle CreateShaderProgram(string vs, string ps, string gs = null)
        {
            ShaderHandle vertexObject = GL.CreateShader(ShaderType.VertexShader);
            ShaderHandle fragmentObject = GL.CreateShader(ShaderType.FragmentShader);
            int statusCode = -1;

            // Compile vertex shader
            GL.ShaderSource(vertexObject, vs);
            GL.CompileShader(vertexObject);
            GL.GetShaderInfoLog(vertexObject, out string info);
            GL.GetShaderi(vertexObject, ShaderParameterName.CompileStatus, ref statusCode);

            if (statusCode != 1)
                throw new ApplicationException(info);

            // Compile geometry shader
            ShaderHandle geometryObject = new(-1);
            if (!string.IsNullOrEmpty(gs))
            {
                geometryObject = GL.CreateShader(ShaderType.GeometryShader);

                GL.ShaderSource(geometryObject, gs);
                GL.CompileShader(geometryObject);
                GL.GetShaderInfoLog(geometryObject, out info);
                GL.GetShaderi(geometryObject, ShaderParameterName.CompileStatus, ref statusCode);
            }

            if (statusCode != 1)
                throw new ApplicationException(info);

            // Compile pixel shader
            GL.ShaderSource(fragmentObject, ps);
            GL.CompileShader(fragmentObject);
            GL.GetShaderInfoLog(fragmentObject, out info);
            GL.GetShaderi(fragmentObject, ShaderParameterName.CompileStatus, ref statusCode);

            if (statusCode != 1)
                throw new ApplicationException(info);

            ProgramHandle program = GL.CreateProgram();
            GL.AttachShader(program, fragmentObject);

            if (!string.IsNullOrEmpty(gs))
                GL.AttachShader(program, geometryObject);

            GL.AttachShader(program, vertexObject);

            // enable GLSL (ES) shaders to use fuVertex, fuColor and fuNormal attributes
            GL.BindAttribLocation(program, AttributeLocations.VertexAttribLocation, UniformNameDeclarations.Vertex);
            GL.BindAttribLocation(program, AttributeLocations.ColorAttribLocation, UniformNameDeclarations.VertexColor);
            GL.BindAttribLocation(program, AttributeLocations.Color1AttribLocation, UniformNameDeclarations.VertexColor1);
            GL.BindAttribLocation(program, AttributeLocations.Color2AttribLocation, UniformNameDeclarations.VertexColor2);
            GL.BindAttribLocation(program, AttributeLocations.UvAttribLocation, UniformNameDeclarations.TextureCoordinates);
            GL.BindAttribLocation(program, AttributeLocations.NormalAttribLocation, UniformNameDeclarations.Normal);
            GL.BindAttribLocation(program, AttributeLocations.TangentAttribLocation, UniformNameDeclarations.Tangent);
            GL.BindAttribLocation(program, AttributeLocations.BoneIndexAttribLocation, UniformNameDeclarations.BoneIndex);
            GL.BindAttribLocation(program, AttributeLocations.BoneWeightAttribLocation, UniformNameDeclarations.BoneWeight);
            GL.BindAttribLocation(program, AttributeLocations.BitangentAttribLocation, UniformNameDeclarations.Bitangent);
            GL.BindAttribLocation(program, AttributeLocations.FuseePlatformIdLocation, UniformNameDeclarations.FuseePlatformId);

            GL.LinkProgram(program); //Must be called AFTER BindAttribLocation

            GL.DetachShader(program, fragmentObject);
            GL.DetachShader(program, vertexObject);
            GL.DeleteShader(fragmentObject);
            GL.DeleteShader(vertexObject);

            return new ShaderHandleImp { Handle = program };
        }

        /// <inheritdoc />
        /// <summary>
        /// Removes shader from the GPU
        /// </summary>
        /// <param name="sp"></param>
        public void RemoveShader(IShaderHandle sp)
        {
            // wait for all threads to be finished
            GL.Finish();
            GL.Flush();

            GL.DeleteProgram(((ShaderHandleImp)sp).Handle);
        }


        /// <summary>
        /// Sets the shader program onto the GL Render context.
        /// </summary>
        /// <param name="program">The shader program.</param>
        public void SetShader(IShaderHandle program)
        {
            _textureCountPerShader = 0;
            _shaderParam2TexUnit.Clear();

            GL.UseProgram(((ShaderHandleImp)program).Handle);
        }

        /// <summary>
        /// Gets the shader parameter.
        /// The Shader parameter is used to bind values inside of shader programs that run on the graphics card.
        /// Do not use this function in frequent updates as it transfers information from graphics card to the cpu which takes time.
        /// </summary>
        /// <param name="shaderProgram">The shader program.</param>
        /// <param name="paramName">Name of the parameter.</param>
        /// <returns>The Shader parameter is returned if the name is found, otherwise null.</returns>
        public IShaderParam GetShaderUniformParam(IShaderHandle shaderProgram, string paramName)
        {
            int h = GL.GetUniformLocation(((ShaderHandleImp)shaderProgram).Handle, paramName);
            return (h == -1) ? null : new ShaderParam { handle = h };
        }

        /// <summary>
        /// Gets the float parameter value inside a shader program by using a <see cref="IShaderParam" /> as search reference.
        /// Do not use this function in frequent updates as it transfers information from graphics card to the cpu which takes time.
        /// </summary>
        /// <param name="program">The program.</param>
        /// <param name="param">The parameter.</param>
        /// <returns>A float number (default is 0).</returns>
        public float GetParamValue(IShaderHandle program, IShaderParam param)
        {
            float f = 0;
            GL.GetUniformf(((ShaderHandleImp)program).Handle, (int)((ShaderParam)param).handle, ref f);
            return f;
        }

        /// <summary>
        /// Returns a List of type <see cref="ShaderParamInfo"/> for all ShaderStorageBlocks
        /// </summary>
        /// <param name="shaderProgram">The shader program to query.</param>
        public IList<ShaderParamInfo> GetShaderStorageBufferList(IShaderHandle shaderProgram)
        {
            var paramList = new List<ShaderParamInfo>();
            var sProg = (ShaderHandleImp)shaderProgram;
            int ssboMaxLen = 0;
            int nParams = 0;

            GL.GetProgramInterfacei(sProg.Handle, ProgramInterface.ShaderStorageBlock, ProgramInterfacePName.MaxNameLength, ref ssboMaxLen);
            GL.GetProgramInterfacei(sProg.Handle, ProgramInterface.ShaderStorageBlock, ProgramInterfacePName.ActiveResources, ref nParams);

            for (uint i = 0; i < nParams; i++)
            {
                var paramInfo = new ShaderParamInfo();
                int length = 0;
                GL.GetProgramResourceName(sProg.Handle, ProgramInterface.ShaderStorageBlock, i, ssboMaxLen, ref length, out string name);
                paramInfo.Name = name;

                uint h = GL.GetProgramResourceIndex(sProg.Handle, ProgramInterface.ShaderStorageBlock, name);
                paramInfo.Handle = (h == -1) ? null : new ShaderParam { handle = (int)h };
                paramList.Add(paramInfo);
            }

            return paramList;
        }

        /// <summary>
        /// Gets the shader parameter list of a specific <see cref="IShaderHandle" />. 
        /// </summary>
        /// <param name="shaderProgram">The shader program.</param>
        /// <returns>All Shader parameters of a shader program are returned.</returns>
        /// <exception cref="ArgumentOutOfRangeException"></exception>
        public IList<ShaderParamInfo> GetActiveUniformsList(IShaderHandle shaderProgram)
        {
            var sProg = (ShaderHandleImp)shaderProgram;
            var paramList = new List<ShaderParamInfo>();

            int nParams = 0;
            GL.GetProgrami(sProg.Handle, ProgramPropertyARB.ActiveUniforms, ref nParams);

            for (var i = 0; i < nParams; i++)
            {
                var paramInfo = new ShaderParamInfo();
                UniformType uType = UniformType.Bool;
                
                int length = 0;
                int size = 0;
                //TODO: (int)ProgramInterfacePName.MaxNameLength may not be the correct value here
                GL.GetActiveUniform(sProg.Handle, (uint)i, (int)ProgramInterfacePName.MaxNameLength, ref length, ref size, ref uType, out var name);
               
                paramInfo.Name = name;
                paramInfo.Handle = GetShaderUniformParam(sProg, paramInfo.Name);

                paramInfo.Type = uType switch
                {
<<<<<<< HEAD
                    UniformType.Int => typeof(int),
                    UniformType.Bool => typeof(bool),
                    UniformType.Float => typeof(float),
                    UniformType.Double => typeof(double),
                    UniformType.FloatVec2 => typeof(float2),
                    UniformType.FloatVec3 => typeof(float3),
                    UniformType.FloatVec4 => typeof(float4),
                    UniformType.FloatMat4 => typeof(float4x4),
                    UniformType.Sampler2d or UniformType.UnsignedIntSampler2d or UniformType.IntSampler2d or UniformType.Sampler2dShadow /*or UniformType.Image2d*/ => typeof(ITextureBase),
                    UniformType.SamplerCube or UniformType.SamplerCubeShadow => typeof(IWritableCubeMap),
                    UniformType.Sampler2dArray or UniformType.Sampler2dArrayShadow => typeof(IWritableArrayTexture),
                    _ => throw new ArgumentOutOfRangeException($"UniformType {uType} unknown."),
=======
                    ActiveUniformType.Int => typeof(int),
                    ActiveUniformType.Bool => typeof(bool),
                    ActiveUniformType.Float => typeof(float),
                    ActiveUniformType.Double => typeof(double),
                    ActiveUniformType.IntVec2 => typeof(float2),
                    ActiveUniformType.FloatVec2 => typeof(float2),
                    ActiveUniformType.FloatVec3 => typeof(float3),
                    ActiveUniformType.FloatVec4 => typeof(float4),
                    ActiveUniformType.FloatMat4 => typeof(float4x4),
                    ActiveUniformType.Sampler2D or ActiveUniformType.UnsignedIntSampler2D or ActiveUniformType.IntSampler2D or ActiveUniformType.Sampler2DShadow or ActiveUniformType.Image2D => typeof(ITextureBase),
                    ActiveUniformType.SamplerCube or ActiveUniformType.SamplerCubeShadow => typeof(IWritableCubeMap),
                    ActiveUniformType.Sampler2DArray or ActiveUniformType.Sampler2DArrayShadow => typeof(IWritableArrayTexture),
                    _ => throw new ArgumentOutOfRangeException($"ActiveUniformType {uType} unknown."),
>>>>>>> 5b8a4b45
                };
                paramList.Add(paramInfo);
            }
            return paramList;
        }

        /// <summary>
        /// Specifies the rasterized width of both aliased and antialiased lines.
        /// </summary>
        /// <param name="width">The width in px.</param>
        public void SetLineWidth(float width)
        {
            GL.LineWidth(width);
        }

        /// <summary>
        /// Sets a float shader parameter.
        /// </summary>
        /// <param name="param">The parameter.</param>
        /// <param name="val">The value.</param>
        public void SetShaderParam(IShaderParam param, float val)
        {
            GL.Uniform1f((int)((ShaderParam)param).handle, val);
        }

        /// <summary>
        /// Sets a double shader parameter.
        /// </summary>
        /// <param name="param">The parameter.</param>
        /// <param name="val">The value.</param>
        public void SetShaderParam(IShaderParam param, double val)
        {
            GL.Uniform1d((int)((ShaderParam)param).handle, val);
        }

        /// <summary>
        /// Sets a <see cref="float2" /> shader parameter.
        /// </summary>
        /// <param name="param">The parameter.</param>
        /// <param name="val">The value.</param>
        public void SetShaderParam(IShaderParam param, float2 val)
        {
            GL.Uniform2f((int)((ShaderParam)param).handle, val.x, val.y);
        }

        /// <summary>
        /// Sets a <see cref="float2" /> array shader parameter.
        /// </summary>
        /// <param name="param">The parameter.</param>
        /// <param name="val">The value.</param>
        public unsafe void SetShaderParam(IShaderParam param, float2[] val)
        {
            foreach (var vec in val)
            {
                GL.Uniform2f((int)((ShaderParam)param).handle, vec.x, vec.y);
            }
        }

        /// <summary>
        /// Sets a <see cref="float3" /> shader parameter.
        /// </summary>
        /// <param name="param">The parameter.</param>
        /// <param name="val">The value.</param>
        public void SetShaderParam(IShaderParam param, float3 val)
        {
            GL.Uniform3f(((ShaderParam)param).handle, val.x, val.y, val.z);
        }

        /// <summary>
        /// Sets a <see cref="float3" /> array shader parameter.
        /// </summary>
        /// <param name="param">The parameter.</param>
        /// <param name="val">The value.</param>
        public unsafe void SetShaderParam(IShaderParam param, float3[] val)
        {
            foreach (var vec in val)
            {
                GL.Uniform3f((int)((ShaderParam)param).handle, vec.x, vec.y, vec.z);
            }
        }

        /// <summary>
        /// Sets a <see cref="float4" /> shader parameter.
        /// </summary>
        /// <param name="param">The parameter.</param>
        /// <param name="val">The value.</param>
        public void SetShaderParam(IShaderParam param, float4 val)
        {
            GL.Uniform4f(((ShaderParam)param).handle, val.x, val.y, val.z, val.w);
        }

        /// <summary>
        /// Sets a <see cref="float4x4" /> shader parameter.
        /// </summary>
        /// <param name="param">The parameter.</param>
        /// <param name="val">The value.</param>
        public void SetShaderParam(IShaderParam param, float4x4 val)
        {
            GL.UniformMatrix4f(((ShaderParam)param).handle, 1, true, val.ToArray());
        }

        /// <summary>
        ///     Sets a <see cref="float4" /> array shader parameter.
        /// </summary>
        /// <param name="param">The parameter.</param>
        /// <param name="val">The value.</param>
        public unsafe void SetShaderParam(IShaderParam param, float4[] val)
        {
            foreach (var vec in val)
            {
                GL.Uniform4f(((ShaderParam)param).handle, vec.x, vec.y, vec.z, vec.w);
            }
        }

        /// <summary>
        /// Sets a <see cref="float4x4" /> array shader parameter.
        /// </summary>
        /// <param name="param">The parameter.</param>
        /// <param name="val">The value.</param>
        public unsafe void SetShaderParam(IShaderParam param, float4x4[] val)
        {
            var tmpArray = new float[val.Length * 4 * 4];
            for (var i = 0; i < val.Length; i++)
            {
               val[i].ToArray().CopyTo(tmpArray, i * 16);
            }
            GL.UniformMatrix4f(((ShaderParam)param).handle, val.Length, true, tmpArray);

            //var tmpArray = new float4[val.Length * 4];

            //for (var i = 0; i < val.Length; i++)
            //{
            //    tmpArray[i * 4] = val[i].Column1;
            //    tmpArray[i * 4 + 1] = val[i].Column2;
            //    tmpArray[i * 4 + 2] = val[i].Column3;
            //    tmpArray[i * 4 + 3] = val[i].Column4;
            //}

            //fixed (float4* pMtx = &tmpArray[0])
            //    GL.UniformMatrix4f((int)((ShaderParam)param).handle, val.Length, false, (float*)pMtx);
        }

        /// <summary>
        /// Sets a int shader parameter.
        /// </summary>
        /// <param name="param">The parameter.</param>
        /// <param name="val">The value.</param>
        public void SetShaderParam(IShaderParam param, int val)
        {
            GL.Uniform1i(((ShaderParam)param).handle, val);
        }

        private void BindImage(TextureType texTarget, ITextureHandle texId, uint texUint, BufferAccessARB access, InternalFormat format)
        {
            switch (texTarget)
            {
                case TextureType.Image2D:
                    GL.BindImageTexture(texUint, ((TextureHandle)texId).TexHandle, 0, false, 0, access, format);
                    break;
                default:
                    throw new ArgumentException($"Unknown texture target: {texTarget}.");
            }
        }

        private void BindTextureByTarget(ITextureHandle texId, TextureType texTarget)
        {
            switch (texTarget)
            {
                case TextureType.Texture1D:
                    GL.BindTexture(TextureTarget.Texture1d, ((TextureHandle)texId).TexHandle);
                    break;
                case TextureType.Texture2D:
                    GL.BindTexture(TextureTarget.Texture2d, ((TextureHandle)texId).TexHandle);
                    break;
                case TextureType.Texture3D:
                    GL.BindTexture(TextureTarget.Texture3d, ((TextureHandle)texId).TexHandle);
                    break;
                case TextureType.TextureCubeMap:
                    GL.BindTexture(TextureTarget.TextureCubeMap, ((TextureHandle)texId).TexHandle);
                    break;
                case TextureType.ArrayTexture:
                    GL.BindTexture(TextureTarget.Texture2dArray, ((TextureHandle)texId).TexHandle);
                    break;
                case TextureType.Image2D:
                default:
                    throw new ArgumentException($"Unknown texture target: {texTarget}.");
            }
        }


        /// <summary>
        /// Sets a texture active and binds it.
        /// </summary>
        /// <param name="param">The shader parameter, associated with this texture.</param>
        /// <param name="texId">The texture handle.</param>
        /// <param name="texTarget">The texture type, describing to which texture target the texture gets bound to.</param>
        public void SetActiveAndBindTexture(IShaderParam param, ITextureHandle texId, TextureType texTarget)
        {
            int iParam = ((ShaderParam)param).handle;
            if (!_shaderParam2TexUnit.TryGetValue(iParam, out int texUnit))
            {
                _textureCountPerShader++;
                texUnit = _textureCountPerShader;
                _shaderParam2TexUnit[iParam] = texUnit;
            }

            GL.ActiveTexture(TextureUnit.Texture0 + (uint)texUnit);
            BindTextureByTarget(texId, texTarget);
        }

        private void SetActiveAndBindImage(IShaderParam param, ITextureHandle texId, TextureType texTarget, ImagePixelFormat format, BufferAccessARB access, out int texUnit)
        {
            int iParam = ((ShaderParam)param).handle;
            if (!_shaderParam2TexUnit.TryGetValue(iParam, out texUnit))
            {
                _textureCountPerShader++;
                texUnit = (int)_textureCountPerShader;
                _shaderParam2TexUnit[iParam] = texUnit;
            }

            GL.ActiveTexture(TextureUnit.Texture0 + (uint)texUnit);
            BindImage(texTarget, texId, (uint)texUnit, access, GetInteralFormat(format));
        }

        /// <summary>
        /// Sets a texture active and binds it.
        /// </summary>
        /// <param name="param">The shader parameter, associated with this texture.</param>
        /// <param name="texId">The texture handle.</param>
        /// <param name="texTarget">The texture type, describing to which texture target the texture gets bound to.</param>
        /// <param name="texUnit">The texture unit.</param>
        public void SetActiveAndBindTexture(IShaderParam param, ITextureHandle texId, TextureType texTarget, out int texUnit)
        {
            int iParam = ((ShaderParam)param).handle;
            if (!_shaderParam2TexUnit.TryGetValue(iParam, out texUnit))
            {
                _textureCountPerShader++;
                texUnit = _textureCountPerShader;
                _shaderParam2TexUnit[iParam] = texUnit;
            }

            GL.ActiveTexture(TextureUnit.Texture0 + (uint)texUnit);
            BindTextureByTarget(texId, texTarget);
        }

        /// <summary>
        /// Sets a given Shader Parameter to a created texture
        /// </summary>
        /// <param name="param">Shader Parameter used for texture binding</param>
        /// <param name="texIds">An array of ITextureHandles returned from CreateTexture method or the ShaderEffectManager.</param>
        /// /// <param name="texTarget">The texture type, describing to which texture target the texture gets bound to.</param>
        public void SetActiveAndBindTextureArray(IShaderParam param, ITextureHandle[] texIds, TextureType texTarget)
        {
            int iParam = ((ShaderParam)param).handle;
            int[] texUnitArray = new int[texIds.Length];

            if (!_shaderParam2TexUnit.TryGetValue(iParam, out int firstTexUnit))
            {
                _textureCountPerShader++;
                firstTexUnit = _textureCountPerShader;
                _textureCountPerShader += texIds.Length;
                _shaderParam2TexUnit[iParam] = firstTexUnit;
            }

            for (int i = 0; i < texIds.Length; i++)
            {
                texUnitArray[i] = firstTexUnit + i;

                GL.ActiveTexture(TextureUnit.Texture0 + (uint)firstTexUnit + (uint)i);
                BindTextureByTarget(texIds[i], texTarget);
            }
        }

        /// <summary>
        /// Sets a texture active and binds it.
        /// </summary>
        /// <param name="param">The shader parameter, associated with this texture.</param>
        /// <param name="texIds">An array of ITextureHandles returned from CreateTexture method or the ShaderEffectManager.</param>
        /// <param name="texTarget">The texture type, describing to which texture target the texture gets bound to.</param>
        /// <param name="texUnitArray">The texture units.</param>
        public void SetActiveAndBindTextureArray(IShaderParam param, ITextureHandle[] texIds, TextureType texTarget, out int[] texUnitArray)
        {
            int iParam = ((ShaderParam)param).handle;
            texUnitArray = new int[texIds.Length];

            if (!_shaderParam2TexUnit.TryGetValue(iParam, out int firstTexUnit))
            {
                _textureCountPerShader++;
                firstTexUnit = _textureCountPerShader;
                _textureCountPerShader += texIds.Length;
                _shaderParam2TexUnit[iParam] = firstTexUnit;
            }

            for (int i = 0; i < texIds.Length; i++)
            {
                texUnitArray[i] = firstTexUnit + i;

                GL.ActiveTexture(TextureUnit.Texture0 + (uint)firstTexUnit + (uint)i);
                BindTextureByTarget(texIds[i], texTarget);
            }
        }

        /// <summary>
        /// Sets a given Shader Parameter to a created texture
        /// </summary>
        /// <param name="param">Shader Parameter used for texture binding</param>
        /// <param name="texId">An ITextureHandle probably returned from CreateTexture method</param>
        /// <param name="texTarget">The texture type, describing to which texture target the texture gets bound to.</param>
        /// <param name="format">The internal sized format of the texture.</param>
        public void SetShaderParamImage(IShaderParam param, ITextureHandle texId, TextureType texTarget, ImagePixelFormat format)
        {
            SetActiveAndBindImage(param, texId, texTarget, format, BufferAccessARB.ReadWrite, out int texUnit);
            GL.Uniform1i(((ShaderParam)param).handle, texUnit);
        }

        /// <summary>
        /// Sets a given Shader Parameter to a created texture
        /// </summary>
        /// <param name="param">Shader Parameter used for texture binding</param>
        /// <param name="texId">An ITextureHandle probably returned from CreateTexture method</param>
        /// <param name="texTarget">The texture type, describing to which texture target the texture gets bound to.</param>
        public void SetShaderParamTexture(IShaderParam param, ITextureHandle texId, TextureType texTarget)
        {
            SetActiveAndBindTexture(param, texId, texTarget, out int texUnit);
            GL.Uniform1i(((ShaderParam)param).handle, texUnit);
        }

        /// <summary>
        /// Sets a given Shader Parameter to a created texture
        /// </summary>
        /// <param name="param">Shader Parameter used for texture binding</param>
        /// <param name="texIds">An array of ITextureHandles probably returned from CreateTexture method</param>
        /// <param name="texTarget">The texture type, describing to which texture target the texture gets bound to.</param>
        public unsafe void SetShaderParamTextureArray(IShaderParam param, ITextureHandle[] texIds, TextureType texTarget)
        {
            SetActiveAndBindTextureArray(param, texIds, texTarget, out int[] texUnitArray);
            GL.Uniform1i(((ShaderParam)param).handle, texUnitArray.Length, new Span<int>(texUnitArray));
        }
        #endregion

        #region Clear

        /// <summary>
        /// Clears the specified flags.
        /// </summary>
        /// <param name="flags">The flags.</param>
        public void Clear(ClearFlags flags)
        {
            GL.Clear((ClearBufferMask)flags);
        }

        /// <summary>
        /// Gets and sets the color of the background.
        /// </summary>
        /// <value>
        /// The color of the clear.
        /// </value>
        public float4 ClearColor
        {
            get
            {
                float r = 0;
                float g = 0;
                float b = 0;
                float a = 0;

                GL.GetFloat(GetPName.ColorClearValue, 0, ref r);
                GL.GetFloat(GetPName.ColorClearValue, 1, ref g);
                GL.GetFloat(GetPName.ColorClearValue, 2, ref b);
                GL.GetFloat(GetPName.ColorClearValue, 3, ref a);
                return new float4(r, g, b, a);
            }
            set => GL.ClearColor(value.x, value.y, value.z, value.w);
        }

        /// <summary>
        /// Gets and sets the clear depth value which is used to clear the depth buffer.
        /// </summary>
        /// <value>
        /// Specifies the depth value used when the depth buffer is cleared. The initial value is 1. This value is clamped to the range [0,1].
        /// </value>
        public float ClearDepth
        {
            get
            {
                float ret = 0;
                GL.GetFloat(GetPName.DepthClearValue, ref ret);
                return ret;
            }
            set => GL.ClearDepth(value);
        }

        #endregion

        #region Rendering related Members

        /// <summary>
        /// Creates a <see cref="IRenderTarget"/> with the purpose of being used as CPU GBuffer representation.
        /// </summary>
        /// <param name="res">The texture resolution.</param>
        public IRenderTarget CreateGBufferTarget(TexRes res)
        {
            var gBufferRenderTarget = new RenderTarget(res);
            gBufferRenderTarget.SetPositionTex();
            gBufferRenderTarget.SetAlbedoTex();
            gBufferRenderTarget.SetNormalTex();
            gBufferRenderTarget.SetDepthTex();
            gBufferRenderTarget.SetSpecularTex();
            gBufferRenderTarget.SetEmissiveTex();
            gBufferRenderTarget.SetSubsurfaceTex();

            return gBufferRenderTarget;
        }

        /// <summary>
        /// The clipping behavior against the Z position of a vertex can be turned off by activating depth clamping. 
        /// This is done with glEnable(GL_DEPTH_CLAMP). This will cause the clip-space Z to remain unclipped by the front and rear viewing volume.
        /// See: https://www.khronos.org/opengl/wiki/Vertex_Post-Processing#Depth_clamping
        /// </summary>
        public void EnableDepthClamp()
        {
            GL.Enable(EnableCap.DepthClamp);
        }

        /// <summary>
        /// Disables depths clamping. <seealso cref="EnableDepthClamp"/>
        /// </summary>
        public void DisableDepthClamp()
        {
            GL.Disable(EnableCap.DepthClamp);
        }

        /// <summary>
        /// Create one single multi-purpose attribute buffer
        /// </summary>
        /// <param name="attributes"></param>
        /// <param name="attributeName"></param>
        /// <returns></returns>
        public IAttribImp CreateAttributeBuffer(float3[] attributes, string attributeName)
        {
            if (attributes == null || attributes.Length == 0)
            {
                throw new ArgumentException("Vertices must not be null or empty");
            }

            int vertsBytes = attributes.Length * 3 * sizeof(float);
            var handle = GL.GenBuffer();

            unsafe
            {
                using var data = attributes.AsMemory().Pin();
                GL.BufferData(BufferTargetARB.ArrayBuffer, vertsBytes, data.Pointer, BufferUsageARB.StaticDraw);
            }

            int vboBytes = 0;
            GL.GetBufferParameteri(BufferTargetARB.ArrayBuffer, BufferPNameARB.BufferSize, ref vboBytes);
            if (vboBytes != vertsBytes)
                throw new ApplicationException(string.Format(
                    "Problem uploading attribute buffer to VBO ('{2}'). Tried to upload {0} bytes, uploaded {1}.",
                    vertsBytes, vboBytes, attributeName));

            return new AttributeImp { AttributeBufferObject = handle };
        }

        /// <summary>
        /// Remove an attribute buffer previously created with <see cref="CreateAttributeBuffer"/> and release all associated resources
        /// allocated on the GPU.
        /// </summary>
        /// <param name="attribHandle">The attribute handle</param>
        public void DeleteAttributeBuffer(IAttribImp attribHandle)
        {
            if (attribHandle != null)
            {
                var handle = ((AttributeImp)attribHandle).AttributeBufferObject;
                if (handle.Handle != 0)
                {
                    GL.DeleteBuffer(in handle);
                    ((AttributeImp)attribHandle).AttributeBufferObject.Handle = 0;
                }
            }
        }

        /// <summary>
        /// Binds the VertexArrayObject onto the GL Render context and assigns its index to the passed <see cref="IMeshImp" /> instance.
        /// </summary>
        /// <param name="mr">The <see cref="IMeshImp" /> instance.</param>
        public void SetVertexArrayObject(IMeshImp mr)
        {
            if (((MeshImp)mr).VertexArrayObject.Handle == 0)
                ((MeshImp)mr).VertexArrayObject = GL.GenVertexArray();

            GL.BindVertexArray(((MeshImp)mr).VertexArrayObject);
        }

        /// <summary>
        /// Binds the vertices onto the GL Render context and assigns an VertexBuffer index to the passed <see cref="IMeshImp" /> instance.
        /// </summary>
        /// <param name="mr">The <see cref="IMeshImp" /> instance.</param>
        /// <param name="vertices">The vertices.</param>
        /// <exception cref="ArgumentException">Vertices must not be null or empty</exception>
        /// <exception cref="ApplicationException"></exception>
        public void SetVertices(IMeshImp mr, float3[] vertices)
        {
            if (vertices == null || vertices.Length == 0)
            {
                throw new ArgumentException("Vertices must not be null or empty");
            }

            int vertsBytes = vertices.Length * 3 * sizeof(float);
            if (((MeshImp)mr).VertexBufferObject.Handle == 0)
                ((MeshImp)mr).VertexBufferObject = GL.GenBuffer();

            GL.BindBuffer(BufferTargetARB.ArrayBuffer, ((MeshImp)mr).VertexBufferObject);
            unsafe
            {
                using var dataMemHandle = vertices.AsMemory().Pin();
                GL.BufferData(BufferTargetARB.ArrayBuffer, vertsBytes, dataMemHandle.Pointer, BufferUsageARB.StaticDraw);
            }
            int vboBytes = 0;
            GL.GetBufferParameteri(BufferTargetARB.ArrayBuffer, BufferPNameARB.BufferSize, ref vboBytes);
            if (vboBytes != vertsBytes)
                throw new ApplicationException(string.Format("Problem uploading vertex buffer to VBO (vertices). Tried to upload {0} bytes, uploaded {1}.", vertsBytes, vboBytes));
        }

        /// <summary>
        /// Binds the tangents onto the GL Render context and assigns an TangentBuffer index to the passed <see cref="IMeshImp" /> instance.
        /// </summary>
        /// <param name="mr">The <see cref="IMeshImp" /> instance.</param>
        /// <param name="tangents">The tangents.</param>
        /// <exception cref="ArgumentException">Tangents must not be null or empty</exception>
        /// <exception cref="ApplicationException"></exception>
        public void SetTangents(IMeshImp mr, float4[] tangents)
        {
            if (tangents == null || tangents.Length == 0)
            {
                throw new ArgumentException("Tangents must not be null or empty");
            }

            int tangentBytes = tangents.Length * 4 * sizeof(float);
            if (((MeshImp)mr).TangentBufferObject.Handle == 0)
                ((MeshImp)mr).TangentBufferObject = GL.GenBuffer();

            GL.BindBuffer(BufferTargetARB.ArrayBuffer, ((MeshImp)mr).TangentBufferObject);
            unsafe
            {
                using var dataMemHandle = tangents.AsMemory().Pin();
                GL.BufferData(BufferTargetARB.ArrayBuffer, tangentBytes, dataMemHandle.Pointer, BufferUsageARB.StaticDraw);
            }
            int vboBytes = 0;
            GL.GetBufferParameteri(BufferTargetARB.ArrayBuffer, BufferPNameARB.BufferSize, ref vboBytes);
            if (vboBytes != tangentBytes)
                throw new ApplicationException(string.Format("Problem uploading vertex buffer to VBO (tangents). Tried to upload {0} bytes, uploaded {1}.", tangentBytes, vboBytes));
        }

        /// <summary>
        /// Binds the bitangents onto the GL Render context and assigns an BiTangentBuffer index to the passed <see cref="IMeshImp" /> instance.
        /// </summary>
        /// <param name="mr">The <see cref="IMeshImp" /> instance.</param>
        /// <param name="bitangents">The BiTangents.</param>
        /// <exception cref="ArgumentException">BiTangents must not be null or empty</exception>
        /// <exception cref="ApplicationException"></exception>
        public void SetBiTangents(IMeshImp mr, float3[] bitangents)
        {
            if (bitangents == null || bitangents.Length == 0)
            {
                throw new ArgumentException("BiTangents must not be null or empty");
            }

            int bitangentBytes = bitangents.Length * 3 * sizeof(float);
            if (((MeshImp)mr).BitangentBufferObject.Handle == 0)
                ((MeshImp)mr).BitangentBufferObject = GL.GenBuffer();

            GL.BindBuffer(BufferTargetARB.ArrayBuffer, ((MeshImp)mr).BitangentBufferObject);
            unsafe
            {
                using var dataMemHandle = bitangents.AsMemory().Pin();
                GL.BufferData(BufferTargetARB.ArrayBuffer, bitangentBytes, dataMemHandle.Pointer, BufferUsageARB.StaticDraw);
            }
            int vboBytes = 0;
            GL.GetBufferParameteri(BufferTargetARB.ArrayBuffer, BufferPNameARB.BufferSize, ref vboBytes);
            if (vboBytes != bitangentBytes)
                throw new ApplicationException(string.Format("Problem uploading vertex buffer to VBO (bitangents). Tried to upload {0} bytes, uploaded {1}.", bitangentBytes, vboBytes));
        }

        /// <summary>
        /// Binds the normals onto the GL Render context and assigns an NormalBuffer index to the passed <see cref="IMeshImp" /> instance.
        /// </summary>
        /// <param name="mr">The <see cref="IMeshImp" /> instance.</param>
        /// <param name="normals">The normals.</param>
        /// <exception cref="ArgumentException">Normals must not be null or empty</exception>
        /// <exception cref="ApplicationException"></exception>
        public void SetNormals(IMeshImp mr, float3[] normals)
        {
            if (normals == null || normals.Length == 0)
            {
                throw new ArgumentException("Normals must not be null or empty");
            }

            int normsBytes = normals.Length * 3 * sizeof(float);
            if (((MeshImp)mr).NormalBufferObject.Handle == 0)
                ((MeshImp)mr).NormalBufferObject = GL.GenBuffer();

            GL.BindBuffer(BufferTargetARB.ArrayBuffer, ((MeshImp)mr).NormalBufferObject);
            unsafe
            {
                using var dataMemHandle = normals.AsMemory().Pin();
                GL.BufferData(BufferTargetARB.ArrayBuffer, normsBytes, dataMemHandle.Pointer, BufferUsageARB.StaticDraw);
            }
            int vboBytes = 0;
            GL.GetBufferParameteri(BufferTargetARB.ArrayBuffer, BufferPNameARB.BufferSize, ref vboBytes);
            if (vboBytes != normsBytes)
                throw new ApplicationException(string.Format("Problem uploading normal buffer to VBO (normals). Tried to upload {0} bytes, uploaded {1}.", normsBytes, vboBytes));
        }

        /// <summary>
        /// Binds the bone indices onto the GL Render context and assigns an BondeIndexBuffer index to the passed <see cref="IMeshImp" /> instance.
        /// </summary>
        /// <param name="mr">The <see cref="IMeshImp" /> instance.</param>
        /// <param name="boneIndices">The bone indices.</param>
        /// <exception cref="ArgumentException">BoneIndices must not be null or empty</exception>
        /// <exception cref="ApplicationException"></exception>
        public void SetBoneIndices(IMeshImp mr, float4[] boneIndices)
        {
            if (boneIndices == null || boneIndices.Length == 0)
            {
                throw new ArgumentException("BoneIndices must not be null or empty");
            }

            int indicesBytes = boneIndices.Length * 4 * sizeof(float);
            if (((MeshImp)mr).BoneIndexBufferObject.Handle == 0)
                ((MeshImp)mr).BoneIndexBufferObject = GL.GenBuffer();

            GL.BindBuffer(BufferTargetARB.ArrayBuffer, ((MeshImp)mr).BoneIndexBufferObject);
            unsafe
            {
                using var dataMemHandle = boneIndices.AsMemory().Pin();
                GL.BufferData(BufferTargetARB.ArrayBuffer, indicesBytes, dataMemHandle.Pointer, BufferUsageARB.StaticDraw);
            }
            int vboBytes = 0;
            GL.GetBufferParameteri(BufferTargetARB.ArrayBuffer, BufferPNameARB.BufferSize, ref vboBytes);
            if (vboBytes != indicesBytes)
                throw new ApplicationException(string.Format("Problem uploading bone indices buffer to VBO (bone indices). Tried to upload {0} bytes, uploaded {1}.", indicesBytes, vboBytes));
        }

        /// <summary>
        /// Binds the bone weights onto the GL Render context and assigns an BondeWeightBuffer index to the passed <see cref="IMeshImp" /> instance.
        /// </summary>
        /// <param name="mr">The <see cref="IMeshImp" /> instance.</param>
        /// <param name="boneWeights">The bone weights.</param>
        /// <exception cref="ArgumentException">BoneWeights must not be null or empty</exception>
        /// <exception cref="ApplicationException"></exception>
        public void SetBoneWeights(IMeshImp mr, float4[] boneWeights)
        {
            if (boneWeights == null || boneWeights.Length == 0)
            {
                throw new ArgumentException("BoneWeights must not be null or empty");
            }

            int weightsBytes = boneWeights.Length * 4 * sizeof(float);
            if (((MeshImp)mr).BoneWeightBufferObject.Handle == 0)
                ((MeshImp)mr).BoneWeightBufferObject = GL.GenBuffer();

            GL.BindBuffer(BufferTargetARB.ArrayBuffer, ((MeshImp)mr).BoneWeightBufferObject);
            unsafe
            {
                using var dataMemHandle = boneWeights.AsMemory().Pin();
                GL.BufferData(BufferTargetARB.ArrayBuffer, weightsBytes, dataMemHandle.Pointer, BufferUsageARB.StaticDraw);
            }
            int vboBytes = 0;
            GL.GetBufferParameteri(BufferTargetARB.ArrayBuffer, BufferPNameARB.BufferSize, ref vboBytes);
            if (vboBytes != weightsBytes)
                throw new ApplicationException(string.Format("Problem uploading bone weights buffer to VBO (bone weights). Tried to upload {0} bytes, uploaded {1}.", weightsBytes, vboBytes));
        }

        /// <summary>
        /// Binds the UV coordinates onto the GL Render context and assigns an UVBuffer index to the passed <see cref="IMeshImp" /> instance.
        /// </summary>
        /// <param name="mr">The <see cref="IMeshImp" /> instance.</param>
        /// <param name="uvs">The UV's.</param>
        /// <exception cref="ArgumentException">UVs must not be null or empty</exception>
        /// <exception cref="ApplicationException"></exception>
        public void SetUVs(IMeshImp mr, float2[] uvs)
        {
            if (uvs == null || uvs.Length == 0)
            {
                throw new ArgumentException("UVs must not be null or empty");
            }

            int uvsBytes = uvs.Length * 2 * sizeof(float);
            if (((MeshImp)mr).UVBufferObject.Handle == 0)
                ((MeshImp)mr).UVBufferObject = GL.GenBuffer();

            GL.BindBuffer(BufferTargetARB.ArrayBuffer, ((MeshImp)mr).UVBufferObject);
            unsafe
            {
                using var dataMemHandle = uvs.AsMemory().Pin();
                GL.BufferData(BufferTargetARB.ArrayBuffer, uvsBytes, dataMemHandle.Pointer, BufferUsageARB.StaticDraw);
            }
            int vboBytes = 0;
            GL.GetBufferParameteri(BufferTargetARB.ArrayBuffer, BufferPNameARB.BufferSize, ref vboBytes);
            if (vboBytes != uvsBytes)
                throw new ApplicationException(string.Format("Problem uploading uv buffer to VBO (uvs). Tried to upload {0} bytes, uploaded {1}.", uvsBytes, vboBytes));
        }

        /// <summary>
        /// Binds the colors onto the GL Render context and assigns an ColorBuffer index to the passed <see cref="IMeshImp" /> instance.
        /// </summary>
        /// <param name="mr">The <see cref="IMeshImp" /> instance.</param>
        /// <param name="colors">The colors.</param>
        /// <exception cref="ArgumentException">colors must not be null or empty</exception>
        /// <exception cref="ApplicationException"></exception>
        public void SetColors(IMeshImp mr, uint[] colors)
        {
            if (colors == null || colors.Length == 0)
            {
                throw new ArgumentException("colors must not be null or empty");
            }

            int colsBytes = colors.Length * sizeof(uint);
            if (((MeshImp)mr).ColorBufferObject.Handle == 0)
                ((MeshImp)mr).ColorBufferObject = GL.GenBuffer();

            GL.BindBuffer(BufferTargetARB.ArrayBuffer, ((MeshImp)mr).ColorBufferObject);
            unsafe
            {
                using var dataMemHandle = colors.AsMemory().Pin();
                GL.BufferData(BufferTargetARB.ArrayBuffer, colsBytes, dataMemHandle.Pointer, BufferUsageARB.StaticDraw);
            }
            int vboBytes = 0;
            GL.GetBufferParameteri(BufferTargetARB.ArrayBuffer, BufferPNameARB.BufferSize, ref vboBytes);
            if (vboBytes != colsBytes)
                throw new ApplicationException(string.Format("Problem uploading color buffer to VBO (colors). Tried to upload {0} bytes, uploaded {1}.", colsBytes, vboBytes));
        }

        /// <summary>
        /// Binds the colors onto the GL Render context and assigns an ColorBuffer index to the passed <see cref="IMeshImp" /> instance.
        /// </summary>
        /// <param name="mr">The <see cref="IMeshImp" /> instance.</param>
        /// <param name="colors">The colors.</param>
        /// <exception cref="ArgumentException">colors must not be null or empty</exception>
        /// <exception cref="ApplicationException"></exception>
        public void SetColors1(IMeshImp mr, uint[] colors)
        {
            if (colors == null || colors.Length == 0)
            {
                throw new ArgumentException("colors must not be null or empty");
            }

            int colsBytes = colors.Length * sizeof(uint);
            if (((MeshImp)mr).ColorBufferObject1.Handle == 0)
                ((MeshImp)mr).ColorBufferObject1 = GL.GenBuffer();

            GL.BindBuffer(BufferTargetARB.ArrayBuffer, ((MeshImp)mr).ColorBufferObject1);
            unsafe
            {
                using var dataMemHandle = colors.AsMemory().Pin();
                GL.BufferData(BufferTargetARB.ArrayBuffer, colsBytes, dataMemHandle.Pointer, BufferUsageARB.StaticDraw);
            }
            int vboBytes = 0;
            GL.GetBufferParameteri(BufferTargetARB.ArrayBuffer, BufferPNameARB.BufferSize, ref vboBytes);
            if (vboBytes != colsBytes)
                throw new ApplicationException(string.Format("Problem uploading color buffer to VBO (colors). Tried to upload {0} bytes, uploaded {1}.", colsBytes, vboBytes));
        }

        /// <summary>
        /// Binds the colors onto the GL Render context and assigns an ColorBuffer index to the passed <see cref="IMeshImp" /> instance.
        /// </summary>
        /// <param name="mr">The <see cref="IMeshImp" /> instance.</param>
        /// <param name="colors">The colors.</param>
        /// <exception cref="ArgumentException">colors must not be null or empty</exception>
        /// <exception cref="ApplicationException"></exception>
        public void SetColors2(IMeshImp mr, uint[] colors)
        {
            if (colors == null || colors.Length == 0)
            {
                throw new ArgumentException("colors must not be null or empty");
            }

            int colsBytes = colors.Length * sizeof(uint);
            if (((MeshImp)mr).ColorBufferObject2.Handle == 0)
                ((MeshImp)mr).ColorBufferObject2 = GL.GenBuffer();

            GL.BindBuffer(BufferTargetARB.ArrayBuffer, ((MeshImp)mr).ColorBufferObject2);

            unsafe
            {
                using var dataMemHandle = colors.AsMemory().Pin();
                GL.BufferData(BufferTargetARB.ArrayBuffer, colsBytes, dataMemHandle.Pointer, BufferUsageARB.StaticDraw);
            }

            int vboBytes = 0;
            GL.GetBufferParameteri(BufferTargetARB.ArrayBuffer, BufferPNameARB.BufferSize, ref vboBytes);
            if (vboBytes != colsBytes)
                throw new ApplicationException(string.Format("Problem uploading color buffer to VBO (colors). Tried to upload {0} bytes, uploaded {1}.", colsBytes, vboBytes));
        }

        /// <summary>
        /// Binds the triangles onto the GL Render context and assigns an ElementBuffer index to the passed <see cref="IMeshImp" /> instance.
        /// </summary>
        /// <param name="mr">The <see cref="IMeshImp" /> instance.</param>
        /// <param name="triangleIndices">The triangle indices.</param>
        /// <exception cref="ArgumentException">triangleIndices must not be null or empty</exception>
        /// <exception cref="ApplicationException"></exception>
        public void SetTriangles(IMeshImp mr, ushort[] triangleIndices)
        {
            if (triangleIndices == null || triangleIndices.Length == 0)
            {
                throw new ArgumentException("triangleIndices must not be null or empty");
            }
            ((MeshImp)mr).NElements = triangleIndices.Length;
            int trisBytes = triangleIndices.Length * sizeof(short);

            if (((MeshImp)mr).ElementBufferObject.Handle == 0)
                ((MeshImp)mr).ElementBufferObject = GL.GenBuffer();
            // Upload the index buffer (elements inside the vertex buffer, not color indices as per the IndexPointer function!)
            GL.BindBuffer(BufferTargetARB.ElementArrayBuffer, ((MeshImp)mr).ElementBufferObject);
            unsafe
            {
                using var dataMemHandle = triangleIndices.AsMemory().Pin();
                GL.BufferData(BufferTargetARB.ElementArrayBuffer, trisBytes, dataMemHandle.Pointer, BufferUsageARB.StaticDraw);
            }

            int vboBytes = 0;
            GL.GetBufferParameteri(BufferTargetARB.ElementArrayBuffer, BufferPNameARB.BufferSize, ref vboBytes);
            if (vboBytes != trisBytes)
                throw new ApplicationException(string.Format("Problem uploading vertex buffer to VBO (offsets). Tried to upload {0} bytes, uploaded {1}.", trisBytes, vboBytes));
        }

        /// <summary>
        /// Deletes the buffer associated with the mesh implementation.
        /// </summary>
        /// <param name="mr">The mesh which buffer respectively GPU memory should be deleted.</param>
        public void RemoveVertices(IMeshImp mr)
        {
            GL.DeleteVertexArray(((MeshImp)mr).VertexArrayObject);
            GL.DeleteBuffer(((MeshImp)mr).VertexBufferObject);
            ((MeshImp)mr).InvalidateVertices();
        }

        /// <summary>
        /// Deletes the buffer associated with the mesh implementation.
        /// </summary>
        /// <param name="mr">The mesh which buffer respectively GPU memory should be deleted.</param>
        public void RemoveNormals(IMeshImp mr)
        {
            GL.DeleteBuffer(((MeshImp)mr).NormalBufferObject);
            ((MeshImp)mr).InvalidateNormals();
        }

        /// <summary>
        /// Deletes the buffer associated with the mesh implementation.
        /// </summary>
        /// <param name="mr">The mesh which buffer respectively GPU memory should be deleted.</param>
        public void RemoveColors(IMeshImp mr)
        {
            GL.DeleteBuffer(((MeshImp)mr).ColorBufferObject);
            ((MeshImp)mr).InvalidateColors();
        }

        /// <summary>
        /// Deletes the buffer associated with the mesh implementation.
        /// </summary>
        /// <param name="mr">The mesh which buffer respectively GPU memory should be deleted.</param>
        public void RemoveColors1(IMeshImp mr)
        {
            GL.DeleteBuffer(((MeshImp)mr).ColorBufferObject1);
            ((MeshImp)mr).InvalidateColors1();
        }

        /// <summary>
        /// Deletes the buffer associated with the mesh implementation.
        /// </summary>
        /// <param name="mr">The mesh which buffer respectively GPU memory should be deleted.</param>
        public void RemoveColors2(IMeshImp mr)
        {
            GL.DeleteBuffer(((MeshImp)mr).ColorBufferObject2);
            ((MeshImp)mr).InvalidateColors2();
        }

        /// <summary>
        /// Deletes the buffer associated with the mesh implementation.
        /// </summary>
        /// <param name="mr">The mesh which buffer respectively GPU memory should be deleted.</param>
        public void RemoveUVs(IMeshImp mr)
        {
            GL.DeleteBuffer(((MeshImp)mr).UVBufferObject);
            ((MeshImp)mr).InvalidateUVs();
        }

        /// <summary>
        /// Deletes the buffer associated with the mesh implementation.
        /// </summary>
        /// <param name="mr">The mesh which buffer respectively GPU memory should be deleted.</param>
        public void RemoveTriangles(IMeshImp mr)
        {
            GL.DeleteBuffer(((MeshImp)mr).ElementBufferObject);
            ((MeshImp)mr).InvalidateTriangles();
        }

        /// <summary>
        /// Deletes the buffer associated with the mesh implementation.
        /// </summary>
        /// <param name="mr">The mesh which buffer respectively GPU memory should be deleted.</param>
        public void RemoveBoneWeights(IMeshImp mr)
        {
            GL.DeleteBuffer(((MeshImp)mr).BoneWeightBufferObject);
            ((MeshImp)mr).InvalidateBoneWeights();
        }

        /// <summary>
        /// Deletes the buffer associated with the mesh implementation.
        /// </summary>
        /// <param name="mr">The mesh which buffer respectively GPU memory should be deleted.</param>
        public void RemoveBoneIndices(IMeshImp mr)
        {
            GL.DeleteBuffer(((MeshImp)mr).BoneIndexBufferObject);
            ((MeshImp)mr).InvalidateBoneIndices();
        }

        /// <summary>
        /// Deletes the buffer associated with the mesh implementation.
        /// </summary>
        /// <param name="mr">The mesh which buffer respectively GPU memory should be deleted.</param>
        public void RemoveTangents(IMeshImp mr)
        {
            GL.DeleteBuffer(((MeshImp)mr).TangentBufferObject);
            ((MeshImp)mr).InvalidateTangents();
        }

        /// <summary>
        /// Deletes the buffer associated with the mesh implementation.
        /// </summary>
        /// <param name="mr">The mesh which buffer respectively GPU memory should be deleted.</param>
        public void RemoveBiTangents(IMeshImp mr)
        {
            GL.DeleteBuffer(((MeshImp)mr).BitangentBufferObject);
            ((MeshImp)mr).InvalidateBiTangents();
        }

        /// <summary>
        /// Defines a barrier ordering memory transactions. At the moment it will insert all supported barriers.
        /// </summary>
        public void MemoryBarrier()
        {
            GL.MemoryBarrier(MemoryBarrierMask.AllBarrierBits);
        }

        /// <summary>
        /// Launch the bound Compute Shader Program.
        /// </summary>
        /// <param name="kernelIndex"></param>
        /// <param name="threadGroupsX">The number of work groups to be launched in the X dimension.</param>
        /// <param name="threadGroupsY">The number of work groups to be launched in the Y dimension.</param>
        /// <param name="threadGroupsZ">he number of work groups to be launched in the Z dimension.</param>
        public void DispatchCompute(int kernelIndex, uint threadGroupsX, uint threadGroupsY, uint threadGroupsZ)
        {
            GL.DispatchCompute(threadGroupsX, threadGroupsY, threadGroupsZ);
        }

        /// <summary>
        /// Renders the specified <see cref="IMeshImp" />.
        /// </summary>
        /// <param name="mr">The <see cref="IMeshImp" /> instance.</param>
        public void Render(IMeshImp mr)
        {
            GL.BindVertexArray(((MeshImp)mr).VertexArrayObject);

            if (((MeshImp)mr).VertexBufferObject.Handle != 0)
            {
                GL.EnableVertexAttribArray(AttributeLocations.VertexAttribLocation);
                GL.BindBuffer(BufferTargetARB.ArrayBuffer, ((MeshImp)mr).VertexBufferObject);
                GL.VertexAttribPointer(AttributeLocations.VertexAttribLocation, 3, VertexAttribPointerType.Float, false, 0, IntPtr.Zero);
            }
            if (((MeshImp)mr).ColorBufferObject.Handle != 0)
            {
                GL.EnableVertexAttribArray(AttributeLocations.ColorAttribLocation);
                GL.BindBuffer(BufferTargetARB.ArrayBuffer, ((MeshImp)mr).ColorBufferObject);
                GL.VertexAttribPointer(AttributeLocations.ColorAttribLocation, 4, VertexAttribPointerType.UnsignedByte, true, 0, IntPtr.Zero);
            }
            if (((MeshImp)mr).ColorBufferObject1.Handle != 0)
            {
                GL.EnableVertexAttribArray(AttributeLocations.Color1AttribLocation);
                GL.BindBuffer(BufferTargetARB.ArrayBuffer, ((MeshImp)mr).ColorBufferObject1);
                GL.VertexAttribPointer(AttributeLocations.Color1AttribLocation, 4, VertexAttribPointerType.UnsignedByte, true, 0, IntPtr.Zero);
            }
            if (((MeshImp)mr).ColorBufferObject2.Handle != 0)
            {
                GL.EnableVertexAttribArray(AttributeLocations.Color2AttribLocation);
                GL.BindBuffer(BufferTargetARB.ArrayBuffer, ((MeshImp)mr).ColorBufferObject2);
                GL.VertexAttribPointer(AttributeLocations.Color2AttribLocation, 4, VertexAttribPointerType.UnsignedByte, true, 0, IntPtr.Zero);
            }
            if (((MeshImp)mr).UVBufferObject.Handle != 0)
            {
                GL.EnableVertexAttribArray(AttributeLocations.UvAttribLocation);
                GL.BindBuffer(BufferTargetARB.ArrayBuffer, ((MeshImp)mr).UVBufferObject);
                GL.VertexAttribPointer(AttributeLocations.UvAttribLocation, 2, VertexAttribPointerType.Float, false, 0, IntPtr.Zero);
            }
            if (((MeshImp)mr).NormalBufferObject.Handle != 0)
            {
                GL.EnableVertexAttribArray(AttributeLocations.NormalAttribLocation);
                GL.BindBuffer(BufferTargetARB.ArrayBuffer, ((MeshImp)mr).NormalBufferObject);
                GL.VertexAttribPointer(AttributeLocations.NormalAttribLocation, 3, VertexAttribPointerType.Float, false, 0, IntPtr.Zero);
            }
            if (((MeshImp)mr).TangentBufferObject.Handle != 0)
            {
                GL.EnableVertexAttribArray(AttributeLocations.TangentAttribLocation);
                GL.BindBuffer(BufferTargetARB.ArrayBuffer, ((MeshImp)mr).TangentBufferObject);
                GL.VertexAttribPointer(AttributeLocations.TangentAttribLocation, 3, VertexAttribPointerType.Float, false, 0, IntPtr.Zero);
            }
            if (((MeshImp)mr).BitangentBufferObject.Handle != 0)
            {
                GL.EnableVertexAttribArray(AttributeLocations.BitangentAttribLocation);
                GL.BindBuffer(BufferTargetARB.ArrayBuffer, ((MeshImp)mr).BitangentBufferObject);
                GL.VertexAttribPointer(AttributeLocations.BitangentAttribLocation, 3, VertexAttribPointerType.Float, false, 0, IntPtr.Zero);
            }
            if (((MeshImp)mr).BoneIndexBufferObject.Handle != 0)
            {
                GL.EnableVertexAttribArray(AttributeLocations.BoneIndexAttribLocation);
                GL.BindBuffer(BufferTargetARB.ArrayBuffer, ((MeshImp)mr).BoneIndexBufferObject);
                GL.VertexAttribPointer(AttributeLocations.BoneIndexAttribLocation, 4, VertexAttribPointerType.Float, false, 0, IntPtr.Zero);
            }
            if (((MeshImp)mr).BoneWeightBufferObject.Handle != 0)
            {
                GL.EnableVertexAttribArray(AttributeLocations.BoneWeightAttribLocation);
                GL.BindBuffer(BufferTargetARB.ArrayBuffer, ((MeshImp)mr).BoneWeightBufferObject);
                GL.VertexAttribPointer(AttributeLocations.BoneWeightAttribLocation, 4, VertexAttribPointerType.Float, false, 0, IntPtr.Zero);
            }
            if (((MeshImp)mr).ElementBufferObject.Handle != 0)
            {
                GL.BindBuffer(BufferTargetARB.ElementArrayBuffer, ((MeshImp)mr).ElementBufferObject);

                switch (((MeshImp)mr).MeshType)
                {
                    case OpenGLPrimitiveType.Triangles:
                    default:
                        GL.DrawElements(PrimitiveType.Triangles, ((MeshImp)mr).NElements, DrawElementsType.UnsignedShort, IntPtr.Zero);
                        break;
                    case OpenGLPrimitiveType.Points:
                        // enable gl_PointSize to set the point size
                        if (!_isPtRenderingEnabled)
                        {
                            _isPtRenderingEnabled = true;
                            GL.Enable(EnableCap.ProgramPointSize);
                            //GL.Enable(EnableCap.PointSprite);
                            //GL.Enable(EnableCap.VertexProgramPointSize);
                        }
                        GL.DrawElements(PrimitiveType.Points, ((MeshImp)mr).NElements, DrawElementsType.UnsignedShort, IntPtr.Zero);
                        break;
                    case OpenGLPrimitiveType.Lines:
                        if (!_isLineSmoothEnabled)
                        {
                            GL.Enable(EnableCap.LineSmooth);
                            _isLineSmoothEnabled = true;
                        }
                        GL.DrawElements(PrimitiveType.Lines, ((MeshImp)mr).NElements, DrawElementsType.UnsignedShort, IntPtr.Zero);
                        break;
                    case OpenGLPrimitiveType.LineLoop:
                        if (!_isLineSmoothEnabled)
                        {
                            GL.Enable(EnableCap.LineSmooth);
                            _isLineSmoothEnabled = true;
                        }
                        GL.DrawElements(PrimitiveType.LineLoop, ((MeshImp)mr).NElements, DrawElementsType.UnsignedShort, IntPtr.Zero);
                        break;
                    case OpenGLPrimitiveType.LineStrip:
                        if (!_isLineSmoothEnabled)
                        {
                            GL.Enable(EnableCap.LineSmooth);
                            _isLineSmoothEnabled = true;
                        }
                        GL.DrawElements(PrimitiveType.LineStrip, ((MeshImp)mr).NElements, DrawElementsType.UnsignedShort, IntPtr.Zero);
                        break;
                    case OpenGLPrimitiveType.Patches:
                        GL.DrawElements(PrimitiveType.Patches, ((MeshImp)mr).NElements, DrawElementsType.UnsignedShort, IntPtr.Zero);
                        break;
                    case OpenGLPrimitiveType.QuadStrip:
                        GL.DrawElements(PrimitiveType.QuadStrip, ((MeshImp)mr).NElements, DrawElementsType.UnsignedShort, IntPtr.Zero);
                        break;
                    case OpenGLPrimitiveType.TriangleFan:
                        GL.DrawElements(PrimitiveType.TriangleFan, ((MeshImp)mr).NElements, DrawElementsType.UnsignedShort, IntPtr.Zero);
                        break;
                    case OpenGLPrimitiveType.TriangleStrip:
                        GL.DrawElements(PrimitiveType.TriangleStrip, ((MeshImp)mr).NElements, DrawElementsType.UnsignedShort, IntPtr.Zero);
                        break;
                }
            }

            if (((MeshImp)mr).VertexBufferObject.Handle != 0)
                GL.DisableVertexAttribArray(AttributeLocations.VertexAttribLocation);
            if (((MeshImp)mr).ColorBufferObject.Handle != 0)
                GL.DisableVertexAttribArray(AttributeLocations.ColorAttribLocation);
            if (((MeshImp)mr).NormalBufferObject.Handle != 0)
                GL.DisableVertexAttribArray(AttributeLocations.NormalAttribLocation);
            if (((MeshImp)mr).UVBufferObject.Handle != 0)
                GL.DisableVertexAttribArray(AttributeLocations.UvAttribLocation);
            if (((MeshImp)mr).TangentBufferObject.Handle != 0)
                GL.DisableVertexAttribArray(AttributeLocations.TangentAttribLocation);
            if (((MeshImp)mr).BitangentBufferObject.Handle != 0)
                GL.DisableVertexAttribArray(AttributeLocations.TangentAttribLocation);

            GL.BindVertexArray(new VertexArrayHandle(0));
        }

        /// <summary>
        /// Gets the content of the buffer.
        /// </summary>
        /// <param name="quad">The Rectangle where the content is draw into.</param>
        /// <param name="texId">The texture identifier.</param>
        public void GetBufferContent(Common.Rectangle quad, ITextureHandle texId)
        {
            GL.BindTexture(TextureTarget.Texture2d, ((TextureHandle)texId).TexHandle);
            GL.CopyTexImage2D(TextureTarget.Texture2d, 0, InternalFormat.Rgba, quad.Left, quad.Top, quad.Width, quad.Height, 0);
        }

        /// <summary>
        /// Creates the mesh implementation.
        /// </summary>
        /// <returns>The <see cref="IMeshImp" /> instance.</returns>
        public IMeshImp CreateMeshImp()
        {
            return new MeshImp();
        }

        internal static BlendEquationModeEXT BlendOperationToOgl(BlendOperation bo)
        {
            return bo switch
            {
                BlendOperation.Add => BlendEquationModeEXT.FuncAdd,
                BlendOperation.Subtract => BlendEquationModeEXT.FuncSubtract,
                BlendOperation.ReverseSubtract => BlendEquationModeEXT.FuncReverseSubtract,
                BlendOperation.Minimum => BlendEquationModeEXT.Min,
                BlendOperation.Maximum => BlendEquationModeEXT.Max,
                _ => throw new ArgumentOutOfRangeException($"Invalid argument: {bo}"),
            };
        }

        internal static BlendOperation BlendOperationFromOgl(BlendEquationModeEXT bom)
        {
            return bom switch
            {
                BlendEquationModeEXT.FuncAdd => BlendOperation.Add,
                BlendEquationModeEXT.Min => BlendOperation.Minimum,
                BlendEquationModeEXT.Max => BlendOperation.Maximum,
                BlendEquationModeEXT.FuncSubtract => BlendOperation.Subtract,
                BlendEquationModeEXT.FuncReverseSubtract => BlendOperation.ReverseSubtract,
                _ => throw new ArgumentOutOfRangeException($"Invalid argument: {bom}"),
            };
        }

        internal static int BlendToOgl(Blend blend, bool isForBlendFactorAlpha = false)
        {
            return blend switch
            {
                Blend.Zero => (int)BlendingFactor.Zero,
                Blend.One => (int)BlendingFactor.One,
                Blend.SourceColor => (int)BlendingFactor.SrcColor,
                Blend.InverseSourceColor => (int)BlendingFactor.OneMinusSrcColor,
                Blend.SourceAlpha => (int)BlendingFactor.SrcAlpha,
                Blend.InverseSourceAlpha => (int)BlendingFactor.OneMinusSrcAlpha,
                Blend.DestinationAlpha => (int)BlendingFactor.DstAlpha,
                Blend.InverseDestinationAlpha => (int)BlendingFactor.OneMinusDstAlpha,
                Blend.DestinationColor => (int)BlendingFactor.DstColor,
                Blend.InverseDestinationColor => (int)BlendingFactor.OneMinusDstColor,
                Blend.BlendFactor => (int)((isForBlendFactorAlpha) ? BlendingFactor.ConstantAlpha : BlendingFactor.ConstantColor),
                Blend.InverseBlendFactor => (int)((isForBlendFactorAlpha) ? BlendingFactor.OneMinusConstantAlpha : BlendingFactor.OneMinusConstantColor),
                // Ignored...
                // case Blend.SourceAlphaSaturated:
                //     break;
                //case Blend.Bothsrcalpha:
                //    break;
                //case Blend.BothInverseSourceAlpha:
                //    break;
                //case Blend.SourceColor2:
                //    break;
                //case Blend.InverseSourceColor2:
                //    break;
                _ => throw new ArgumentOutOfRangeException(nameof(blend)),
            };
        }

        internal static Blend BlendFromOgl(int bf)
        {
            return bf switch
            {
                (int)BlendingFactor.Zero => Blend.Zero,
                (int)BlendingFactor.One => Blend.One,
                (int)BlendingFactor.SrcColor => Blend.SourceColor,
                (int)BlendingFactor.OneMinusSrcColor => Blend.InverseSourceColor,
                (int)BlendingFactor.SrcAlpha => Blend.SourceAlpha,
                (int)BlendingFactor.OneMinusSrcAlpha => Blend.InverseSourceAlpha,
                (int)BlendingFactor.DstAlpha => Blend.DestinationAlpha,
                (int)BlendingFactor.OneMinusDstAlpha => Blend.InverseDestinationAlpha,
                (int)BlendingFactor.DstColor => Blend.DestinationColor,
                (int)BlendingFactor.OneMinusDstColor => Blend.InverseDestinationColor,
                (int)BlendingFactor.ConstantAlpha or (int)BlendingFactor.ConstantColor => Blend.BlendFactor,
                (int)BlendingFactor.OneMinusConstantAlpha or (int)BlendingFactor.OneMinusConstantColor => Blend.InverseBlendFactor,
                _ => throw new ArgumentOutOfRangeException("blend"),
            };
        }

        /// <summary>
        /// Sets the RenderState object onto the current OpenGL based RenderContext.
        /// </summary>
        /// <param name="renderState">State of the render(enum).</param>
        /// <param name="value">The value. See <see cref="RenderState"/> for detailed information. </param>
        /// <exception cref="ArgumentOutOfRangeException">
        /// value
        /// or
        /// value
        /// or
        /// value
        /// or
        /// renderState
        /// </exception>
        public void SetRenderState(RenderState renderState, uint value)
        {
            switch (renderState)
            {
                case RenderState.FillMode:
                    {
                        var pm = (FillMode)value switch
                        {
                            FillMode.Point => PolygonMode.Point,
                            FillMode.Wireframe => PolygonMode.Line,
                            FillMode.Solid => PolygonMode.Fill,
                            _ => throw new ArgumentOutOfRangeException(nameof(value)),
                        };
                        GL.PolygonMode(MaterialFace.FrontAndBack, pm);
                        return;
                    }
                case RenderState.CullMode:
                    {
                        switch ((Cull)value)
                        {
                            case Cull.None:
                                if (_isCullEnabled)
                                {
                                    _isCullEnabled = false;
                                    GL.Disable(EnableCap.CullFace);
                                }
                                GL.FrontFace(FrontFaceDirection.Ccw);
                                break;
                            case Cull.Clockwise:
                                if (!_isCullEnabled)
                                {
                                    _isCullEnabled = true;
                                    GL.Enable(EnableCap.CullFace);
                                }
                                GL.FrontFace(FrontFaceDirection.Cw);
                                break;
                            case Cull.Counterclockwise:
                                if (!_isCullEnabled)
                                {
                                    _isCullEnabled = true;
                                    GL.Enable(EnableCap.CullFace);
                                }
                                GL.FrontFace(FrontFaceDirection.Ccw);
                                break;
                            default:
                                throw new ArgumentOutOfRangeException(nameof(value));
                        }
                    }
                    break;
                case RenderState.Clipping:
                    // clipping is always on in OpenGL - This state is simply ignored
                    break;
                case RenderState.ZFunc:
                    {
                        DepthFunction df = GetDepthCompareFunc((Compare)value);
                        GL.DepthFunc(df);
                    }
                    break;
                case RenderState.ZEnable:
                    if (value == 0)
                        GL.Disable(EnableCap.DepthTest);
                    else
                        GL.Enable(EnableCap.DepthTest);
                    break;
                case RenderState.ZWriteEnable:
                    GL.DepthMask(value != 0);
                    break;
                case RenderState.AlphaBlendEnable:
                    if (value == 0)
                        GL.Disable(EnableCap.Blend);
                    else
                        GL.Enable(EnableCap.Blend);
                    break;
                case RenderState.BlendOperation:
                    {
                        _blendEquationRgb = BlendOperationToOgl((BlendOperation)value);
                        GL.BlendEquationSeparate(_blendEquationRgb, _blendEquationAlpha);
                    }
                    break;

                case RenderState.BlendOperationAlpha:
                    {
                        _blendEquationAlpha = BlendOperationToOgl((BlendOperation)value);
                        GL.BlendEquationSeparate(_blendEquationRgb, _blendEquationAlpha);
                    }
                    break;
                case RenderState.SourceBlend:
                    {
                        _blendSrcRgb = (BlendingFactor)BlendToOgl((Blend)value);
                        GL.BlendFuncSeparate(_blendSrcRgb, _blendDstRgb, _blendSrcAlpha, _blendDstAlpha);
                    }
                    break;
                case RenderState.DestinationBlend:
                    {
                        _blendDstRgb = (BlendingFactor)BlendToOgl((Blend)value);
                        GL.BlendFuncSeparate(_blendSrcRgb, _blendDstRgb, _blendSrcAlpha, _blendDstAlpha);
                    }
                    break;
                case RenderState.SourceBlendAlpha:
                    {
                        _blendSrcAlpha = (BlendingFactor)BlendToOgl((Blend)value);
                        GL.BlendFuncSeparate(_blendSrcRgb, _blendDstRgb, _blendSrcAlpha, _blendDstAlpha);
                    }
                    break;
                case RenderState.DestinationBlendAlpha:
                    {
                        _blendDstAlpha = (BlendingFactor)BlendToOgl((Blend)value);
                        GL.BlendFuncSeparate(_blendSrcRgb, _blendDstRgb, _blendSrcAlpha, _blendDstAlpha);
                    }
                    break;
                case RenderState.BlendFactor:
                    var col = Color.FromArgb((int)value);
                    GL.BlendColor(col.R, col.G, col.B, col.A);
                    break;
                default:
                    throw new ArgumentOutOfRangeException(nameof(renderState));
            }
        }

        /// <summary>
        /// Gets the current RenderState that is applied to the current OpenGL based RenderContext.
        /// </summary>
        /// <param name="renderState">State of the render. See <see cref="RenderState"/> for further information.</param>
        /// <returns></returns>
        /// <exception cref="ArgumentOutOfRangeException">
        /// pm;Value  + ((PolygonMode)pm) +  not handled
        /// or
        /// depFunc;Value  + ((DepthFunction)depFunc) +  not handled
        /// or
        /// renderState
        /// </exception>
        public uint GetRenderState(RenderState renderState)
        {
            switch (renderState)
            {
                case RenderState.FillMode:
                    {
                        int pm = 0;
                        GL.GetInteger(GetPName.PolygonMode, ref pm);
                        var ret = (PolygonMode)pm switch
                        {
                            PolygonMode.Point => FillMode.Point,
                            PolygonMode.Line => FillMode.Wireframe,
                            PolygonMode.Fill => FillMode.Solid,
                            _ => throw new ArgumentOutOfRangeException("pm", "Value " + ((PolygonMode)pm) + " not handled"),
                        };
                        return (uint)ret;
                    }
                case RenderState.CullMode:
                    {
                        int cullFace = 0;
                        int frontFace = 0;
                        GL.GetInteger(GetPName.CullFace, ref cullFace);
                        if (cullFace == 0)
                            return (uint)Cull.None;
                        GL.GetInteger(GetPName.FrontFace, ref frontFace);
                        if (frontFace == (int)FrontFaceDirection.Cw)
                            return (uint)Cull.Clockwise;
                        return (uint)Cull.Counterclockwise;
                    }
                case RenderState.Clipping:
                    // clipping is always on in OpenGL - This state is simply ignored
                    return 1; // == true
                case RenderState.ZFunc:
                    {
                        int depFunc = 0;
                        GL.GetInteger(GetPName.DepthFunc, ref depFunc);
                        var ret = (DepthFunction)depFunc switch
                        {
                            DepthFunction.Never => Compare.Never,
                            DepthFunction.Less => Compare.Less,
                            DepthFunction.Equal => Compare.Equal,
                            DepthFunction.Lequal => Compare.LessEqual,
                            DepthFunction.Greater => Compare.Greater,
                            DepthFunction.Notequal => Compare.NotEqual,
                            DepthFunction.Gequal => Compare.GreaterEqual,
                            DepthFunction.Always => Compare.Always,
                            _ => throw new ArgumentOutOfRangeException("depFunc", "Value " + ((DepthFunction)depFunc) + " not handled"),
                        };
                        return (uint)ret;
                    }
                case RenderState.ZEnable:
                    {
                        int depTest = 0;
                        GL.GetInteger(GetPName.DepthTest, ref depTest);
                        return (uint)(depTest);
                    }
                case RenderState.ZWriteEnable:
                    {
                        int depWriteMask = 0;
                        GL.GetInteger(GetPName.DepthWritemask, ref depWriteMask);
                        return (uint)(depWriteMask);
                    }
                case RenderState.AlphaBlendEnable:
                    {
                        int blendEnable = 0;
                        GL.GetInteger(GetPName.Blend, ref blendEnable);
                        return (uint)(blendEnable);
                    }
                case RenderState.BlendOperation:
                    {
                        int rgbMode = 0;
                        GL.GetInteger(GetPName.BlendEquationRgb, ref rgbMode);
                        return (uint)BlendOperationFromOgl((BlendEquationModeEXT)rgbMode);
                    }
                case RenderState.BlendOperationAlpha:
                    {
                        int alphaMode = 0;
                        GL.GetInteger(GetPName.BlendEquationAlpha, ref alphaMode);
                        return (uint)BlendOperationFromOgl((BlendEquationModeEXT)alphaMode);
                    }
                case RenderState.SourceBlend:
                    {
                        int rgbSrc = 0;
                        GL.GetInteger(GetPName.BlendSrcRgb, ref rgbSrc);
                        return (uint)BlendFromOgl(rgbSrc);
                    }
                case RenderState.DestinationBlend:
                    {
                        int rgbDst = 0;
                        GL.GetInteger(GetPName.BlendSrcRgb, ref rgbDst);
                        return (uint)BlendFromOgl(rgbDst);
                    }
                case RenderState.SourceBlendAlpha:
                    {
                        int alphaSrc = 0;
                        GL.GetInteger(GetPName.BlendSrcAlpha, ref alphaSrc);
                        return (uint)BlendFromOgl(alphaSrc);
                    }
                case RenderState.DestinationBlendAlpha:
                    {
                        int alphaDst = 0;
                        GL.GetInteger(GetPName.BlendDstAlpha, ref alphaDst);
                        return (uint)BlendFromOgl(alphaDst);
                    }
                case RenderState.BlendFactor:
                    int col = 0;
                    GL.GetInteger(GetPName.BlendColorExt, ref col);
                    return (uint)col;
                default:
                    throw new ArgumentOutOfRangeException(nameof(renderState));
            }
        }

        /// <summary>
        /// Renders into the given texture.
        /// </summary>
        /// <param name="tex">The texture.</param>
        /// <param name="texHandle">The texture handle, associated with the given texture. Should be created by the TextureManager in the RenderContext.</param>
        public void SetRenderTarget(IWritableTexture tex, ITextureHandle texHandle)
        {
            if (((TextureHandle)texHandle).FrameBufferHandle.Handle == -1)
            {
                var fBuffer = GL.GenFramebuffer();
                ((TextureHandle)texHandle).FrameBufferHandle = fBuffer;
                GL.BindFramebuffer(FramebufferTarget.Framebuffer, fBuffer);

                GL.BindTexture(TextureTarget.Texture2d, ((TextureHandle)texHandle).TexHandle);

                if (tex.TextureType != RenderTargetTextureTypes.Depth)
                {
                    CreateDepthRenderBuffer(tex.Width, tex.Height);
                    GL.FramebufferTexture(FramebufferTarget.Framebuffer, FramebufferAttachment.ColorAttachment0, ((TextureHandle)texHandle).TexHandle, 0);
                    GL.DrawBuffer(DrawBufferMode.ColorAttachment0);
                }
                else
                {
                    GL.FramebufferTexture(FramebufferTarget.Framebuffer, FramebufferAttachment.DepthAttachment, ((TextureHandle)texHandle).TexHandle, 0);
                    GL.DrawBuffer(DrawBufferMode.None);
                    GL.ReadBuffer(ReadBufferMode.None);
                }
            }
            else
                GL.BindFramebuffer(FramebufferTarget.Framebuffer, ((TextureHandle)texHandle).FrameBufferHandle);

            if (GL.CheckFramebufferStatus(FramebufferTarget.Framebuffer) != FramebufferStatus.FramebufferComplete)
                throw new Exception($"Error creating RenderTarget: {GL.GetError()}, {GL.CheckFramebufferStatus(FramebufferTarget.Framebuffer)}");

            GL.Clear(ClearBufferMask.DepthBufferBit | ClearBufferMask.ColorBufferBit);
        }

        /// <summary>
        /// Renders into the given cube map.
        /// </summary>
        /// <param name="tex">The texture.</param>
        /// <param name="texHandle">The texture handle, associated with the given cube map. Should be created by the TextureManager in the RenderContext.</param>
        public void SetRenderTarget(IWritableCubeMap tex, ITextureHandle texHandle)
        {
            if (((TextureHandle)texHandle).FrameBufferHandle.Handle == -1)
            {
                var fBuffer = GL.GenFramebuffer();
                ((TextureHandle)texHandle).FrameBufferHandle = fBuffer;
                GL.BindFramebuffer(FramebufferTarget.Framebuffer, fBuffer);

                GL.BindTexture(TextureTarget.TextureCubeMap, ((TextureHandle)texHandle).TexHandle);

                if (tex.TextureType != RenderTargetTextureTypes.Depth)
                {
                    CreateDepthRenderBuffer(tex.Width, tex.Height);
                    GL.FramebufferTexture(FramebufferTarget.Framebuffer, FramebufferAttachment.ColorAttachment0, ((TextureHandle)texHandle).TexHandle, 0);
                    GL.DrawBuffer(DrawBufferMode.ColorAttachment0);
                }
                else
                {
                    GL.FramebufferTexture(FramebufferTarget.Framebuffer, FramebufferAttachment.DepthAttachment, ((TextureHandle)texHandle).TexHandle, 0);
                    GL.DrawBuffer(DrawBufferMode.None);
                    GL.ReadBuffer(ReadBufferMode.None);
                }
            }
            else
                GL.BindFramebuffer(FramebufferTarget.Framebuffer, ((TextureHandle)texHandle).FrameBufferHandle);

            if (GL.CheckFramebufferStatus(FramebufferTarget.Framebuffer) != FramebufferStatus.FramebufferComplete)
                throw new Exception($"Error creating RenderTarget: {GL.GetError()}, {GL.CheckFramebufferStatus(FramebufferTarget.Framebuffer)}");


            GL.Clear(ClearBufferMask.DepthBufferBit | ClearBufferMask.ColorBufferBit);
        }

        /// <summary>
        /// Renders into the given layer of the array texture.
        /// </summary>
        /// <param name="tex">The array texture.</param>
        /// <param name="layer">The layer to render to.</param>
        /// <param name="texHandle">The texture handle, associated with the given texture. Should be created by the TextureManager in the RenderContext.</param>
        public void SetRenderTarget(IWritableArrayTexture tex, int layer, ITextureHandle texHandle)
        {
            if (((TextureHandle)texHandle).FrameBufferHandle.Handle == -1)
            {
                var fBuffer = GL.GenFramebuffer();
                ((TextureHandle)texHandle).FrameBufferHandle = fBuffer;
                GL.BindFramebuffer(FramebufferTarget.Framebuffer, fBuffer);

                GL.BindTexture(TextureTarget.Texture2dArray, ((TextureHandle)texHandle).TexHandle);

                if (tex.TextureType != RenderTargetTextureTypes.Depth)
                {
                    CreateDepthRenderBuffer(tex.Width, tex.Height);
                    GL.FramebufferTextureLayer(FramebufferTarget.Framebuffer, FramebufferAttachment.ColorAttachment0, ((TextureHandle)texHandle).TexHandle, 0, layer);
                    GL.DrawBuffer(DrawBufferMode.ColorAttachment0);
                }
                else
                {
                    GL.FramebufferTextureLayer(FramebufferTarget.Framebuffer, FramebufferAttachment.DepthAttachment, ((TextureHandle)texHandle).TexHandle, 0, layer);
                    GL.DrawBuffer(DrawBufferMode.None);
                    GL.ReadBuffer(ReadBufferMode.None);
                }
            }
            else
            {
                GL.BindFramebuffer(FramebufferTarget.Framebuffer, ((TextureHandle)texHandle).FrameBufferHandle);
                GL.BindTexture(TextureTarget.Texture2dArray, ((TextureHandle)texHandle).TexHandle);
                GL.FramebufferTextureLayer(FramebufferTarget.Framebuffer, FramebufferAttachment.DepthAttachment, ((TextureHandle)texHandle).TexHandle, 0, layer);
            }

            if (GL.CheckFramebufferStatus(FramebufferTarget.Framebuffer) != FramebufferStatus.FramebufferComplete)
                throw new Exception($"Error creating RenderTarget: {GL.GetError()}, {GL.CheckFramebufferStatus(FramebufferTarget.Framebuffer)}");

            GL.Clear(ClearBufferMask.DepthBufferBit | ClearBufferMask.ColorBufferBit);
        }

        /// <summary>
        /// Renders into the given textures of the RenderTarget.
        /// </summary>
        /// <param name="renderTarget">The render target.</param>
        /// <param name="texHandles">The texture handles, associated with the given textures. Each handle should be created by the TextureManager in the RenderContext.</param>
        public void SetRenderTarget(IRenderTarget renderTarget, ITextureHandle[] texHandles)
        {
            if (renderTarget == null || (renderTarget.RenderTextures.All(x => x == null)))
            {
                GL.BindFramebuffer(FramebufferTarget.Framebuffer, new FramebufferHandle(0));
                return;
            }

            FramebufferHandle gBuffer;

            if (renderTarget.GBufferHandle == null)
            {
                renderTarget.GBufferHandle = new FrameBufferHandle();
                gBuffer = CreateFrameBuffer(renderTarget, texHandles);
                ((FrameBufferHandle)renderTarget.GBufferHandle).Handle = gBuffer;
            }
            else
            {
                gBuffer = ((FrameBufferHandle)renderTarget.GBufferHandle).Handle;
                GL.BindFramebuffer(FramebufferTarget.Framebuffer, gBuffer);
            }

            if (renderTarget.RenderTextures[(int)RenderTargetTextureTypes.Depth] == null && !renderTarget.IsDepthOnly)
            {
                RenderbufferHandle gDepthRenderbufferHandle;
                if (renderTarget.DepthBufferHandle == null)
                {
                    renderTarget.DepthBufferHandle = new RenderBufferHandle();
                    // Create and attach depth buffer (renderbuffer)
                    gDepthRenderbufferHandle = CreateDepthRenderBuffer((int)renderTarget.TextureResolution, (int)renderTarget.TextureResolution);
                    ((RenderBufferHandle)renderTarget.DepthBufferHandle).Handle = gDepthRenderbufferHandle;
                }
                else
                {
                    gDepthRenderbufferHandle = ((RenderBufferHandle)renderTarget.DepthBufferHandle).Handle;
                    GL.BindRenderbuffer(RenderbufferTarget.Renderbuffer, gDepthRenderbufferHandle);
                }
            }

            if (GL.CheckFramebufferStatus(FramebufferTarget.Framebuffer) != FramebufferStatus.FramebufferComplete)
            {
                throw new Exception($"Error creating RenderTarget: {GL.GetError()}, {GL.CheckFramebufferStatus(FramebufferTarget.Framebuffer)}");
            }

            GL.Clear(ClearBufferMask.DepthBufferBit | ClearBufferMask.ColorBufferBit);
        }

        private RenderbufferHandle CreateDepthRenderBuffer(int width, int height)
        {
            GL.Enable(EnableCap.DepthTest);

            var gDepthRenderbufferHandle = GL.GenRenderbuffer();
            //((FrameBufferHandle)renderTarget.DepthBufferHandle).Handle = gDepthRenderbufferHandle;
            GL.BindRenderbuffer(RenderbufferTarget.Renderbuffer, gDepthRenderbufferHandle);
            GL.RenderbufferStorage(RenderbufferTarget.Renderbuffer, InternalFormat.DepthComponent24, width, height);
            GL.FramebufferRenderbuffer(FramebufferTarget.Framebuffer, FramebufferAttachment.DepthAttachment, RenderbufferTarget.Renderbuffer, gDepthRenderbufferHandle);
            return gDepthRenderbufferHandle;
        }

        private FramebufferHandle CreateFrameBuffer(IRenderTarget renderTarget, ITextureHandle[] texHandles)
        {
            var gBuffer = GL.GenFramebuffer();
            GL.BindFramebuffer(FramebufferTarget.Framebuffer, gBuffer);

            int depthCnt = 0;

            var depthTexPos = (int)RenderTargetTextureTypes.Depth;

            if (!renderTarget.IsDepthOnly)
            {
                var attachments = new List<DrawBufferMode>();

                //Textures
                for (uint i = 0; i < texHandles.Length; i++)
                {
                    attachments.Add(DrawBufferMode.ColorAttachment0 + i);

                    var texHandle = texHandles[i];
                    if (texHandle == null) continue;

                    if (i == depthTexPos)
                    {
                        GL.FramebufferTexture2D(FramebufferTarget.Framebuffer, FramebufferAttachment.DepthAttachment + (uint)(depthCnt), TextureTarget.Texture2d, ((TextureHandle)texHandle).TexHandle, 0);
                        depthCnt++;
                    }
                    else
                        GL.FramebufferTexture2D(FramebufferTarget.Framebuffer, FramebufferAttachment.ColorAttachment0 + (uint)(i - depthCnt), TextureTarget.Texture2d, ((TextureHandle)texHandle).TexHandle, 0);
                }
                GL.DrawBuffers(attachments.ToArray());
            }
            else //If a frame-buffer only has a depth texture we don't need draw buffers
            {
                var texHandle = texHandles[depthTexPos];

                if (texHandle != null)
                    GL.FramebufferTexture2D(FramebufferTarget.Framebuffer, FramebufferAttachment.DepthAttachment, TextureTarget.Texture2d, ((TextureHandle)texHandle).TexHandle, 0);
                else
                    throw new NullReferenceException("Texture handle is null!");

                GL.DrawBuffer(DrawBufferMode.None);
                GL.ReadBuffer(ReadBufferMode.None);
            }

            return gBuffer;
        }

        /// <summary>
        /// Detaches a texture from the frame buffer object, associated with the given render target.
        /// </summary>
        /// <param name="renderTarget">The render target.</param>
        /// <param name="attachment">Number of the fbo attachment. For example: attachment = 1 will detach the texture currently associated with <see cref="FramebufferAttachment.ColorAttachment1"/>.</param>
        /// <param name="isDepthTex">Determines if the texture is a depth texture. In this case the texture currently associated with <see cref="FramebufferAttachment.DepthAttachment"/> will be detached.</param>       
        public void DetachTextureFromFbo(IRenderTarget renderTarget, bool isDepthTex, int attachment = 0)
        {
            ChangeFramebufferTexture2d(renderTarget, attachment, new OpenTK.Graphics.TextureHandle(0), isDepthTex);
        }


        /// <summary>
        /// Attaches a texture to the frame buffer object, associated with the given render target.
        /// </summary>
        /// <param name="renderTarget">The render target.</param>
        /// <param name="attachment">Number of the fbo attachment. For example: attachment = 1 will attach the texture to <see cref="FramebufferAttachment.ColorAttachment1"/>.</param>
        /// <param name="isDepthTex">Determines if the texture is a depth texture. In this case the texture is attached to <see cref="FramebufferAttachment.DepthAttachment"/>.</param>        
        /// <param name="texHandle">The gpu handle of the texture.</param>
        public void AttacheTextureToFbo(IRenderTarget renderTarget, bool isDepthTex, ITextureHandle texHandle, int attachment = 0)
        {
            ChangeFramebufferTexture2d(renderTarget, attachment, ((TextureHandle)texHandle).TexHandle, isDepthTex);
        }

        private void ChangeFramebufferTexture2d(IRenderTarget renderTarget, int attachment, OpenTK.Graphics.TextureHandle handle, bool isDepth)
        {
            int boundFbo = 0;
            GL.GetInteger(GetPName.DrawFramebufferBinding, ref boundFbo);
            var rtFbo = ((FrameBufferHandle)renderTarget.GBufferHandle).Handle;

            var isCurrentFbo = true;

            if (boundFbo != rtFbo.Handle)
            {
                isCurrentFbo = false;
                GL.BindFramebuffer(FramebufferTarget.Framebuffer, rtFbo);
            }

            if (!isDepth)
                GL.FramebufferTexture2D(FramebufferTarget.Framebuffer, FramebufferAttachment.ColorAttachment0 + (uint)attachment, TextureTarget.Texture2d, handle, 0);
            else
                GL.FramebufferTexture2D(FramebufferTarget.Framebuffer, FramebufferAttachment.DepthAttachment, TextureTarget.Texture2d, handle, 0);

            if (GL.CheckFramebufferStatus(FramebufferTarget.Framebuffer) != FramebufferStatus.FramebufferComplete)
                throw new Exception($"Error creating RenderTarget: {GL.GetError()}, {GL.CheckFramebufferStatus(FramebufferTarget.Framebuffer)}");

            if (!isCurrentFbo)
                GL.BindFramebuffer(FramebufferTarget.Framebuffer, new FramebufferHandle(boundFbo));
        }


        /// <summary>
        /// Only pixels that lie within the scissor box can be modified by drawing commands.
        /// Note that the Scissor test must be enabled for this to work.
        /// </summary>
        /// <param name="x">X Coordinate of the lower left point of the scissor box.</param>
        /// <param name="y">Y Coordinate of the lower left point of the scissor box.</param>
        /// <param name="width">Width of the scissor box.</param>
        /// <param name="height">Height of the scissor box.</param>
        public void Scissor(int x, int y, int width, int height)
        {
            GL.Scissor(x, y, width, height);
        }

        /// <summary>
        /// Set the Viewport of the rendering output window by x,y position and width,height parameters. 
        /// The Viewport is the portion of the final image window.
        /// </summary>
        /// <param name="x">The x.</param>
        /// <param name="y">The y.</param>
        /// <param name="width">The width.</param>
        /// <param name="height">The height.</param>
        public void Viewport(int x, int y, int width, int height)
        {
            GL.Viewport(x, y, width, height);
        }

        /// <summary>
        /// Enable or disable Color channels to be written to the frame buffer (final image).
        /// Use this function as a color channel filter for the final image.
        /// </summary>
        /// <param name="red">if set to <c>true</c> [red].</param>
        /// <param name="green">if set to <c>true</c> [green].</param>
        /// <param name="blue">if set to <c>true</c> [blue].</param>
        /// <param name="alpha">if set to <c>true</c> [alpha].</param>
        public void ColorMask(bool red, bool green, bool blue, bool alpha)
        {
            GL.ColorMask(red, green, blue, alpha);
        }

        /// <summary>
        /// Returns the capabilities of the underlying graphics hardware
        /// </summary>
        /// <param name="capability"></param>
        /// <returns>uint</returns>
        public uint GetHardwareCapabilities(HardwareCapability capability)
        {
            return capability switch
            {
                HardwareCapability.CanRenderDeferred => !GL.GetString(StringName.Extensions).Contains("EXT_framebuffer_object") ? 0U : 1U,
                HardwareCapability.CanUseGeometryShaders => 1U,
                _ => throw new ArgumentOutOfRangeException(nameof(capability), capability, null),
            };
        }

        /// <summary> 
        /// Returns a human readable description of the underlying graphics hardware. This implementation reports GL_VENDOR, GL_RENDERER, GL_VERSION and GL_EXTENSIONS.
        /// </summary> 
        /// <returns></returns> 
        public string GetHardwareDescription()
        {
            return "Vendor: " + GL.GetString(StringName.Vendor) + "\nRenderer: " + GL.GetString(StringName.Renderer) + "\nVersion: " + GL.GetString(StringName.Version) + "\nExtensions: " + GL.GetString(StringName.Extensions);
        }
        #endregion

        #region Shader Storage Buffer

        /// <summary>
        /// Connects the given SSBO to the currently active shader program.
        /// </summary>
        /// <param name="currentProgram">The handle of the current shader program.</param>
        /// <param name="buffer">The Storage Buffer object on the CPU.</param>
        /// <param name="ssboName">The SSBO's name.</param>
        public void ConnectBufferToShaderStorage(IShaderHandle currentProgram, IStorageBuffer buffer, string ssboName)
        {
            var shaderProgram = ((ShaderHandleImp)currentProgram).Handle;
            var resInx = GL.GetProgramResourceIndex(shaderProgram, ProgramInterface.ShaderStorageBlock, ssboName);
            GL.ShaderStorageBlockBinding(shaderProgram, resInx, buffer.BindingIndex);
            GL.BindBufferBase(BufferTargetARB.ShaderStorageBuffer, buffer.BindingIndex, ((StorageBufferHandle)buffer.BufferHandle).Handle);
        }

        /// <summary>
        /// Uploads the given data to the SSBO. If the buffer is not created on the GPU by no it will be.
        /// </summary>
        /// <typeparam name="T">The data type.</typeparam>
        /// <param name="storageBuffer">The Storage Buffer Object on the CPU.</param>
        /// <param name="data">The data that will be uploaded.</param>
        public void StorageBufferSetData<T>(IStorageBuffer storageBuffer, T[] data) where T : struct
        {
            if (storageBuffer.BufferHandle == null)
                storageBuffer.BufferHandle = new StorageBufferHandle();
            var bufferHandle = (StorageBufferHandle)storageBuffer.BufferHandle;
            int dataBytes = storageBuffer.Count * storageBuffer.Size;

            //1. Generate Buffer and or set the data
            if (bufferHandle.Handle.Handle == -1)
            {
                bufferHandle.Handle = GL.GenBuffer();
            }

            if (data == null || data.Length == 0)
            {
                throw new ArgumentException("Data must not be null or empty");
            }

            GL.BindBuffer(BufferTargetARB.ShaderStorageBuffer, bufferHandle.Handle);

            unsafe
            {
                using var dataMemHandle = data.AsMemory().Pin();
                GL.BufferData(BufferTargetARB.ShaderStorageBuffer, dataBytes, dataMemHandle.Pointer, BufferUsageARB.StaticDraw);
            }

            int bufferBytes = 0;
            GL.GetBufferParameteri(BufferTargetARB.ShaderStorageBuffer, BufferPNameARB.BufferSize, ref bufferBytes);
            if (bufferBytes != dataBytes)
                throw new ApplicationException(string.Format("Problem uploading bone indices buffer to SSBO. Tried to upload {0} bytes, uploaded {1}.", bufferBytes, dataBytes));

            GL.BindBuffer(BufferTargetARB.ShaderStorageBuffer, new BufferHandle(0));
        }

        /// <summary>
        /// Deletes the shader storage buffer on the GPU.
        /// </summary>
        /// <param name="storageBufferHandle">The buffer object.</param>
        public void DeleteStorageBuffer(IBufferHandle storageBufferHandle)
        {
            GL.DeleteBuffer(((StorageBufferHandle)storageBufferHandle).Handle);
        }

        #endregion

        #region Picking related Members

        /// <summary>
        /// Retrieves a sub-image of the given region.
        /// </summary>
        /// <param name="x">The x value of the start of the region.</param>
        /// <param name="y">The y value of the start of the region.</param>
        /// <param name="w">The width to copy.</param>
        /// <param name="h">The height to copy.</param>
        /// <returns>The specified sub-image</returns>
        public IImageData GetPixelColor(int x, int y, int w = 1, int h = 1)
        {
            ImageData image = ImageData.CreateImage(w, h, ColorUint.Black);
            unsafe
            {
                using var data = image.PixelData.AsMemory().Pin();
                GL.ReadPixels(x, y, w, h, PixelFormat.Bgr, PixelType.UnsignedByte, data.Pointer);
            }
            return image;
        }

        /// <summary>
        /// Retrieves the Z-value at the given pixel position.
        /// </summary>
        /// <param name="x">The x value.</param>
        /// <param name="y">The y value.</param>
        /// <returns>The Z value at (x, y).</returns>
        public float GetPixelDepth(int x, int y)
        {
            float depth = 0;
            GL.ReadPixels(x, y, 1, 1, PixelFormat.DepthComponent, PixelType.UnsignedByte, ref depth);

            return depth;
        }
        #endregion
    }
}<|MERGE_RESOLUTION|>--- conflicted
+++ resolved
@@ -770,11 +770,11 @@
 
                 paramInfo.Type = uType switch
                 {
-<<<<<<< HEAD
                     UniformType.Int => typeof(int),
                     UniformType.Bool => typeof(bool),
                     UniformType.Float => typeof(float),
                     UniformType.Double => typeof(double),
+                    UniformType.IntVec2 => typeof(float2),
                     UniformType.FloatVec2 => typeof(float2),
                     UniformType.FloatVec3 => typeof(float3),
                     UniformType.FloatVec4 => typeof(float4),
@@ -783,21 +783,6 @@
                     UniformType.SamplerCube or UniformType.SamplerCubeShadow => typeof(IWritableCubeMap),
                     UniformType.Sampler2dArray or UniformType.Sampler2dArrayShadow => typeof(IWritableArrayTexture),
                     _ => throw new ArgumentOutOfRangeException($"UniformType {uType} unknown."),
-=======
-                    ActiveUniformType.Int => typeof(int),
-                    ActiveUniformType.Bool => typeof(bool),
-                    ActiveUniformType.Float => typeof(float),
-                    ActiveUniformType.Double => typeof(double),
-                    ActiveUniformType.IntVec2 => typeof(float2),
-                    ActiveUniformType.FloatVec2 => typeof(float2),
-                    ActiveUniformType.FloatVec3 => typeof(float3),
-                    ActiveUniformType.FloatVec4 => typeof(float4),
-                    ActiveUniformType.FloatMat4 => typeof(float4x4),
-                    ActiveUniformType.Sampler2D or ActiveUniformType.UnsignedIntSampler2D or ActiveUniformType.IntSampler2D or ActiveUniformType.Sampler2DShadow or ActiveUniformType.Image2D => typeof(ITextureBase),
-                    ActiveUniformType.SamplerCube or ActiveUniformType.SamplerCubeShadow => typeof(IWritableCubeMap),
-                    ActiveUniformType.Sampler2DArray or ActiveUniformType.Sampler2DArrayShadow => typeof(IWritableArrayTexture),
-                    _ => throw new ArgumentOutOfRangeException($"ActiveUniformType {uType} unknown."),
->>>>>>> 5b8a4b45
                 };
                 paramList.Add(paramInfo);
             }
