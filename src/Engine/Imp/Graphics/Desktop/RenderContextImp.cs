--- conflicted
+++ resolved
@@ -215,24 +215,14 @@
             switch (pixelFormat.ColorFormat)
             {
                 case ColorFormat.RGBA:
-<<<<<<< HEAD
                     internalFormat = InternalFormat.Rgba;
                     format = PixelFormat.Bgra;
-=======
-                    internalFormat = PixelInternalFormat.Rgba;
-                    format = PixelFormat.Rgba;
->>>>>>> 4f791db2
                     pxType = PixelType.UnsignedByte;
                     break;
 
                 case ColorFormat.RGB:
-<<<<<<< HEAD
                     internalFormat = InternalFormat.Rgb;
                     format = PixelFormat.Bgr;
-=======
-                    internalFormat = PixelInternalFormat.Rgb;
-                    format = PixelFormat.Rgb;
->>>>>>> 4f791db2
                     pxType = PixelType.UnsignedByte;
                     rowAlignment = 1;
                     break;
@@ -389,19 +379,12 @@
 
             var glWrapMode = GetWrapMode(img.WrapMode);
 
-<<<<<<< HEAD
             var pxInfo = GetTexturePixelInfo(img);
             unsafe
             {
                 using var pxDataMem = img.PixelData.AsMemory().Pin();
                 GL.TexImage2D(TextureTarget.Texture2d, 0, (int)pxInfo.InternalFormat, img.Width, img.Height, 0, pxInfo.Format, pxInfo.PxType, pxDataMem.Pointer);
             }
-=======
-            var pxInfo = GetTexturePixelInfo(img.ImageData.PixelFormat);
-
-            GL.PixelStore(PixelStoreParameter.UnpackAlignment, pxInfo.RowAlignment);
-            GL.TexImage2D(TextureTarget.Texture2D, 0, pxInfo.InternalFormat, img.ImageData.Width, img.ImageData.Height, 0, pxInfo.Format, pxInfo.PxType, img.ImageData.PixelData);
->>>>>>> 4f791db2
 
             if (img.DoGenerateMipMaps)
                 GL.GenerateMipmap(TextureTarget.Texture2d);
@@ -433,7 +416,6 @@
             var glWrapMode = GetWrapMode(tex.WrapMode);
             var pxInfo = GetTexturePixelInfo(tex.PixelFormat);
 
-<<<<<<< HEAD
             GL.TexImage2D(TextureTarget.Texture2d, 0, (int)pxInfo.InternalFormat, img.Width, img.Height, 0, pxInfo.Format, pxInfo.PxType, IntPtr.Zero);
 
             if (img.DoGenerateMipMaps)
@@ -445,19 +427,6 @@
             GL.TexParameteri(TextureTarget.Texture2d, TextureParameterName.TextureMagFilter, (int)magFilter);
             GL.TexParameteri(TextureTarget.Texture2d, TextureParameterName.TextureWrapS, (int)glWrapMode);
             GL.TexParameteri(TextureTarget.Texture2d, TextureParameterName.TextureWrapT, (int)glWrapMode);
-=======
-            GL.TexImage2D(TextureTarget.Texture2D, 0, pxInfo.InternalFormat, tex.Width, tex.Height, 0, pxInfo.Format, pxInfo.PxType, IntPtr.Zero);
-
-            if (tex.DoGenerateMipMaps)
-                GL.GenerateMipmap(GenerateMipmapTarget.Texture2D);
-
-            GL.TexParameter(TextureTarget.Texture2D, TextureParameterName.TextureCompareMode, (int)GetTexComapreMode(tex.CompareMode));
-            GL.TexParameter(TextureTarget.Texture2D, TextureParameterName.TextureCompareFunc, (int)GetDepthCompareFunc(tex.CompareFunc));
-            GL.TexParameter(TextureTarget.Texture2D, TextureParameterName.TextureMinFilter, (int)minFilter);
-            GL.TexParameter(TextureTarget.Texture2D, TextureParameterName.TextureMagFilter, (int)magFilter);
-            GL.TexParameter(TextureTarget.Texture2D, TextureParameterName.TextureWrapS, (int)glWrapMode);
-            GL.TexParameter(TextureTarget.Texture2D, TextureParameterName.TextureWrapT, (int)glWrapMode);
->>>>>>> 4f791db2
 
             ITextureHandle texID = new TextureHandle { TexHandle = handle };
 
@@ -495,13 +464,7 @@
 
             } while (scanlines.MoveNext());
 
-<<<<<<< HEAD
             GL.BindTexture(TextureTarget.Texture2d, ((TextureHandle)tex).TexHandle);
-=======
-            GL.PixelStore(PixelStoreParameter.PackAlignment, pxInfo.RowAlignment);
-            GL.BindTexture(TextureTarget.Texture2D, ((TextureHandle)tex).TexHandle);
-            GL.TexSubImage2D(TextureTarget.Texture2D, 0, startX, startY, width, height, format, PixelType.UnsignedByte, bytes);
->>>>>>> 4f791db2
 
             unsafe
             {
@@ -2136,12 +2099,8 @@
                     }
                     break;
                 case RenderState.BlendFactor:
-<<<<<<< HEAD
                     var col = Color.FromArgb((int)value);
                     GL.BlendColor(col.R, col.G, col.B, col.A);
-=======
-                    GL.BlendColor(System.Drawing.Color.FromArgb((int)value));
->>>>>>> 4f791db2
                     break;
                 default:
                     throw new ArgumentOutOfRangeException(nameof(renderState));
@@ -2696,15 +2655,11 @@
         public IImageData GetPixelColor(int x, int y, int w = 1, int h = 1)
         {
             ImageData image = ImageData.CreateImage(w, h, ColorUint.Black);
-<<<<<<< HEAD
             unsafe
             {
                 using var data = image.PixelData.AsMemory().Pin();
                 GL.ReadPixels(x, y, w, h, PixelFormat.Bgr, PixelType.UnsignedByte, data.Pointer);
             }
-=======
-            GL.ReadPixels(x, y, w, h, PixelFormat.Rgb, PixelType.UnsignedByte, image.PixelData);
->>>>>>> 4f791db2
             return image;
         }
 
