--- conflicted
+++ resolved
@@ -1863,33 +1863,11 @@
                     {
                         var pm = (FillMode)value switch
                         {
-<<<<<<< HEAD
-                            case FillMode.Point:
-                                if (!_isPtRenderingEnabled)
-                                {
-                                    _isPtRenderingEnabled = true;
-                                    GL.Enable(EnableCap.ProgramPointSize);
-                                    GL.Enable(EnableCap.PointSprite);
-                                    GL.Enable(EnableCap.VertexProgramPointSize);
-                                }
-                                pm = PolygonMode.Point;
-                                break;
-                            case FillMode.Wireframe:
-                                pm = PolygonMode.Line;
-                                break;
-                            case FillMode.Solid:
-                                pm = PolygonMode.Fill;
-                                break;
-                            default:
-                                throw new ArgumentOutOfRangeException("value");
-                        }
-=======
                             FillMode.Point => PolygonMode.Point,
                             FillMode.Wireframe => PolygonMode.Line,
                             FillMode.Solid => PolygonMode.Fill,
                             _ => throw new ArgumentOutOfRangeException("value"),
                         };
->>>>>>> d6f0d3dc
                         GL.PolygonMode(MaterialFace.FrontAndBack, pm);
                         return;
                     }
