using Fusee.Base.Common;
using Fusee.Base.Core;
using Fusee.Engine.Common;
using Fusee.Engine.Core.ShaderShards;
using Fusee.Math.Core;
using OpenTK.Graphics.OpenGL;
using System;
using System.Collections.Generic;
using System.Drawing;
using System.Linq;
using System.Runtime.InteropServices;

namespace Fusee.Engine.Imp.Graphics.Desktop
{
    /// <summary>
    /// Implementation of the <see cref="IRenderContextImp" /> interface for usage with OpenTK framework.
    /// </summary>
    public class RenderContextImp : IRenderContextImp
    {
        /// <summary>
        /// Constant id that describes the renderer. This can be used in shaders to do platform dependent things.
        /// </summary>
        public FuseePlatformId FuseePlatformId { get; } = FuseePlatformId.Desktop;

        private int _textureCountPerShader;
        private readonly Dictionary<int, int> _shaderParam2TexUnit;

        private BlendEquationMode _blendEquationAlpha;
        private BlendEquationMode _blendEquationRgb;
        private BlendingFactorSrc _blendSrcRgb;
        private BlendingFactorDest _blendDstRgb;
        private BlendingFactorSrc _blendSrcAlpha;
        private BlendingFactorDest _blendDstAlpha;

        private bool _isCullEnabled;
        private bool _isPtRenderingEnabled;
        private bool _isLineSmoothEnabled;

#if DEBUG
        private static DebugProc _openGlDebugDelegate;
#endif

        /// <summary>
        /// Initializes a new instance of the <see cref="RenderContextImp"/> class.
        /// </summary>
        /// <param name="renderCanvas">The render canvas interface.</param>
        public RenderContextImp(IRenderCanvasImp renderCanvas)
        {
            _textureCountPerShader = 0;
            _shaderParam2TexUnit = new Dictionary<int, int>();

#if DEBUG
            GL.Enable(EnableCap.DebugOutput);
            GL.Enable(EnableCap.DebugOutputSynchronous);

            _openGlDebugDelegate = new DebugProc(openGLDebugCallback);

            GL.DebugMessageCallback(_openGlDebugDelegate, IntPtr.Zero);
            GL.DebugMessageControl(DebugSourceControl.DontCare, DebugTypeControl.DontCare, DebugSeverityControl.DebugSeverityNotification, 0, new int[0], false);
#endif

            // Due to the right-handed nature of OpenGL and the left-handed design of FUSEE
            // the meaning of what's Front and Back of a face simply flips.
            // TODO - implement this in render states!!!
            GL.CullFace(CullFaceMode.Back);

            //Needed for rendering more than one viewport.
            GL.Enable(EnableCap.ScissorTest);

            GL.GetInteger(GetPName.BlendSrcAlpha, out int blendSrcAlpha);
            GL.GetInteger(GetPName.BlendDstAlpha, out int blendDstAlpha);
            GL.GetInteger(GetPName.BlendDstRgb, out int blendDstRgb);
            GL.GetInteger(GetPName.BlendSrcRgb, out int blendSrcRgb);
            GL.GetInteger(GetPName.BlendEquationAlpha, out int blendEqA);
            GL.GetInteger(GetPName.BlendEquationRgb, out int blendEqRgb);

            _blendDstRgb = (BlendingFactorDest)blendDstRgb;
            _blendSrcRgb = (BlendingFactorSrc)blendSrcRgb;
            _blendSrcAlpha = (BlendingFactorSrc)blendSrcAlpha;
            _blendDstAlpha = (BlendingFactorDest)blendDstAlpha;
            _blendEquationAlpha = (BlendEquationMode)blendEqA;
            _blendEquationRgb = (BlendEquationMode)blendEqRgb;

            Diagnostics.Debug(GL.GetString(StringName.Vendor) + " - " + GL.GetString(StringName.Renderer) + " - " + GL.GetString(StringName.Version));
#if DEBUG
            var numExtensions = GL.GetInteger(GetPName.NumExtensions);
            var extensions = new string[numExtensions];

            for (int i = 0; i < numExtensions; i++)
            {
                extensions[i] = GL.GetString(StringNameIndexed.Extensions, i);
            }

            Diagnostics.Verbose(string.Join(';', extensions));
#endif
        }

#if DEBUG
        private static void openGLDebugCallback(DebugSource source, DebugType type, int id, DebugSeverity severity, int length, IntPtr message, IntPtr userParam)
        {
            Diagnostics.Debug($"{System.Runtime.InteropServices.Marshal.PtrToStringAnsi(message, length)}\n\tid:{id} severity:{severity} type:{type} source:{source}\n");
        }
#endif

        #region Image data related Members

        private OpenTK.Graphics.OpenGL.TextureCompareMode GetTexComapreMode(Common.TextureCompareMode compareMode)
        {
            switch (compareMode)
            {
                case Common.TextureCompareMode.None:
                    return OpenTK.Graphics.OpenGL.TextureCompareMode.None;

                case Common.TextureCompareMode.CompareRefToTexture:
                    return OpenTK.Graphics.OpenGL.TextureCompareMode.CompareRefToTexture;

                default:
                    throw new ArgumentException("Invalid compare mode.");
            }
        }

        private Tuple<TextureMinFilter, TextureMagFilter> GetMinMagFilter(TextureFilterMode filterMode)
        {
            TextureMinFilter minFilter;
            TextureMagFilter magFilter;

            switch (filterMode)
            {
                case TextureFilterMode.Nearest:
                    minFilter = TextureMinFilter.Nearest;
                    magFilter = TextureMagFilter.Nearest;
                    break;
                default:
                case TextureFilterMode.Linear:
                    minFilter = TextureMinFilter.Linear;
                    magFilter = TextureMagFilter.Linear;
                    break;
                case TextureFilterMode.NearestMipmapNearest:
                    minFilter = TextureMinFilter.NearestMipmapNearest;
                    magFilter = TextureMagFilter.Nearest;
                    break;
                case TextureFilterMode.LinearMipmapNearest:
                    minFilter = TextureMinFilter.LinearMipmapNearest;
                    magFilter = TextureMagFilter.Linear;
                    break;
                case TextureFilterMode.NearestMipmapLinear:
                    minFilter = TextureMinFilter.NearestMipmapLinear;
                    magFilter = TextureMagFilter.Nearest;
                    break;
                case TextureFilterMode.LinearMipmapLinear:
                    minFilter = TextureMinFilter.LinearMipmapLinear;
                    magFilter = TextureMagFilter.Linear;
                    break;
            }

            return new Tuple<TextureMinFilter, TextureMagFilter>(minFilter, magFilter);
        }

        private DepthFunction GetDepthCompareFunc(Compare compareFunc)
        {
            switch (compareFunc)
            {
                case Compare.Never:
                    return DepthFunction.Never;

                case Compare.Less:
                    return DepthFunction.Less;

                case Compare.Equal:
                    return DepthFunction.Equal;

                case Compare.LessEqual:
                    return DepthFunction.Lequal;

                case Compare.Greater:
                    return DepthFunction.Greater;

                case Compare.NotEqual:
                    return DepthFunction.Notequal;

                case Compare.GreaterEqual:
                    return DepthFunction.Gequal;

                case Compare.Always:
                    return DepthFunction.Always;

                default:
                    throw new ArgumentOutOfRangeException("value");
            }
        }

        private OpenTK.Graphics.OpenGL.TextureWrapMode GetWrapMode(Common.TextureWrapMode wrapMode)
        {
            switch (wrapMode)
            {
                default:
                case Common.TextureWrapMode.Repeat:
                    return OpenTK.Graphics.OpenGL.TextureWrapMode.Repeat;
                case Common.TextureWrapMode.MirroredRepeat:
                    return OpenTK.Graphics.OpenGL.TextureWrapMode.MirroredRepeat;
                case Common.TextureWrapMode.ClampToEdge:
                    return OpenTK.Graphics.OpenGL.TextureWrapMode.ClampToEdge;
                case Common.TextureWrapMode.ClampToBorder:
                    return OpenTK.Graphics.OpenGL.TextureWrapMode.ClampToBorder;
            }
        }

        private SizedInternalFormat GetSizedInteralFormat(ImagePixelFormat format)
        {
            switch (format.ColorFormat)
            {
                case ColorFormat.RGBA:
                    return SizedInternalFormat.Rgba8;
                case ColorFormat.fRGBA16:
                    return SizedInternalFormat.Rgba16f;
                case ColorFormat.fRGBA32:
                    return SizedInternalFormat.Rgba32f;
                case ColorFormat.iRGBA32:
                    return SizedInternalFormat.Rgba32i;
                case ColorFormat.RGB:
                case ColorFormat.Intensity:
                case ColorFormat.fRGB32:
                case ColorFormat.uiRgb8:
                case ColorFormat.fRGB16:
                case ColorFormat.Depth24:
                case ColorFormat.Depth16:
                default:
                    throw new ArgumentOutOfRangeException("SizedInternalFormat not supported. Try to use a format with r,g,b and a components.");
            }
        }

        private TexturePixelInfo GetTexturePixelInfo(ITextureBase tex)
        {
            PixelInternalFormat internalFormat;
            PixelFormat format;
            PixelType pxType;

            switch (tex.PixelFormat.ColorFormat)
            {
                case ColorFormat.RGBA:
                    internalFormat = PixelInternalFormat.Rgba;
                    format = PixelFormat.Bgra;
                    pxType = PixelType.UnsignedByte;

                    break;
                case ColorFormat.RGB:
                    internalFormat = PixelInternalFormat.Rgb;
                    format = PixelFormat.Bgr;
                    pxType = PixelType.UnsignedByte;

                    break;
                // TODO: Handle Alpha-only / Intensity-only and AlphaIntensity correctly.
                case ColorFormat.Intensity:
                    internalFormat = PixelInternalFormat.R8;
                    format = PixelFormat.Red;
                    pxType = PixelType.UnsignedByte;

                    break;
                case ColorFormat.Depth24:
                    internalFormat = PixelInternalFormat.DepthComponent24;
                    format = PixelFormat.DepthComponent;
                    pxType = PixelType.Float;

                    break;
                case ColorFormat.Depth16:
                    internalFormat = PixelInternalFormat.DepthComponent16;
                    format = PixelFormat.DepthComponent;
                    pxType = PixelType.Float;

                    break;
                case ColorFormat.uiRgb8:
                    internalFormat = PixelInternalFormat.Rgba8ui;
                    format = PixelFormat.RgbaInteger;
                    pxType = PixelType.UnsignedByte;

                    break;
                case ColorFormat.fRGB32:
                    internalFormat = PixelInternalFormat.Rgb32f;
                    format = PixelFormat.Rgb;
                    pxType = PixelType.Float;
                    break;

                case ColorFormat.fRGB16:
                    internalFormat = PixelInternalFormat.Rgb16f;
                    format = PixelFormat.Rgb;
                    pxType = PixelType.Float;
                    break;
                case ColorFormat.fRGBA16:
                    internalFormat = PixelInternalFormat.Rgba16f;
                    format = PixelFormat.Rgba;
                    pxType = PixelType.Float;
                    break;
                case ColorFormat.fRGBA32:
                    internalFormat = PixelInternalFormat.Rgba32f;
                    format = PixelFormat.Rgba;
                    pxType = PixelType.Float;
                    break;

                case ColorFormat.iRGBA32:
                    internalFormat = PixelInternalFormat.Rgba32i;
                    format = PixelFormat.RgbaInteger;
                    pxType = PixelType.Int;
                    break;

                default:
                    throw new ArgumentOutOfRangeException("CreateTexture: Image pixel format not supported");
            }

            return new TexturePixelInfo()
            {
                Format = format,
                InternalFormat = internalFormat,
                PxType = pxType
            };
        }

        /// <summary>
        /// Creates a new Texture and binds it to the shader.
        /// </summary>
        /// <param name="img">A given ImageData object, containing all necessary information for the upload to the graphics card.</param>
        /// <returns>An ITextureHandle that can be used for texturing in the shader. In this implementation, the handle is an integer-value which is necessary for OpenTK.</returns>
        public ITextureHandle CreateTexture(IWritableArrayTexture img)
        {
            int id = GL.GenTexture();
            GL.BindTexture(TextureTarget.Texture2DArray, id);

            var glMinMagFilter = GetMinMagFilter(img.FilterMode);
            var minFilter = glMinMagFilter.Item1;
            var magFilter = glMinMagFilter.Item2;
            var glWrapMode = GetWrapMode(img.WrapMode);
            var pxInfo = GetTexturePixelInfo(img);

            GL.TexImage3D(TextureTarget.Texture2DArray, 0, pxInfo.InternalFormat, img.Width, img.Height, img.Layers, 0, pxInfo.Format, pxInfo.PxType, IntPtr.Zero);

            if (img.DoGenerateMipMaps)
                GL.GenerateMipmap(GenerateMipmapTarget.Texture2D);

            GL.TexParameter(TextureTarget.Texture2DArray, TextureParameterName.TextureCompareMode, (int)GetTexComapreMode(img.CompareMode));
            GL.TexParameter(TextureTarget.Texture2DArray, TextureParameterName.TextureCompareFunc, (int)GetDepthCompareFunc(img.CompareFunc));
            GL.TexParameter(TextureTarget.Texture2DArray, TextureParameterName.TextureMinFilter, (int)minFilter);
            GL.TexParameter(TextureTarget.Texture2DArray, TextureParameterName.TextureMagFilter, (int)magFilter);
            GL.TexParameter(TextureTarget.Texture2DArray, TextureParameterName.TextureWrapS, (int)glWrapMode);
            GL.TexParameter(TextureTarget.Texture2DArray, TextureParameterName.TextureWrapT, (int)glWrapMode);

            ITextureHandle texID = new TextureHandle { TexHandle = id };

            return texID;
        }

        /// <summary>
        /// Creates a new CubeMap and binds it to the shader.
        /// </summary>
        /// <param name="img">A given IWritableCubeMap object, containing all necessary information for the upload to the graphics card.</param>
        /// <returns>An ITextureHandle that can be used for texturing in the shader. In this implementation, the handle is an integer-value which is necessary for OpenTK.</returns>
        public ITextureHandle CreateTexture(IWritableCubeMap img)
        {
            int id = GL.GenTexture();
            GL.BindTexture(TextureTarget.TextureCubeMap, id);

            var glMinMagFilter = GetMinMagFilter(img.FilterMode);
            var minFilter = glMinMagFilter.Item1;
            var magFilter = glMinMagFilter.Item2;

            var glWrapMode = GetWrapMode(img.WrapMode);
            var pxInfo = GetTexturePixelInfo(img);

            for (int i = 0; i < 6; i++)
                GL.TexImage2D(TextureTarget.TextureCubeMapPositiveX + i, 0, pxInfo.InternalFormat, img.Width, img.Height, 0, pxInfo.Format, pxInfo.PxType, IntPtr.Zero);

            GL.TexParameter(TextureTarget.TextureCubeMap, TextureParameterName.TextureMagFilter, (int)magFilter);
            GL.TexParameter(TextureTarget.TextureCubeMap, TextureParameterName.TextureMinFilter, (int)minFilter);
            GL.TexParameter(TextureTarget.TextureCubeMap, TextureParameterName.TextureWrapS, (int)glWrapMode);
            GL.TexParameter(TextureTarget.TextureCubeMap, TextureParameterName.TextureWrapT, (int)glWrapMode);
            GL.TexParameter(TextureTarget.TextureCubeMap, TextureParameterName.TextureWrapR, (int)glWrapMode);

            ITextureHandle texID = new TextureHandle { TexHandle = id };

            return texID;
        }

        /// <summary>
        /// Creates a new Texture and binds it to the shader.
        /// </summary>
        /// <param name="img">A given ITexture object, containing all necessary information for the upload to the graphics card.</param>
        /// <returns>An ITextureHandle that can be used for texturing in the shader. In this implementation, the handle is an integer-value which is necessary for OpenTK.</returns>
        public ITextureHandle CreateTexture(ITexture img)
        {
            int id = GL.GenTexture();
            GL.BindTexture(TextureTarget.Texture2D, id);

            var glMinMagFilter = GetMinMagFilter(img.FilterMode);
            var minFilter = glMinMagFilter.Item1;
            var magFilter = glMinMagFilter.Item2;

            var glWrapMode = GetWrapMode(img.WrapMode);

            var pxInfo = GetTexturePixelInfo(img);

            GL.TexImage2D(TextureTarget.Texture2D, 0, pxInfo.InternalFormat, img.Width, img.Height, 0, pxInfo.Format, pxInfo.PxType, img.PixelData);

            if (img.DoGenerateMipMaps)
                GL.GenerateMipmap(GenerateMipmapTarget.Texture2D);

            GL.TexParameter(TextureTarget.Texture2D, TextureParameterName.TextureMinFilter, (int)minFilter);
            GL.TexParameter(TextureTarget.Texture2D, TextureParameterName.TextureMagFilter, (int)magFilter);
            GL.TexParameter(TextureTarget.Texture2D, TextureParameterName.TextureWrapS, (int)glWrapMode);
            GL.TexParameter(TextureTarget.Texture2D, TextureParameterName.TextureWrapT, (int)glWrapMode);
            GL.TexParameter(TextureTarget.Texture2D, TextureParameterName.TextureWrapR, (int)glWrapMode);

            ITextureHandle texID = new TextureHandle { TexHandle = id };

            return texID;
        }

        /// <summary>
        /// Creates a new Texture and binds it to the shader.
        /// </summary>
        /// <param name="img">A given IWritableTexture object, containing all necessary information for the upload to the graphics card.</param>
        /// <returns>An ITextureHandle that can be used for texturing in the shader. In this implementation, the handle is an integer-value which is necessary for OpenTK.</returns>
        public ITextureHandle CreateTexture(IWritableTexture img)
        {
            int id = GL.GenTexture();
            GL.BindTexture(TextureTarget.Texture2D, id);

            var glMinMagFilter = GetMinMagFilter(img.FilterMode);
            var minFilter = glMinMagFilter.Item1;
            var magFilter = glMinMagFilter.Item2;
            var glWrapMode = GetWrapMode(img.WrapMode);
            var pxInfo = GetTexturePixelInfo(img);

            GL.TexImage2D(TextureTarget.Texture2D, 0, pxInfo.InternalFormat, img.Width, img.Height, 0, pxInfo.Format, pxInfo.PxType, IntPtr.Zero);

            if (img.DoGenerateMipMaps)
                GL.GenerateMipmap(GenerateMipmapTarget.Texture2D);

            GL.TexParameter(TextureTarget.Texture2D, TextureParameterName.TextureCompareMode, (int)GetTexComapreMode(img.CompareMode));
            GL.TexParameter(TextureTarget.Texture2D, TextureParameterName.TextureCompareFunc, (int)GetDepthCompareFunc(img.CompareFunc));
            GL.TexParameter(TextureTarget.Texture2D, TextureParameterName.TextureMinFilter, (int)minFilter);
            GL.TexParameter(TextureTarget.Texture2D, TextureParameterName.TextureMagFilter, (int)magFilter);
            GL.TexParameter(TextureTarget.Texture2D, TextureParameterName.TextureWrapS, (int)glWrapMode);
            GL.TexParameter(TextureTarget.Texture2D, TextureParameterName.TextureWrapT, (int)glWrapMode);

            ITextureHandle texID = new TextureHandle { TexHandle = id };

            return texID;
        }

        /// <summary>
        /// Updates a specific rectangle of a texture.
        /// </summary>
        /// <param name="tex">The texture to which the ImageData is bound to.</param>
        /// <param name="img">The ImageData struct containing information about the image. </param>
        /// <param name="startX">The x-value of the upper left corner of th rectangle.</param>
        /// <param name="startY">The y-value of the upper left corner of th rectangle.</param>
        /// <param name="width">The width of the rectangle.</param>
        /// <param name="height">The height of the rectangle.</param>
        /// <remarks> /// <remarks>Look at the VideoTextureExample for further information.</remarks></remarks>
        public void UpdateTextureRegion(ITextureHandle tex, ITexture img, int startX, int startY, int width, int height)
        {
            PixelFormat format = GetTexturePixelInfo(img).Format;

            // copy the bytes from img to GPU texture
            int bytesTotal = width * height * img.PixelFormat.BytesPerPixel;
            var scanlines = img.ScanLines(startX, startY, width, height);
            byte[] bytes = new byte[bytesTotal];
            int offset = 0;
            do
            {
                if (scanlines.Current != null)
                {
                    var lineBytes = scanlines.Current.GetScanLineBytes();
                    System.Buffer.BlockCopy(lineBytes, 0, bytes, offset, lineBytes.Length);
                    offset += lineBytes.Length;
                }

            } while (scanlines.MoveNext());

            GL.BindTexture(TextureTarget.Texture2D, ((TextureHandle)tex).TexHandle);
            GL.TexSubImage2D(TextureTarget.Texture2D, 0, startX, startY, width, height, format, PixelType.UnsignedByte, bytes);

            //GL.GenerateMipmap(GenerateMipmapTarget.Texture2D);

            GL.TexParameter(TextureTarget.Texture2D, TextureParameterName.TextureMinFilter, (int)TextureMinFilter.Nearest);
            GL.TexParameter(TextureTarget.Texture2D, TextureParameterName.TextureMagFilter, (int)TextureMagFilter.Nearest);
        }

        /// <summary>
        /// Sets the textures filter mode (<see cref="TextureFilterMode"/> at runtime.
        /// </summary>
        /// <param name="tex">The handle of the texture.</param>
        /// <param name="filterMode">The new filter mode.</param>
        public void SetTextureFilterMode(ITextureHandle tex, TextureFilterMode filterMode)
        {
            GL.BindTexture(TextureTarget.Texture2D, ((TextureHandle)tex).TexHandle);
            var glMinMagFilter = GetMinMagFilter(filterMode);
            GL.TexParameter(TextureTarget.Texture2D, TextureParameterName.TextureMinFilter, (int)glMinMagFilter.Item1);
            GL.TexParameter(TextureTarget.Texture2D, TextureParameterName.TextureMagFilter, (int)glMinMagFilter.Item2);
        }

        /// <summary>
        /// Sets the textures filter mode (<see cref="Common.TextureWrapMode"/> at runtime.
        /// </summary>
        /// <param name="tex">The handle of the texture.</param>
        ///<param name="wrapMode">The new wrap mode.</param>
        public void SetTextureWrapMode(ITextureHandle tex, Common.TextureWrapMode wrapMode)
        {
            GL.BindTexture(TextureTarget.Texture2D, ((TextureHandle)tex).TexHandle);
            var glWrapMode = GetWrapMode(wrapMode);
            GL.TexParameter(TextureTarget.Texture2D, TextureParameterName.TextureWrapS, (int)glWrapMode);
            GL.TexParameter(TextureTarget.Texture2D, TextureParameterName.TextureWrapT, (int)glWrapMode);
            GL.TexParameter(TextureTarget.Texture2D, TextureParameterName.TextureWrapR, (int)glWrapMode);
        }

        /// <summary>
        /// Free all allocated gpu memory that belong to a frame-buffer object.
        /// </summary>
        /// <param name="bh">The platform dependent abstraction of the gpu buffer handle.</param>
        public void DeleteFrameBuffer(IBufferHandle bh)
        {
            GL.DeleteFramebuffer(((FrameBufferHandle)bh).Handle);
        }

        /// <summary>
        /// Free all allocated gpu memory that belong to a render-buffer object.
        /// </summary>
        /// <param name="bh">The platform dependent abstraction of the gpu buffer handle.</param>
        public void DeleteRenderBuffer(IBufferHandle bh)
        {
            GL.DeleteFramebuffer(((RenderBufferHandle)bh).Handle);
        }

        /// <summary>
        /// Free all allocated gpu memory that belong to the given <see cref="ITextureHandle"/>.
        /// </summary>
        /// <param name="textureHandle">The <see cref="ITextureHandle"/> which gpu allocated memory will be freed.</param>
        public void RemoveTextureHandle(ITextureHandle textureHandle)
        {
            TextureHandle texHandle = (TextureHandle)textureHandle;

            if (texHandle.FrameBufferHandle != -1)
            {
                GL.DeleteFramebuffer(texHandle.FrameBufferHandle);
            }

            if (texHandle.DepthRenderBufferHandle != -1)
            {
                GL.DeleteRenderbuffer(texHandle.DepthRenderBufferHandle);
            }

            if (texHandle.TexHandle != -1)
            {
                GL.DeleteTexture(texHandle.TexHandle);
                _textureCountPerShader--;
            }
        }
        #endregion

        #region Shader related Members

        /// <summary>
        /// Creates a shader object from compute shader source code.
        /// </summary>
        /// <param name="cs">A string containing the compute shader source.</param>
        /// <returns></returns>
        public IShaderHandle CreateShaderProgramCompute(string cs)
        {
            string info = string.Empty;
            int statusCode = -1;

            // Compile compute shader
            int computeObject = -1;
            if (!string.IsNullOrEmpty(cs))
            {
                computeObject = GL.CreateShader(ShaderType.ComputeShader);

                GL.ShaderSource(computeObject, cs);
                GL.CompileShader(computeObject);
                GL.GetShaderInfoLog(computeObject, out info);
                GL.GetShader(computeObject, ShaderParameter.CompileStatus, out statusCode);
            }

            if (statusCode != 1)
                throw new ApplicationException(info);

            int program = GL.CreateProgram();

            GL.AttachShader(program, computeObject);
            GL.LinkProgram(program); //Must be called AFTER BindAttribLocation
            GL.DetachShader(program, computeObject);
            GL.DeleteShader(computeObject);

            return new ShaderHandleImp { Handle = program };
        }

        /// <summary>
        /// Creates the shader program by using a valid GLSL vertex and fragment shader code. This code is compiled at runtime.
        /// Do not use this function in frequent updates.
        /// </summary>
        /// <param name="vs">The vertex shader code.</param>
        /// <param name="gs">The geometry shader code.</param>
        /// <param name="cs">The compute shader code.</param>
        /// <param name="ps">The pixel(=fragment) shader code.</param>
        /// <returns>An instance of <see cref="IShaderHandle" />.</returns>
        /// <exception cref="ApplicationException">
        /// </exception>
        public IShaderHandle CreateShaderProgram(string vs, string ps, string gs = null)
        {
            int vertexObject = GL.CreateShader(ShaderType.VertexShader);
            int fragmentObject = GL.CreateShader(ShaderType.FragmentShader);

            // Compile vertex shader
            GL.ShaderSource(vertexObject, vs);
            GL.CompileShader(vertexObject);
            GL.GetShaderInfoLog(vertexObject, out string info);
            GL.GetShader(vertexObject, ShaderParameter.CompileStatus, out int statusCode);

            if (statusCode != 1)
                throw new ApplicationException(info);

            // Compile geometry shader
            int geometryObject = -1;
            if (!string.IsNullOrEmpty(gs))
            {
                geometryObject = GL.CreateShader(ShaderType.GeometryShader);

                GL.ShaderSource(geometryObject, gs);
                GL.CompileShader(geometryObject);
                GL.GetShaderInfoLog(geometryObject, out info);
                GL.GetShader(geometryObject, ShaderParameter.CompileStatus, out statusCode);
            }

            if (statusCode != 1)
                throw new ApplicationException(info);

            // Compile pixel shader
            GL.ShaderSource(fragmentObject, ps);
            GL.CompileShader(fragmentObject);
            GL.GetShaderInfoLog(fragmentObject, out info);
            GL.GetShader(fragmentObject, ShaderParameter.CompileStatus, out statusCode);

            if (statusCode != 1)
                throw new ApplicationException(info);

            int program = GL.CreateProgram();
            GL.AttachShader(program, fragmentObject);

            if (!string.IsNullOrEmpty(gs))
                GL.AttachShader(program, geometryObject);

            GL.AttachShader(program, vertexObject);

            // enable GLSL (ES) shaders to use fuVertex, fuColor and fuNormal attributes
            GL.BindAttribLocation(program, AttributeLocations.VertexAttribLocation, UniformNameDeclarations.Vertex);
            GL.BindAttribLocation(program, AttributeLocations.ColorAttribLocation, UniformNameDeclarations.VertexColor);
            GL.BindAttribLocation(program, AttributeLocations.UvAttribLocation, UniformNameDeclarations.TextureCoordinates);
            GL.BindAttribLocation(program, AttributeLocations.NormalAttribLocation, UniformNameDeclarations.Normal);
            GL.BindAttribLocation(program, AttributeLocations.TangentAttribLocation, UniformNameDeclarations.Tangent);
            GL.BindAttribLocation(program, AttributeLocations.BoneIndexAttribLocation, UniformNameDeclarations.BoneIndex);
            GL.BindAttribLocation(program, AttributeLocations.BoneWeightAttribLocation, UniformNameDeclarations.BoneWeight);
            GL.BindAttribLocation(program, AttributeLocations.BitangentAttribLocation, UniformNameDeclarations.Bitangent);
            GL.BindAttribLocation(program, AttributeLocations.FuseePlatformIdLocation, UniformNameDeclarations.FuseePlatformId);

            GL.LinkProgram(program); //Must be called AFTER BindAttribLocation

            GL.DetachShader(program, fragmentObject);
            GL.DetachShader(program, vertexObject);
            GL.DeleteShader(fragmentObject);
            GL.DeleteShader(vertexObject);

            return new ShaderHandleImp { Handle = program };
        }

        /// <inheritdoc />
        /// <summary>
        /// Removes shader from the GPU
        /// </summary>
        /// <param name="sp"></param>
        public void RemoveShader(IShaderHandle sp)
        {
            var program = ((ShaderHandleImp)sp).Handle;

            // wait for all threads to be finished
            GL.Finish();
            GL.Flush();

            GL.DeleteProgram(program);
        }


        /// <summary>
        /// Sets the shader program onto the GL Render context.
        /// </summary>
        /// <param name="program">The shader program.</param>
        public void SetShader(IShaderHandle program)
        {
            _textureCountPerShader = 0;
            _shaderParam2TexUnit.Clear();

            GL.UseProgram(((ShaderHandleImp)program).Handle);
        }

        /// <summary>
        /// Gets the shader parameter.
        /// The Shader parameter is used to bind values inside of shader programs that run on the graphics card.
        /// Do not use this function in frequent updates as it transfers information from graphics card to the cpu which takes time.
        /// </summary>
        /// <param name="shaderProgram">The shader program.</param>
        /// <param name="paramName">Name of the parameter.</param>
        /// <returns>The Shader parameter is returned if the name is found, otherwise null.</returns>
        public IShaderParam GetShaderUniformParam(IShaderHandle shaderProgram, string paramName)
        {
            int h = GL.GetUniformLocation(((ShaderHandleImp)shaderProgram).Handle, paramName);
            return (h == -1) ? null : new ShaderParam { handle = h };
        }

        /// <summary>
        /// Gets the float parameter value inside a shader program by using a <see cref="IShaderParam" /> as search reference.
        /// Do not use this function in frequent updates as it transfers information from graphics card to the cpu which takes time.
        /// </summary>
        /// <param name="program">The program.</param>
        /// <param name="param">The parameter.</param>
        /// <returns>A float number (default is 0).</returns>
        public float GetParamValue(IShaderHandle program, IShaderParam param)
        {
            GL.GetUniform(((ShaderHandleImp)program).Handle, ((ShaderParam)param).handle, out float f);
            return f;
        }

        /// <summary>
        /// Returns a List of type <see cref="ShaderParamInfo"/> for all ShaderStorageBlocks
        /// </summary>
        /// <param name="shaderProgram">The shader program to query.</param>
        public IList<ShaderParamInfo> GetShaderStorageBufferList(IShaderHandle shaderProgram)
        {
            var paramList = new List<ShaderParamInfo>();
            var sProg = (ShaderHandleImp)shaderProgram;
            GL.GetProgramInterface(sProg.Handle, ProgramInterface.ShaderStorageBlock, ProgramInterfaceParameter.MaxNameLength, out int ssboMaxLen);
            GL.GetProgramInterface(sProg.Handle, ProgramInterface.ShaderStorageBlock, ProgramInterfaceParameter.ActiveResources, out int nParams);
            GL.GetProgramInterface(sProg.Handle, ProgramInterface.BufferVariable, ProgramInterfaceParameter.MaxNameLength, out int varMaxLength);

            for (var i = 0; i < nParams; i++)
            {
                var paramInfo = new ShaderParamInfo();
                GL.GetProgramResourceName(sProg.Handle, ProgramInterface.ShaderStorageBlock, i, ssboMaxLen, out _, out string name);
                paramInfo.Name = name;

                int h = GL.GetProgramResourceIndex(sProg.Handle, ProgramInterface.ShaderStorageBlock, name);
                paramInfo.Handle = (h == -1) ? null : new ShaderParam { handle = h };

                //// get number of the buffer variables in the shader storage block
                //ProgramProperty[] queries = new[] { ProgramProperty.ActiveVariables };
                //var props = new int[queries.Length];
                //GL.GetProgramResource(sProg.Handle, ProgramInterface.ShaderStorageBlock, h, 1, queries, queries.Length, out int nFields, props);

                //for (int k = 0; k < nFields; k++)
                //{
                //    // get name of buffer variable     
                //    GL.GetProgramResourceName(sProg.Handle, ProgramInterface.BufferVariable, i, varMaxLength, out _, out string varName);
                //}

                //TODO: paramInfo.Type?
                paramList.Add(paramInfo);
            }

            return paramList;

        }

        /// <summary>
        /// Gets the shader parameter list of a specific <see cref="IShaderHandle" />. 
        /// </summary>
        /// <param name="shaderProgram">The shader program.</param>
        /// <returns>All Shader parameters of a shader program are returned.</returns>
        /// <exception cref="ArgumentOutOfRangeException"></exception>
        public IList<ShaderParamInfo> GetActiveUniformsList(IShaderHandle shaderProgram)
        {
            var sProg = (ShaderHandleImp)shaderProgram;
            var paramList = new List<ShaderParamInfo>();

            GL.GetProgram(sProg.Handle, GetProgramParameterName.ActiveUniforms, out int nParams);

            for (var i = 0; i < nParams; i++)
            {
                var paramInfo = new ShaderParamInfo();
                paramInfo.Name = GL.GetActiveUniform(sProg.Handle, i, out paramInfo.Size, out ActiveUniformType uType);
                paramInfo.Handle = GetShaderUniformParam(sProg, paramInfo.Name);

                //Diagnostics.Log($"Active Uniforms: {paramInfo.Name}");

                switch (uType)
                {
                    case ActiveUniformType.Int:
                        paramInfo.Type = typeof(int);
                        break;

                    case ActiveUniformType.Float:
                        paramInfo.Type = typeof(float);
                        break;

                    case ActiveUniformType.FloatVec2:
                        paramInfo.Type = typeof(float2);
                        break;

                    case ActiveUniformType.FloatVec3:
                        paramInfo.Type = typeof(float3);
                        break;

                    case ActiveUniformType.FloatVec4:
                        paramInfo.Type = typeof(float4);
                        break;

                    case ActiveUniformType.FloatMat4:
                        paramInfo.Type = typeof(float4x4);
                        break;
                    case ActiveUniformType.Sampler2D:
                    case ActiveUniformType.UnsignedIntSampler2D:
                    case ActiveUniformType.IntSampler2D:
                    case ActiveUniformType.Sampler2DShadow:
                    case ActiveUniformType.Image2D:
                        paramInfo.Type = typeof(ITextureBase);
                        break;
                    case ActiveUniformType.SamplerCube:
                    case ActiveUniformType.SamplerCubeShadow:
                        paramInfo.Type = typeof(IWritableCubeMap);
                        break;
                    case ActiveUniformType.Sampler2DArray:
                        paramInfo.Type = typeof(IWritableArrayTexture);
                        break;
                    default:
                        throw new ArgumentOutOfRangeException($"ActiveUniformType {uType} unknown.");
                }

                paramList.Add(paramInfo);
            }
            return paramList;
        }

        /// <summary>
        /// Specifies the rasterized width of both aliased and antialiased lines.
        /// </summary>
        /// <param name="width">The width in px.</param>
        public void SetLineWidth(float width)
        {
            GL.LineWidth(width);
        }

        /// <summary>
        /// Sets a float shader parameter.
        /// </summary>
        /// <param name="param">The parameter.</param>
        /// <param name="val">The value.</param>
        public void SetShaderParam(IShaderParam param, float val)
        {
            GL.Uniform1(((ShaderParam)param).handle, val);
        }

        /// <summary>
        /// Sets a <see cref="float2" /> shader parameter.
        /// </summary>
        /// <param name="param">The parameter.</param>
        /// <param name="val">The value.</param>
        public void SetShaderParam(IShaderParam param, float2 val)
        {
            GL.Uniform2(((ShaderParam)param).handle, val.x, val.y);
        }

        /// <summary>
        /// Sets a <see cref="float2" /> array shader parameter.
        /// </summary>
        /// <param name="param">The parameter.</param>
        /// <param name="val">The value.</param>
        public unsafe void SetShaderParam(IShaderParam param, float2[] val)
        {
            fixed (float2* pFlt = &val[0])
                GL.Uniform2(((ShaderParam)param).handle, val.Length, (float*)pFlt);
        }

        /// <summary>
        /// Sets a <see cref="float3" /> shader parameter.
        /// </summary>
        /// <param name="param">The parameter.</param>
        /// <param name="val">The value.</param>
        public void SetShaderParam(IShaderParam param, float3 val)
        {
            GL.Uniform3(((ShaderParam)param).handle, val.x, val.y, val.z);
        }

        /// <summary>
        ///     Sets a <see cref="float3" /> array shader parameter.
        /// </summary>
        /// <param name="param">The parameter.</param>
        /// <param name="val">The value.</param>
        public unsafe void SetShaderParam(IShaderParam param, float3[] val)
        {
            fixed (float3* pFlt = &val[0])
                GL.Uniform3(((ShaderParam)param).handle, val.Length, (float*)pFlt);
        }

        /// <summary>
        /// Sets a <see cref="float4" /> shader parameter.
        /// </summary>
        /// <param name="param">The parameter.</param>
        /// <param name="val">The value.</param>
        public void SetShaderParam(IShaderParam param, float4 val)
        {
            GL.Uniform4(((ShaderParam)param).handle, val.x, val.y, val.z, val.w);
        }

        /// <summary>
        /// Sets a <see cref="float4x4" /> shader parameter.
        /// </summary>
        /// <param name="param">The parameter.</param>
        /// <param name="val">The value.</param>
        public void SetShaderParam(IShaderParam param, float4x4 val)
        {
            unsafe
            {
                var mF = (float*)(&val);
                // Row order notation
                // GL.UniformMatrix4(((ShaderParam) param).handle, 1, false, mF);

                // Column order notation
                GL.UniformMatrix4(((ShaderParam)param).handle, 1, true, mF);
            }
        }

        /// <summary>
        ///     Sets a <see cref="float4" /> array shader parameter.
        /// </summary>
        /// <param name="param">The parameter.</param>
        /// <param name="val">The value.</param>
        public unsafe void SetShaderParam(IShaderParam param, float4[] val)
        {
            fixed (float4* pFlt = &val[0])
                GL.Uniform4(((ShaderParam)param).handle, val.Length, (float*)pFlt);
        }

        /// <summary>
        /// Sets a <see cref="float4x4" /> array shader parameter.
        /// </summary>
        /// <param name="param">The parameter.</param>
        /// <param name="val">The value.</param>
        public unsafe void SetShaderParam(IShaderParam param, float4x4[] val)
        {
            var tmpArray = new float4[val.Length * 4];

            for (var i = 0; i < val.Length; i++)
            {
                tmpArray[i * 4] = val[i].Column0;
                tmpArray[i * 4 + 1] = val[i].Column1;
                tmpArray[i * 4 + 2] = val[i].Column2;
                tmpArray[i * 4 + 3] = val[i].Column3;
            }

            fixed (float4* pMtx = &tmpArray[0])
                GL.UniformMatrix4(((ShaderParam)param).handle, val.Length, false, (float*)pMtx);
        }

        /// <summary>
        /// Sets a int shader parameter.
        /// </summary>
        /// <param name="param">The parameter.</param>
        /// <param name="val">The value.</param>
        public void SetShaderParam(IShaderParam param, int val)
        {
            GL.Uniform1(((ShaderParam)param).handle, val);
        }

        private void BindImage(TextureType texTarget, ITextureHandle texId, TextureAccess access, SizedInternalFormat format)
        {
            switch (texTarget)
            {
                case TextureType.Image2D:
                    GL.BindImageTexture(((TextureHandle)texId).TexHandle, ((TextureHandle)texId).TexHandle, 0, false, 0, access, format);
                    break;
                default:
                    Diagnostics.Warn("Texture will not be bound - use BindTextureByTarget() instead!");
                    break;
            }
        }

        private void BindTextureByTarget(ITextureHandle texId, TextureType texTarget)
        {
            switch (texTarget)
            {
                case TextureType.Texture1D:
                    GL.BindTexture(TextureTarget.Texture1D, ((TextureHandle)texId).TexHandle);
                    break;
                case TextureType.Texture2D:
                    GL.BindTexture(TextureTarget.Texture2D, ((TextureHandle)texId).TexHandle);
                    break;
                case TextureType.Texture3D:
                    GL.BindTexture(TextureTarget.Texture3D, ((TextureHandle)texId).TexHandle);
                    break;
                case TextureType.TextureCubeMap:
                    GL.BindTexture(TextureTarget.TextureCubeMap, ((TextureHandle)texId).TexHandle);
                    break;
                case TextureType.ArrayTexture:
                    GL.BindTexture(TextureTarget.Texture2DArray, ((TextureHandle)texId).TexHandle);
                    break;
<<<<<<< HEAD
                case TextureType.Image2D:                    
                    GL.BindImageTexture(((TextureHandle)texId).TexHandle, ((TextureHandle)texId).TexHandle, 0, false, 0, TextureAccess.ReadWrite, SizedInternalFormat.Rgba32f);
=======
                case TextureType.Image2D:
                    GL.BindImageTexture(0, ((TextureHandle)texId).TexHandle, 0, false, 0, TextureAccess.ReadWrite, SizedInternalFormat.Rgba32f);
>>>>>>> e83da3f1
                    break;
                default:
                    throw new ArgumentException($"Unknown texture target: {texTarget}.");
            }
        }


        /// <summary>
        /// Sets a texture active and binds it.
        /// </summary>
        /// <param name="param">The shader parameter, associated with this texture.</param>
        /// <param name="texId">The texture handle.</param>
        /// <param name="texTarget">The texture type, describing to which texture target the texture gets bound to.</param>
        public void SetActiveAndBindTexture(IShaderParam param, ITextureHandle texId, TextureType texTarget)
        {
            int iParam = ((ShaderParam)param).handle;
            if (!_shaderParam2TexUnit.TryGetValue(iParam, out int texUnit))
            {
                _textureCountPerShader++;
                texUnit = _textureCountPerShader;
                _shaderParam2TexUnit[iParam] = texUnit;
            }

            GL.ActiveTexture(TextureUnit.Texture0 + texUnit);
            BindTextureByTarget(texId, texTarget);
        }

        public void SetActiveAndBindImage(IShaderParam param, ITextureHandle texId, TextureType texTarget, ImagePixelFormat format, TextureAccess access)
        {
            int iParam = ((ShaderParam)param).handle;
            if (!_shaderParam2TexUnit.TryGetValue(iParam, out int texUnit))
            {
                _textureCountPerShader++;
                texUnit = _textureCountPerShader;
                _shaderParam2TexUnit[iParam] = texUnit;
            }

            var sizedIntFormat = GetSizedInteralFormat(format);

            GL.ActiveTexture(TextureUnit.Texture0 + texUnit);
            BindImage(texTarget, texId, access, sizedIntFormat);
        }

        public void SetActiveAndBindImage(IShaderParam param, ITextureHandle texId, TextureType texTarget, ImagePixelFormat format, TextureAccess access, out int texUnit)
        {
            int iParam = ((ShaderParam)param).handle;
            if (!_shaderParam2TexUnit.TryGetValue(iParam, out texUnit))
            {
                _textureCountPerShader++;
                texUnit = _textureCountPerShader;
                _shaderParam2TexUnit[iParam] = texUnit;
            }

            var sizedIntFormat = GetSizedInteralFormat(format);

            GL.ActiveTexture(TextureUnit.Texture0 + texUnit);
            BindImage(texTarget, texId, access, sizedIntFormat);
        }

        /// <summary>
        /// Sets a texture active and binds it.
        /// </summary>
        /// <param name="param">The shader parameter, associated with this texture.</param>
        /// <param name="texId">The texture handle.</param>
        /// <param name="texTarget">The texture type, describing to which texture target the texture gets bound to.</param>
        /// <param name="texUnit">The texture unit.</param>
        public void SetActiveAndBindTexture(IShaderParam param, ITextureHandle texId, TextureType texTarget, out int texUnit)
        {
            int iParam = ((ShaderParam)param).handle;
            if (!_shaderParam2TexUnit.TryGetValue(iParam, out texUnit))
            {
                _textureCountPerShader++;
                texUnit = _textureCountPerShader;
                _shaderParam2TexUnit[iParam] = texUnit;
            }

            GL.ActiveTexture(TextureUnit.Texture0 + texUnit);
            BindTextureByTarget(texId, texTarget);
        }

        /// <summary>
        /// Sets a given Shader Parameter to a created texture
        /// </summary>
        /// <param name="param">Shader Parameter used for texture binding</param>
        /// <param name="texIds">An array of ITextureHandles returned from CreateTexture method or the ShaderEffectManager.</param>
        /// /// <param name="texTarget">The texture type, describing to which texture target the texture gets bound to.</param>
        public void SetActiveAndBindTextureArray(IShaderParam param, ITextureHandle[] texIds, TextureType texTarget)
        {
            int iParam = ((ShaderParam)param).handle;
            int[] texUnitArray = new int[texIds.Length];

            if (!_shaderParam2TexUnit.TryGetValue(iParam, out int firstTexUnit))
            {
                _textureCountPerShader++;
                firstTexUnit = _textureCountPerShader;
                _textureCountPerShader += texIds.Length;
                _shaderParam2TexUnit[iParam] = firstTexUnit;
            }

            for (int i = 0; i < texIds.Length; i++)
            {
                texUnitArray[i] = firstTexUnit + i;

                GL.ActiveTexture(TextureUnit.Texture0 + firstTexUnit + i);
                BindTextureByTarget(texIds[i], texTarget);
            }
        }

        /// <summary>
        /// Sets a texture active and binds it.
        /// </summary>
        /// <param name="param">The shader parameter, associated with this texture.</param>
        /// <param name="texIds">An array of ITextureHandles returned from CreateTexture method or the ShaderEffectManager.</param>
        /// <param name="texTarget">The texture type, describing to which texture target the texture gets bound to.</param>
        /// <param name="texUnitArray">The texture units.</param>
        public void SetActiveAndBindTextureArray(IShaderParam param, ITextureHandle[] texIds, TextureType texTarget, out int[] texUnitArray)
        {
            int iParam = ((ShaderParam)param).handle;
            texUnitArray = new int[texIds.Length];

            if (!_shaderParam2TexUnit.TryGetValue(iParam, out int firstTexUnit))
            {
                _textureCountPerShader++;
                firstTexUnit = _textureCountPerShader;
                _textureCountPerShader += texIds.Length;
                _shaderParam2TexUnit[iParam] = firstTexUnit;
            }

            for (int i = 0; i < texIds.Length; i++)
            {
                texUnitArray[i] = firstTexUnit + i;

                GL.ActiveTexture(TextureUnit.Texture0 + firstTexUnit + i);
                BindTextureByTarget(texIds[i], texTarget);
            }
        }

        /// <summary>
        /// Sets a given Shader Parameter to a created texture
        /// </summary>
        /// <param name="param">Shader Parameter used for texture binding</param>
        /// <param name="texId">An ITextureHandle probably returned from CreateTexture method</param>
        /// <param name="texTarget">The texture type, describing to which texture target the texture gets bound to.</param>
        /// <param name="format">The internal sized format of the texture.</param>
        public void SetShaderParamImage(IShaderParam param, ITextureHandle texId, TextureType texTarget, ImagePixelFormat format)
        {
            SetActiveAndBindImage(param, texId, texTarget, format, TextureAccess.ReadWrite, out int texUnit);
            GL.Uniform1(((ShaderParam)param).handle, texUnit);
        }

        /// <summary>
        /// Sets a given Shader Parameter to a created texture
        /// </summary>
        /// <param name="param">Shader Parameter used for texture binding</param>
        /// <param name="texId">An ITextureHandle probably returned from CreateTexture method</param>
        /// <param name="texTarget">The texture type, describing to which texture target the texture gets bound to.</param>
        public void SetShaderParamTexture(IShaderParam param, ITextureHandle texId, TextureType texTarget)
        {
            SetActiveAndBindTexture(param, texId, texTarget, out int texUnit);
            GL.Uniform1(((ShaderParam)param).handle, texUnit);
        }

        /// <summary>
        /// Sets a given Shader Parameter to a created texture
        /// </summary>
        /// <param name="param">Shader Parameter used for texture binding</param>
        /// <param name="texIds">An array of ITextureHandles probably returned from CreateTexture method</param>
        /// <param name="texTarget">The texture type, describing to which texture target the texture gets bound to.</param>
        public unsafe void SetShaderParamTextureArray(IShaderParam param, ITextureHandle[] texIds, TextureType texTarget)
        {
            SetActiveAndBindTextureArray(param, texIds, texTarget, out int[] texUnitArray);

            fixed (int* pFlt = &texUnitArray[0])
                GL.Uniform1(((ShaderParam)param).handle, texUnitArray.Length, pFlt);
        }

        #endregion

        #region Clear

        /// <summary>
        /// Clears the specified flags.
        /// </summary>
        /// <param name="flags">The flags.</param>
        public void Clear(ClearFlags flags)
        {
            GL.Clear((ClearBufferMask)flags);
        }

        /// <summary>
        /// Gets and sets the color of the background.
        /// </summary>
        /// <value>
        /// The color of the clear.
        /// </value>
        public float4 ClearColor
        {
            get
            {
                GL.GetFloat(GetPName.ColorClearValue, out OpenTK.Mathematics.Vector4 ret);
                return new float4(ret.X, ret.Y, ret.Z, ret.W);
            }
            set => GL.ClearColor(value.x, value.y, value.z, value.w);
        }

        /// <summary>
        /// Gets and sets the clear depth value which is used to clear the depth buffer.
        /// </summary>
        /// <value>
        /// Specifies the depth value used when the depth buffer is cleared. The initial value is 1. This value is clamped to the range [0,1].
        /// </value>
        public float ClearDepth
        {
            get
            {
                GL.GetFloat(GetPName.DepthClearValue, out float ret);
                return ret;
            }
            set => GL.ClearDepth(value);
        }

        #endregion

        #region Rendering related Members       

        /// <summary>
        /// The clipping behavior against the Z position of a vertex can be turned off by activating depth clamping. 
        /// This is done with glEnable(GL_DEPTH_CLAMP). This will cause the clip-space Z to remain unclipped by the front and rear viewing volume.
        /// See: https://www.khronos.org/opengl/wiki/Vertex_Post-Processing#Depth_clamping
        /// </summary>
        public void EnableDepthClamp()
        {
            GL.Enable(EnableCap.DepthClamp);
        }

        /// <summary>
        /// Disables depths clamping. <seealso cref="EnableDepthClamp"/>
        /// </summary>
        public void DisableDepthClamp()
        {
            GL.Disable(EnableCap.DepthClamp);
        }

        /// <summary>
        /// Create one single multi-purpose attribute buffer
        /// </summary>
        /// <param name="attributes"></param>
        /// <param name="attributeName"></param>
        /// <returns></returns>
        public IAttribImp CreateAttributeBuffer(float3[] attributes, string attributeName)
        {
            if (attributes == null || attributes.Length == 0)
            {
                throw new ArgumentException("Vertices must not be null or empty");
            }

            int vertsBytes = attributes.Length * 3 * sizeof(float);
            GL.GenBuffers(1, out int handle);

            GL.BindBuffer(BufferTarget.ArrayBuffer, handle);
            GL.BufferData(BufferTarget.ArrayBuffer, (IntPtr)(vertsBytes), attributes, BufferUsageHint.StaticDraw);
            GL.GetBufferParameter(BufferTarget.ArrayBuffer, BufferParameterName.BufferSize, out int vboBytes);
            if (vboBytes != vertsBytes)
                throw new ApplicationException(string.Format(
                    "Problem uploading attribute buffer to VBO ('{2}'). Tried to upload {0} bytes, uploaded {1}.",
                    vertsBytes, vboBytes, attributeName));

            return new AttributeImp { AttributeBufferObject = handle };
        }

        /// <summary>
        /// Remove an attribute buffer previously created with <see cref="CreateAttributeBuffer"/> and release all associated resources
        /// allocated on the GPU.
        /// </summary>
        /// <param name="attribHandle">The attribute handle</param>
        public void DeleteAttributeBuffer(IAttribImp attribHandle)
        {
            if (attribHandle != null)
            {
                int handle = ((AttributeImp)attribHandle).AttributeBufferObject;
                if (handle != 0)
                {
                    GL.DeleteBuffer(handle);
                    ((AttributeImp)attribHandle).AttributeBufferObject = 0;
                }
            }
        }

        /// <summary>
        /// Binds the VertexArrayObject onto the GL Render context and assigns its index to the passed <see cref="IMeshImp" /> instance.
        /// </summary>
        /// <param name="mr">The <see cref="IMeshImp" /> instance.</param>
        public void SetVertexArrayObject(IMeshImp mr)
        {
            if (((MeshImp)mr).VertexArrayObject == 0)
                ((MeshImp)mr).VertexArrayObject = GL.GenVertexArray();

            GL.BindVertexArray(((MeshImp)mr).VertexArrayObject);
        }

        /// <summary>
        /// Binds the vertices onto the GL Render context and assigns an VertexBuffer index to the passed <see cref="IMeshImp" /> instance.
        /// </summary>
        /// <param name="mr">The <see cref="IMeshImp" /> instance.</param>
        /// <param name="vertices">The vertices.</param>
        /// <exception cref="ArgumentException">Vertices must not be null or empty</exception>
        /// <exception cref="ApplicationException"></exception>
        public void SetVertices(IMeshImp mr, float3[] vertices)
        {
            if (vertices == null || vertices.Length == 0)
            {
                throw new ArgumentException("Vertices must not be null or empty");
            }

            int vertsBytes = vertices.Length * 3 * sizeof(float);
            if (((MeshImp)mr).VertexBufferObject == 0)
                GL.GenBuffers(1, out ((MeshImp)mr).VertexBufferObject);

            GL.BindBuffer(BufferTarget.ArrayBuffer, ((MeshImp)mr).VertexBufferObject);
            GL.BufferData(BufferTarget.ArrayBuffer, (IntPtr)(vertsBytes), vertices, BufferUsageHint.StaticDraw);
            GL.GetBufferParameter(BufferTarget.ArrayBuffer, BufferParameterName.BufferSize, out int vboBytes);
            if (vboBytes != vertsBytes)
                throw new ApplicationException(string.Format("Problem uploading vertex buffer to VBO (vertices). Tried to upload {0} bytes, uploaded {1}.", vertsBytes, vboBytes));
        }

        /// <summary>
        /// Binds the tangents onto the GL Render context and assigns an TangentBuffer index to the passed <see cref="IMeshImp" /> instance.
        /// </summary>
        /// <param name="mr">The <see cref="IMeshImp" /> instance.</param>
        /// <param name="tangents">The tangents.</param>
        /// <exception cref="ArgumentException">Tangents must not be null or empty</exception>
        /// <exception cref="ApplicationException"></exception>
        public void SetTangents(IMeshImp mr, float4[] tangents)
        {
            if (tangents == null || tangents.Length == 0)
            {
                throw new ArgumentException("Tangents must not be null or empty");
            }

            int tangentBytes = tangents.Length * 4 * sizeof(float);
            if (((MeshImp)mr).TangentBufferObject == 0)
                GL.GenBuffers(1, out ((MeshImp)mr).TangentBufferObject);

            GL.BindBuffer(BufferTarget.ArrayBuffer, ((MeshImp)mr).TangentBufferObject);
            GL.BufferData(BufferTarget.ArrayBuffer, (IntPtr)(tangentBytes), tangents, BufferUsageHint.StaticDraw);
            GL.GetBufferParameter(BufferTarget.ArrayBuffer, BufferParameterName.BufferSize, out int vboBytes);
            if (vboBytes != tangentBytes)
                throw new ApplicationException(string.Format("Problem uploading vertex buffer to VBO (tangents). Tried to upload {0} bytes, uploaded {1}.", tangentBytes, vboBytes));
        }

        /// <summary>
        /// Binds the bitangents onto the GL Render context and assigns an BiTangentBuffer index to the passed <see cref="IMeshImp" /> instance.
        /// </summary>
        /// <param name="mr">The <see cref="IMeshImp" /> instance.</param>
        /// <param name="bitangents">The BiTangents.</param>
        /// <exception cref="ArgumentException">BiTangents must not be null or empty</exception>
        /// <exception cref="ApplicationException"></exception>
        public void SetBiTangents(IMeshImp mr, float3[] bitangents)
        {
            if (bitangents == null || bitangents.Length == 0)
            {
                throw new ArgumentException("BiTangents must not be null or empty");
            }

            int bitangentBytes = bitangents.Length * 3 * sizeof(float);
            if (((MeshImp)mr).BitangentBufferObject == 0)
                GL.GenBuffers(1, out ((MeshImp)mr).BitangentBufferObject);

            GL.BindBuffer(BufferTarget.ArrayBuffer, ((MeshImp)mr).BitangentBufferObject);
            GL.BufferData(BufferTarget.ArrayBuffer, (IntPtr)(bitangentBytes), bitangents, BufferUsageHint.StaticDraw);
            GL.GetBufferParameter(BufferTarget.ArrayBuffer, BufferParameterName.BufferSize, out int vboBytes);
            if (vboBytes != bitangentBytes)
                throw new ApplicationException(string.Format("Problem uploading vertex buffer to VBO (bitangents). Tried to upload {0} bytes, uploaded {1}.", bitangentBytes, vboBytes));
        }

        /// <summary>
        /// Binds the normals onto the GL Render context and assigns an NormalBuffer index to the passed <see cref="IMeshImp" /> instance.
        /// </summary>
        /// <param name="mr">The <see cref="IMeshImp" /> instance.</param>
        /// <param name="normals">The normals.</param>
        /// <exception cref="ArgumentException">Normals must not be null or empty</exception>
        /// <exception cref="ApplicationException"></exception>
        public void SetNormals(IMeshImp mr, float3[] normals)
        {
            if (normals == null || normals.Length == 0)
            {
                throw new ArgumentException("Normals must not be null or empty");
            }

            int normsBytes = normals.Length * 3 * sizeof(float);
            if (((MeshImp)mr).NormalBufferObject == 0)
                GL.GenBuffers(1, out ((MeshImp)mr).NormalBufferObject);

            GL.BindBuffer(BufferTarget.ArrayBuffer, ((MeshImp)mr).NormalBufferObject);
            GL.BufferData(BufferTarget.ArrayBuffer, (IntPtr)(normsBytes), normals, BufferUsageHint.StaticDraw);
            GL.GetBufferParameter(BufferTarget.ArrayBuffer, BufferParameterName.BufferSize, out int vboBytes);
            if (vboBytes != normsBytes)
                throw new ApplicationException(string.Format("Problem uploading normal buffer to VBO (normals). Tried to upload {0} bytes, uploaded {1}.", normsBytes, vboBytes));
        }

        /// <summary>
        /// Binds the bone indices onto the GL Render context and assigns an BondeIndexBuffer index to the passed <see cref="IMeshImp" /> instance.
        /// </summary>
        /// <param name="mr">The <see cref="IMeshImp" /> instance.</param>
        /// <param name="boneIndices">The bone indices.</param>
        /// <exception cref="ArgumentException">BoneIndices must not be null or empty</exception>
        /// <exception cref="ApplicationException"></exception>
        public void SetBoneIndices(IMeshImp mr, float4[] boneIndices)
        {
            if (boneIndices == null || boneIndices.Length == 0)
            {
                throw new ArgumentException("BoneIndices must not be null or empty");
            }

            int indicesBytes = boneIndices.Length * 4 * sizeof(float);
            if (((MeshImp)mr).BoneIndexBufferObject == 0)
                GL.GenBuffers(1, out ((MeshImp)mr).BoneIndexBufferObject);

            GL.BindBuffer(BufferTarget.ArrayBuffer, ((MeshImp)mr).BoneIndexBufferObject);
            GL.BufferData(BufferTarget.ArrayBuffer, (IntPtr)(indicesBytes), boneIndices, BufferUsageHint.StaticDraw);
            GL.GetBufferParameter(BufferTarget.ArrayBuffer, BufferParameterName.BufferSize, out int vboBytes);
            if (vboBytes != indicesBytes)
                throw new ApplicationException(string.Format("Problem uploading bone indices buffer to VBO (bone indices). Tried to upload {0} bytes, uploaded {1}.", indicesBytes, vboBytes));
        }

        /// <summary>
        /// Binds the bone weights onto the GL Render context and assigns an BondeWeightBuffer index to the passed <see cref="IMeshImp" /> instance.
        /// </summary>
        /// <param name="mr">The <see cref="IMeshImp" /> instance.</param>
        /// <param name="boneWeights">The bone weights.</param>
        /// <exception cref="ArgumentException">BoneWeights must not be null or empty</exception>
        /// <exception cref="ApplicationException"></exception>
        public void SetBoneWeights(IMeshImp mr, float4[] boneWeights)
        {
            if (boneWeights == null || boneWeights.Length == 0)
            {
                throw new ArgumentException("BoneWeights must not be null or empty");
            }

            int weightsBytes = boneWeights.Length * 4 * sizeof(float);
            if (((MeshImp)mr).BoneWeightBufferObject == 0)
                GL.GenBuffers(1, out ((MeshImp)mr).BoneWeightBufferObject);

            GL.BindBuffer(BufferTarget.ArrayBuffer, ((MeshImp)mr).BoneWeightBufferObject);
            GL.BufferData(BufferTarget.ArrayBuffer, (IntPtr)(weightsBytes), boneWeights, BufferUsageHint.StaticDraw);
            GL.GetBufferParameter(BufferTarget.ArrayBuffer, BufferParameterName.BufferSize, out int vboBytes);
            if (vboBytes != weightsBytes)
                throw new ApplicationException(string.Format("Problem uploading bone weights buffer to VBO (bone weights). Tried to upload {0} bytes, uploaded {1}.", weightsBytes, vboBytes));
        }

        /// <summary>
        /// Binds the UV coordinates onto the GL Render context and assigns an UVBuffer index to the passed <see cref="IMeshImp" /> instance.
        /// </summary>
        /// <param name="mr">The <see cref="IMeshImp" /> instance.</param>
        /// <param name="uvs">The UV's.</param>
        /// <exception cref="ArgumentException">UVs must not be null or empty</exception>
        /// <exception cref="ApplicationException"></exception>
        public void SetUVs(IMeshImp mr, float2[] uvs)
        {
            if (uvs == null || uvs.Length == 0)
            {
                throw new ArgumentException("UVs must not be null or empty");
            }

            int uvsBytes = uvs.Length * 2 * sizeof(float);
            if (((MeshImp)mr).UVBufferObject == 0)
                GL.GenBuffers(1, out ((MeshImp)mr).UVBufferObject);

            GL.BindBuffer(BufferTarget.ArrayBuffer, ((MeshImp)mr).UVBufferObject);
            GL.BufferData(BufferTarget.ArrayBuffer, (IntPtr)(uvsBytes), uvs, BufferUsageHint.StaticDraw);
            GL.GetBufferParameter(BufferTarget.ArrayBuffer, BufferParameterName.BufferSize, out int vboBytes);
            if (vboBytes != uvsBytes)
                throw new ApplicationException(string.Format("Problem uploading uv buffer to VBO (uvs). Tried to upload {0} bytes, uploaded {1}.", uvsBytes, vboBytes));
        }

        /// <summary>
        /// Binds the colors onto the GL Render context and assigns an ColorBuffer index to the passed <see cref="IMeshImp" /> instance.
        /// </summary>
        /// <param name="mr">The <see cref="IMeshImp" /> instance.</param>
        /// <param name="colors">The colors.</param>
        /// <exception cref="ArgumentException">colors must not be null or empty</exception>
        /// <exception cref="ApplicationException"></exception>
        public void SetColors(IMeshImp mr, uint[] colors)
        {
            if (colors == null || colors.Length == 0)
            {
                throw new ArgumentException("colors must not be null or empty");
            }

            int colsBytes = colors.Length * sizeof(uint);
            if (((MeshImp)mr).ColorBufferObject == 0)
                GL.GenBuffers(1, out ((MeshImp)mr).ColorBufferObject);

            GL.BindBuffer(BufferTarget.ArrayBuffer, ((MeshImp)mr).ColorBufferObject);
            GL.BufferData(BufferTarget.ArrayBuffer, (IntPtr)(colsBytes), colors, BufferUsageHint.StaticDraw);
            GL.GetBufferParameter(BufferTarget.ArrayBuffer, BufferParameterName.BufferSize, out int vboBytes);
            if (vboBytes != colsBytes)
                throw new ApplicationException(string.Format("Problem uploading color buffer to VBO (colors). Tried to upload {0} bytes, uploaded {1}.", colsBytes, vboBytes));
        }

        /// <summary>
        /// Binds the triangles onto the GL Render context and assigns an ElementBuffer index to the passed <see cref="IMeshImp" /> instance.
        /// </summary>
        /// <param name="mr">The <see cref="IMeshImp" /> instance.</param>
        /// <param name="triangleIndices">The triangle indices.</param>
        /// <exception cref="ArgumentException">triangleIndices must not be null or empty</exception>
        /// <exception cref="ApplicationException"></exception>
        public void SetTriangles(IMeshImp mr, ushort[] triangleIndices)
        {
            if (triangleIndices == null || triangleIndices.Length == 0)
            {
                throw new ArgumentException("triangleIndices must not be null or empty");
            }
            ((MeshImp)mr).NElements = triangleIndices.Length;
            int trisBytes = triangleIndices.Length * sizeof(short);

            if (((MeshImp)mr).ElementBufferObject == 0)
                GL.GenBuffers(1, out ((MeshImp)mr).ElementBufferObject);
            // Upload the index buffer (elements inside the vertex buffer, not color indices as per the IndexPointer function!)
            GL.BindBuffer(BufferTarget.ElementArrayBuffer, ((MeshImp)mr).ElementBufferObject);
            GL.BufferData(BufferTarget.ElementArrayBuffer, (IntPtr)(trisBytes), triangleIndices, BufferUsageHint.StaticDraw);
            GL.GetBufferParameter(BufferTarget.ElementArrayBuffer, BufferParameterName.BufferSize, out int vboBytes);
            if (vboBytes != trisBytes)
                throw new ApplicationException(string.Format("Problem uploading vertex buffer to VBO (offsets). Tried to upload {0} bytes, uploaded {1}.", trisBytes, vboBytes));
        }

        /// <summary>
        /// Deletes the buffer associated with the mesh implementation.
        /// </summary>
        /// <param name="mr">The mesh which buffer respectively GPU memory should be deleted.</param>
        public void RemoveVertices(IMeshImp mr)
        {
            GL.DeleteBuffer(((MeshImp)mr).VertexBufferObject);
            ((MeshImp)mr).InvalidateVertices();
        }

        /// <summary>
        /// Deletes the buffer associated with the mesh implementation.
        /// </summary>
        /// <param name="mr">The mesh which buffer respectively GPU memory should be deleted.</param>
        public void RemoveNormals(IMeshImp mr)
        {
            GL.DeleteBuffer(((MeshImp)mr).NormalBufferObject);
            ((MeshImp)mr).InvalidateNormals();
        }

        /// <summary>
        /// Deletes the buffer associated with the mesh implementation.
        /// </summary>
        /// <param name="mr">The mesh which buffer respectively GPU memory should be deleted.</param>
        public void RemoveColors(IMeshImp mr)
        {
            GL.DeleteBuffer(((MeshImp)mr).ColorBufferObject);
            ((MeshImp)mr).InvalidateColors();
        }

        /// <summary>
        /// Deletes the buffer associated with the mesh implementation.
        /// </summary>
        /// <param name="mr">The mesh which buffer respectively GPU memory should be deleted.</param>
        public void RemoveUVs(IMeshImp mr)
        {
            GL.DeleteBuffer(((MeshImp)mr).UVBufferObject);
            ((MeshImp)mr).InvalidateUVs();
        }

        /// <summary>
        /// Deletes the buffer associated with the mesh implementation.
        /// </summary>
        /// <param name="mr">The mesh which buffer respectively GPU memory should be deleted.</param>
        public void RemoveTriangles(IMeshImp mr)
        {
            GL.DeleteBuffer(((MeshImp)mr).ElementBufferObject);
            ((MeshImp)mr).InvalidateTriangles();
        }

        /// <summary>
        /// Deletes the buffer associated with the mesh implementation.
        /// </summary>
        /// <param name="mr">The mesh which buffer respectively GPU memory should be deleted.</param>
        public void RemoveBoneWeights(IMeshImp mr)
        {
            GL.DeleteBuffer(((MeshImp)mr).BoneWeightBufferObject);
            ((MeshImp)mr).InvalidateBoneWeights();
        }

        /// <summary>
        /// Deletes the buffer associated with the mesh implementation.
        /// </summary>
        /// <param name="mr">The mesh which buffer respectively GPU memory should be deleted.</param>
        public void RemoveBoneIndices(IMeshImp mr)
        {
            GL.DeleteBuffer(((MeshImp)mr).BoneIndexBufferObject);
            ((MeshImp)mr).InvalidateBoneIndices();
        }

        /// <summary>
        /// Deletes the buffer associated with the mesh implementation.
        /// </summary>
        /// <param name="mr">The mesh which buffer respectively GPU memory should be deleted.</param>
        public void RemoveTangents(IMeshImp mr)
        {
            GL.DeleteBuffer(((MeshImp)mr).TangentBufferObject);
            ((MeshImp)mr).InvalidateTangents();
        }

        /// <summary>
        /// Deletes the buffer associated with the mesh implementation.
        /// </summary>
        /// <param name="mr">The mesh which buffer respectively GPU memory should be deleted.</param>
        public void RemoveBiTangents(IMeshImp mr)
        {
            GL.DeleteBuffer(((MeshImp)mr).BitangentBufferObject);
            ((MeshImp)mr).InvalidateBiTangents();
        }

        /// <summary>
        /// Defines a barrier ordering memory transactions. At the moment it will insert all supported barriers.
        /// </summary>
        public void MemoryBarrier()
        {
            GL.MemoryBarrier(MemoryBarrierFlags.AllBarrierBits);
        }

        /// <summary>
        /// Launch the bound Compute Shader Program.
        /// </summary>
        /// <param name="kernelIndex"></param>
        /// <param name="threadGroupsX">The number of work groups to be launched in the X dimension.</param>
        /// <param name="threadGroupsY">The number of work groups to be launched in the Y dimension.</param>
        /// <param name="threadGroupsZ">he number of work groups to be launched in the Z dimension.</param>
        public void DispatchCompute(int kernelIndex, int threadGroupsX, int threadGroupsY, int threadGroupsZ)
        {
            GL.DispatchCompute(threadGroupsX, threadGroupsY, threadGroupsZ);
        }

        /// <summary>
        /// Renders the specified <see cref="IMeshImp" />.
        /// </summary>
        /// <param name="mr">The <see cref="IMeshImp" /> instance.</param>
        public void Render(IMeshImp mr)
        {
            GL.BindVertexArray(((MeshImp)mr).VertexArrayObject);

            if (((MeshImp)mr).VertexBufferObject != 0)
            {
                GL.EnableVertexAttribArray(AttributeLocations.VertexAttribLocation);
                GL.BindBuffer(BufferTarget.ArrayBuffer, ((MeshImp)mr).VertexBufferObject);
                GL.VertexAttribPointer(AttributeLocations.VertexAttribLocation, 3, VertexAttribPointerType.Float, false, 0, IntPtr.Zero);
            }
            if (((MeshImp)mr).ColorBufferObject != 0)
            {
                GL.EnableVertexAttribArray(AttributeLocations.ColorAttribLocation);
                GL.BindBuffer(BufferTarget.ArrayBuffer, ((MeshImp)mr).ColorBufferObject);
                GL.VertexAttribPointer(AttributeLocations.ColorAttribLocation, 4, VertexAttribPointerType.UnsignedByte, true, 0, IntPtr.Zero);
            }
            if (((MeshImp)mr).UVBufferObject != 0)
            {
                GL.EnableVertexAttribArray(AttributeLocations.UvAttribLocation);
                GL.BindBuffer(BufferTarget.ArrayBuffer, ((MeshImp)mr).UVBufferObject);
                GL.VertexAttribPointer(AttributeLocations.UvAttribLocation, 2, VertexAttribPointerType.Float, false, 0, IntPtr.Zero);
            }
            if (((MeshImp)mr).NormalBufferObject != 0)
            {
                GL.EnableVertexAttribArray(AttributeLocations.NormalAttribLocation);
                GL.BindBuffer(BufferTarget.ArrayBuffer, ((MeshImp)mr).NormalBufferObject);
                GL.VertexAttribPointer(AttributeLocations.NormalAttribLocation, 3, VertexAttribPointerType.Float, false, 0, IntPtr.Zero);
            }
            if (((MeshImp)mr).TangentBufferObject != 0)
            {
                GL.EnableVertexAttribArray(AttributeLocations.TangentAttribLocation);
                GL.BindBuffer(BufferTarget.ArrayBuffer, ((MeshImp)mr).TangentBufferObject);
                GL.VertexAttribPointer(AttributeLocations.TangentAttribLocation, 3, VertexAttribPointerType.Float, false, 0, IntPtr.Zero);
            }
            if (((MeshImp)mr).BitangentBufferObject != 0)
            {
                GL.EnableVertexAttribArray(AttributeLocations.BitangentAttribLocation);
                GL.BindBuffer(BufferTarget.ArrayBuffer, ((MeshImp)mr).BitangentBufferObject);
                GL.VertexAttribPointer(AttributeLocations.BitangentAttribLocation, 3, VertexAttribPointerType.Float, false, 0, IntPtr.Zero);
            }
            if (((MeshImp)mr).BoneIndexBufferObject != 0)
            {
                GL.EnableVertexAttribArray(AttributeLocations.BoneIndexAttribLocation);
                GL.BindBuffer(BufferTarget.ArrayBuffer, ((MeshImp)mr).BoneIndexBufferObject);
                GL.VertexAttribPointer(AttributeLocations.BoneIndexAttribLocation, 4, VertexAttribPointerType.Float, false, 0, IntPtr.Zero);
            }
            if (((MeshImp)mr).BoneWeightBufferObject != 0)
            {
                GL.EnableVertexAttribArray(AttributeLocations.BoneWeightAttribLocation);
                GL.BindBuffer(BufferTarget.ArrayBuffer, ((MeshImp)mr).BoneWeightBufferObject);
                GL.VertexAttribPointer(AttributeLocations.BoneWeightAttribLocation, 4, VertexAttribPointerType.Float, false, 0, IntPtr.Zero);
            }
            if (((MeshImp)mr).ElementBufferObject != 0)
            {
                GL.BindBuffer(BufferTarget.ElementArrayBuffer, ((MeshImp)mr).ElementBufferObject);

                switch (((MeshImp)mr).MeshType)
                {
                    case OpenGLPrimitiveType.Triangles:
                    default:
                        GL.DrawElements(PrimitiveType.Triangles, ((MeshImp)mr).NElements, DrawElementsType.UnsignedShort, IntPtr.Zero);
                        break;
                    case OpenGLPrimitiveType.Points:
                        // enable gl_PointSize to set the point size
                        if (!_isPtRenderingEnabled)
                        {
                            _isPtRenderingEnabled = true;
                            GL.Enable(EnableCap.ProgramPointSize);
                            GL.Enable(EnableCap.PointSprite);
                            GL.Enable(EnableCap.VertexProgramPointSize);
                        }
                        GL.DrawElements(PrimitiveType.Points, ((MeshImp)mr).NElements, DrawElementsType.UnsignedShort, IntPtr.Zero);
                        break;
                    case OpenGLPrimitiveType.Lines:
                        if (!_isLineSmoothEnabled)
                        {
                            GL.Enable(EnableCap.LineSmooth);
                            _isLineSmoothEnabled = true;
                        }
                        GL.DrawElements(PrimitiveType.Lines, ((MeshImp)mr).NElements, DrawElementsType.UnsignedShort, IntPtr.Zero);
                        break;
                    case OpenGLPrimitiveType.LineLoop:
                        if (!_isLineSmoothEnabled)
                        {
                            GL.Enable(EnableCap.LineSmooth);
                            _isLineSmoothEnabled = true;
                        }
                        GL.DrawElements(PrimitiveType.LineLoop, ((MeshImp)mr).NElements, DrawElementsType.UnsignedShort, IntPtr.Zero);
                        break;
                    case OpenGLPrimitiveType.LineStrip:
                        if (!_isLineSmoothEnabled)
                        {
                            GL.Enable(EnableCap.LineSmooth);
                            _isLineSmoothEnabled = true;
                        }
                        GL.DrawElements(PrimitiveType.LineStrip, ((MeshImp)mr).NElements, DrawElementsType.UnsignedShort, IntPtr.Zero);
                        break;
                    case OpenGLPrimitiveType.Patches:
                        GL.DrawElements(PrimitiveType.Patches, ((MeshImp)mr).NElements, DrawElementsType.UnsignedShort, IntPtr.Zero);
                        break;
                    case OpenGLPrimitiveType.QuadStrip:
                        GL.DrawElements(PrimitiveType.QuadStrip, ((MeshImp)mr).NElements, DrawElementsType.UnsignedShort, IntPtr.Zero);
                        break;
                    case OpenGLPrimitiveType.TriangleFan:
                        GL.DrawElements(PrimitiveType.TriangleFan, ((MeshImp)mr).NElements, DrawElementsType.UnsignedShort, IntPtr.Zero);
                        break;
                    case OpenGLPrimitiveType.TriangleStrip:
                        GL.DrawElements(PrimitiveType.TriangleStrip, ((MeshImp)mr).NElements, DrawElementsType.UnsignedShort, IntPtr.Zero);
                        break;
                }
            }

            if (((MeshImp)mr).VertexBufferObject != 0)
                GL.DisableVertexAttribArray(AttributeLocations.VertexAttribLocation);
            if (((MeshImp)mr).ColorBufferObject != 0)
                GL.DisableVertexAttribArray(AttributeLocations.ColorAttribLocation);
            if (((MeshImp)mr).NormalBufferObject != 0)
                GL.DisableVertexAttribArray(AttributeLocations.NormalAttribLocation);
            if (((MeshImp)mr).UVBufferObject != 0)
                GL.DisableVertexAttribArray(AttributeLocations.UvAttribLocation);
            if (((MeshImp)mr).TangentBufferObject != 0)
                GL.DisableVertexAttribArray(AttributeLocations.TangentAttribLocation);
            if (((MeshImp)mr).BitangentBufferObject != 0)
                GL.DisableVertexAttribArray(AttributeLocations.TangentAttribLocation);

            GL.BindVertexArray(0);
        }

        /// <summary>
        /// Gets the content of the buffer.
        /// </summary>
        /// <param name="quad">The Rectangle where the content is draw into.</param>
        /// <param name="texId">The texture identifier.</param>
        public void GetBufferContent(Common.Rectangle quad, ITextureHandle texId)
        {
            GL.BindTexture(TextureTarget.Texture2D, ((TextureHandle)texId).TexHandle);
            GL.CopyTexImage2D(TextureTarget.Texture2D, 0, InternalFormat.Rgba, quad.Left, quad.Top, quad.Width, quad.Height, 0);
        }

        /// <summary>
        /// Creates the mesh implementation.
        /// </summary>
        /// <returns>The <see cref="IMeshImp" /> instance.</returns>
        public IMeshImp CreateMeshImp()
        {
            return new MeshImp();
        }

        internal static BlendEquationMode BlendOperationToOgl(BlendOperation bo)
        {
            switch (bo)
            {
                case BlendOperation.Add:
                    return BlendEquationMode.FuncAdd;
                case BlendOperation.Subtract:
                    return BlendEquationMode.FuncSubtract;
                case BlendOperation.ReverseSubtract:
                    return BlendEquationMode.FuncReverseSubtract;
                case BlendOperation.Minimum:
                    return BlendEquationMode.Min;
                case BlendOperation.Maximum:
                    return BlendEquationMode.Max;
                default:
                    throw new ArgumentOutOfRangeException($"Invalid argument: {bo}");
            }
        }

        internal static BlendOperation BlendOperationFromOgl(BlendEquationMode bom)
        {
            switch (bom)
            {
                case BlendEquationMode.FuncAdd:
                    return BlendOperation.Add;
                case BlendEquationMode.Min:
                    return BlendOperation.Minimum;
                case BlendEquationMode.Max:
                    return BlendOperation.Maximum;
                case BlendEquationMode.FuncSubtract:
                    return BlendOperation.Subtract;
                case BlendEquationMode.FuncReverseSubtract:
                    return BlendOperation.ReverseSubtract;
                default:
                    throw new ArgumentOutOfRangeException($"Invalid argument: {bom}");
            }
        }

        internal static int BlendToOgl(Blend blend, bool isForBlendFactorAlpha = false)
        {
            switch (blend)
            {
                case Blend.Zero:
                    return (int)BlendingFactorSrc.Zero;
                case Blend.One:
                    return (int)BlendingFactorSrc.One;
                case Blend.SourceColor:
                    return (int)BlendingFactorDest.SrcColor;
                case Blend.InverseSourceColor:
                    return (int)BlendingFactorDest.OneMinusSrcColor;
                case Blend.SourceAlpha:
                    return (int)BlendingFactorSrc.SrcAlpha;
                case Blend.InverseSourceAlpha:
                    return (int)BlendingFactorSrc.OneMinusSrcAlpha;
                case Blend.DestinationAlpha:
                    return (int)BlendingFactorSrc.DstAlpha;
                case Blend.InverseDestinationAlpha:
                    return (int)BlendingFactorSrc.OneMinusDstAlpha;
                case Blend.DestinationColor:
                    return (int)BlendingFactorSrc.DstColor;
                case Blend.InverseDestinationColor:
                    return (int)BlendingFactorSrc.OneMinusDstColor;
                case Blend.BlendFactor:
                    return (int)((isForBlendFactorAlpha) ? BlendingFactorSrc.ConstantAlpha : BlendingFactorSrc.ConstantColor);
                case Blend.InverseBlendFactor:
                    return (int)((isForBlendFactorAlpha) ? BlendingFactorSrc.OneMinusConstantAlpha : BlendingFactorSrc.OneMinusConstantColor);
                // Ignored...
                // case Blend.SourceAlphaSaturated:
                //     break;
                //case Blend.Bothsrcalpha:
                //    break;
                //case Blend.BothInverseSourceAlpha:
                //    break;
                //case Blend.SourceColor2:
                //    break;
                //case Blend.InverseSourceColor2:
                //    break;
                default:
                    throw new ArgumentOutOfRangeException("blend");
            }
        }

        internal static Blend BlendFromOgl(int bf)
        {
            switch (bf)
            {
                case (int)BlendingFactorSrc.Zero:
                    return Blend.Zero;
                case (int)BlendingFactorSrc.One:
                    return Blend.One;
                case (int)BlendingFactorDest.SrcColor:
                    return Blend.SourceColor;
                case (int)BlendingFactorDest.OneMinusSrcColor:
                    return Blend.InverseSourceColor;
                case (int)BlendingFactorSrc.SrcAlpha:
                    return Blend.SourceAlpha;
                case (int)BlendingFactorSrc.OneMinusSrcAlpha:
                    return Blend.InverseSourceAlpha;
                case (int)BlendingFactorSrc.DstAlpha:
                    return Blend.DestinationAlpha;
                case (int)BlendingFactorSrc.OneMinusDstAlpha:
                    return Blend.InverseDestinationAlpha;
                case (int)BlendingFactorSrc.DstColor:
                    return Blend.DestinationColor;
                case (int)BlendingFactorSrc.OneMinusDstColor:
                    return Blend.InverseDestinationColor;
                case (int)BlendingFactorSrc.ConstantAlpha:
                case (int)BlendingFactorSrc.ConstantColor:
                    return Blend.BlendFactor;
                case (int)BlendingFactorSrc.OneMinusConstantAlpha:
                case (int)BlendingFactorSrc.OneMinusConstantColor:
                    return Blend.InverseBlendFactor;
                default:
                    throw new ArgumentOutOfRangeException("blend");
            }
        }

        /// <summary>
        /// Sets the RenderState object onto the current OpenGL based RenderContext.
        /// </summary>
        /// <param name="renderState">State of the render(enum).</param>
        /// <param name="value">The value. See <see cref="RenderState"/> for detailed information. </param>
        /// <exception cref="ArgumentOutOfRangeException">
        /// value
        /// or
        /// value
        /// or
        /// value
        /// or
        /// renderState
        /// </exception>
        public void SetRenderState(RenderState renderState, uint value)
        {
            switch (renderState)
            {
                case RenderState.FillMode:
                    {
                        PolygonMode pm;
                        switch ((FillMode)value)
                        {
                            case FillMode.Point:
                                pm = PolygonMode.Point;
                                break;
                            case FillMode.Wireframe:
                                pm = PolygonMode.Line;
                                break;
                            case FillMode.Solid:
                                pm = PolygonMode.Fill;
                                break;
                            default:
                                throw new ArgumentOutOfRangeException("value");
                        }
                        GL.PolygonMode(MaterialFace.FrontAndBack, pm);
                        return;
                    }
                case RenderState.CullMode:
                    {
                        switch ((Cull)value)
                        {
                            case Cull.None:
                                if (_isCullEnabled)
                                {
                                    _isCullEnabled = false;
                                    GL.Disable(EnableCap.CullFace);
                                }
                                GL.FrontFace(FrontFaceDirection.Ccw);
                                break;
                            case Cull.Clockwise:
                                if (!_isCullEnabled)
                                {
                                    _isCullEnabled = true;
                                    GL.Enable(EnableCap.CullFace);
                                }
                                GL.FrontFace(FrontFaceDirection.Cw);
                                break;
                            case Cull.Counterclockwise:
                                if (!_isCullEnabled)
                                {
                                    _isCullEnabled = true;
                                    GL.Enable(EnableCap.CullFace);
                                }
                                GL.FrontFace(FrontFaceDirection.Ccw);
                                break;
                            default:
                                throw new ArgumentOutOfRangeException("value");
                        }
                    }
                    break;
                case RenderState.Clipping:
                    // clipping is always on in OpenGL - This state is simply ignored
                    break;
                case RenderState.ZFunc:
                    {
                        DepthFunction df = GetDepthCompareFunc((Compare)value);
                        GL.DepthFunc(df);
                    }
                    break;
                case RenderState.ZEnable:
                    if (value == 0)
                        GL.Disable(EnableCap.DepthTest);
                    else
                        GL.Enable(EnableCap.DepthTest);
                    break;
                case RenderState.ZWriteEnable:
                    GL.DepthMask(value != 0);
                    break;
                case RenderState.AlphaBlendEnable:
                    if (value == 0)
                        GL.Disable(EnableCap.Blend);
                    else
                        GL.Enable(EnableCap.Blend);
                    break;
                case RenderState.BlendOperation:
                    {
                        _blendEquationRgb = BlendOperationToOgl((BlendOperation)value);
                        GL.BlendEquationSeparate(_blendEquationRgb, _blendEquationAlpha);
                    }
                    break;

                case RenderState.BlendOperationAlpha:
                    {
                        _blendEquationAlpha = BlendOperationToOgl((BlendOperation)value);
                        GL.BlendEquationSeparate(_blendEquationRgb, _blendEquationAlpha);
                    }
                    break;
                case RenderState.SourceBlend:
                    {
                        _blendSrcRgb = (BlendingFactorSrc)BlendToOgl((Blend)value);
                        GL.BlendFuncSeparate(_blendSrcRgb, _blendDstRgb, _blendSrcAlpha, _blendDstAlpha);
                    }
                    break;
                case RenderState.DestinationBlend:
                    {
                        _blendDstRgb = (BlendingFactorDest)BlendToOgl((Blend)value);
                        GL.BlendFuncSeparate(_blendSrcRgb, _blendDstRgb, _blendSrcAlpha, _blendDstAlpha);
                    }
                    break;
                case RenderState.SourceBlendAlpha:
                    {
                        _blendSrcAlpha = (BlendingFactorSrc)BlendToOgl((Blend)value);
                        GL.BlendFuncSeparate(_blendSrcRgb, _blendDstRgb, _blendSrcAlpha, _blendDstAlpha);
                    }
                    break;
                case RenderState.DestinationBlendAlpha:
                    {
                        _blendDstAlpha = (BlendingFactorDest)BlendToOgl((Blend)value);
                        GL.BlendFuncSeparate(_blendSrcRgb, _blendDstRgb, _blendSrcAlpha, _blendDstAlpha);
                    }
                    break;
                case RenderState.BlendFactor:
                    GL.BlendColor(Color.FromArgb((int)value));
                    break;
                default:
                    throw new ArgumentOutOfRangeException("renderState");
            }
        }

        /// <summary>
        /// Gets the current RenderState that is applied to the current OpenGL based RenderContext.
        /// </summary>
        /// <param name="renderState">State of the render. See <see cref="RenderState"/> for further information.</param>
        /// <returns></returns>
        /// <exception cref="ArgumentOutOfRangeException">
        /// pm;Value  + ((PolygonMode)pm) +  not handled
        /// or
        /// depFunc;Value  + ((DepthFunction)depFunc) +  not handled
        /// or
        /// renderState
        /// </exception>
        public uint GetRenderState(RenderState renderState)
        {
            switch (renderState)
            {
                case RenderState.FillMode:
                    {
                        FillMode ret;
                        GL.GetInteger(GetPName.PolygonMode, out int pm);
                        switch ((PolygonMode)pm)
                        {
                            case PolygonMode.Point:
                                ret = FillMode.Point;
                                break;
                            case PolygonMode.Line:
                                ret = FillMode.Wireframe;
                                break;
                            case PolygonMode.Fill:
                                ret = FillMode.Solid;
                                break;
                            default:
                                throw new ArgumentOutOfRangeException("pm", "Value " + ((PolygonMode)pm) + " not handled");
                        }
                        return (uint)ret;
                    }
                case RenderState.CullMode:
                    {
                        GL.GetInteger(GetPName.CullFace, out int cullFace);
                        if (cullFace == 0)
                            return (uint)Cull.None;
                        GL.GetInteger(GetPName.FrontFace, out int frontFace);
                        if (frontFace == (int)FrontFaceDirection.Cw)
                            return (uint)Cull.Clockwise;
                        return (uint)Cull.Counterclockwise;
                    }
                case RenderState.Clipping:
                    // clipping is always on in OpenGL - This state is simply ignored
                    return 1; // == true
                case RenderState.ZFunc:
                    {
                        GL.GetInteger(GetPName.DepthFunc, out int depFunc);
                        Compare ret;
                        switch ((DepthFunction)depFunc)
                        {
                            case DepthFunction.Never:
                                ret = Compare.Never;
                                break;
                            case DepthFunction.Less:
                                ret = Compare.Less;
                                break;
                            case DepthFunction.Equal:
                                ret = Compare.Equal;
                                break;
                            case DepthFunction.Lequal:
                                ret = Compare.LessEqual;
                                break;
                            case DepthFunction.Greater:
                                ret = Compare.Greater;
                                break;
                            case DepthFunction.Notequal:
                                ret = Compare.NotEqual;
                                break;
                            case DepthFunction.Gequal:
                                ret = Compare.GreaterEqual;
                                break;
                            case DepthFunction.Always:
                                ret = Compare.Always;
                                break;
                            default:
                                throw new ArgumentOutOfRangeException("depFunc", "Value " + ((DepthFunction)depFunc) + " not handled");
                        }
                        return (uint)ret;
                    }
                case RenderState.ZEnable:
                    {
                        GL.GetInteger(GetPName.DepthTest, out int depTest);
                        return (uint)(depTest);
                    }
                case RenderState.ZWriteEnable:
                    {
                        GL.GetInteger(GetPName.DepthWritemask, out int depWriteMask);
                        return (uint)(depWriteMask);
                    }
                case RenderState.AlphaBlendEnable:
                    {
                        GL.GetInteger(GetPName.Blend, out int blendEnable);
                        return (uint)(blendEnable);
                    }
                case RenderState.BlendOperation:
                    {
                        GL.GetInteger(GetPName.BlendEquationRgb, out int rgbMode);
                        return (uint)BlendOperationFromOgl((BlendEquationMode)rgbMode);
                    }
                case RenderState.BlendOperationAlpha:
                    {
                        GL.GetInteger(GetPName.BlendEquationAlpha, out int alphaMode);
                        return (uint)BlendOperationFromOgl((BlendEquationMode)alphaMode);
                    }
                case RenderState.SourceBlend:
                    {
                        GL.GetInteger(GetPName.BlendSrcRgb, out int rgbSrc);
                        return (uint)BlendFromOgl(rgbSrc);
                    }
                case RenderState.DestinationBlend:
                    {
                        GL.GetInteger(GetPName.BlendSrcRgb, out int rgbDst);
                        return (uint)BlendFromOgl(rgbDst);
                    }
                case RenderState.SourceBlendAlpha:
                    {
                        GL.GetInteger(GetPName.BlendSrcAlpha, out int alphaSrc);
                        return (uint)BlendFromOgl(alphaSrc);
                    }
                case RenderState.DestinationBlendAlpha:
                    {
                        GL.GetInteger(GetPName.BlendDstAlpha, out int alphaDst);
                        return (uint)BlendFromOgl(alphaDst);
                    }
                case RenderState.BlendFactor:
                    int col;
                    GL.GetInteger(GetPName.BlendColorExt, out col);
                    return (uint)col;
                default:
                    throw new ArgumentOutOfRangeException("renderState");
            }
        }

        /// <summary>
        /// Renders into the given texture.
        /// </summary>
        /// <param name="tex">The texture.</param>
        /// <param name="texHandle">The texture handle, associated with the given texture. Should be created by the TextureManager in the RenderContext.</param>
        public void SetRenderTarget(IWritableTexture tex, ITextureHandle texHandle)
        {
            if (((TextureHandle)texHandle).FrameBufferHandle == -1)
            {
                var fBuffer = GL.GenFramebuffer();
                ((TextureHandle)texHandle).FrameBufferHandle = fBuffer;
                GL.BindFramebuffer(FramebufferTarget.Framebuffer, fBuffer);

                GL.BindTexture(TextureTarget.Texture2D, ((TextureHandle)texHandle).TexHandle);

                if (tex.TextureType != RenderTargetTextureTypes.Depth)
                {
                    CreateDepthRenderBuffer(tex.Width, tex.Height);
                    GL.FramebufferTexture(FramebufferTarget.Framebuffer, FramebufferAttachment.ColorAttachment0, ((TextureHandle)texHandle).TexHandle, 0);
                    GL.DrawBuffer(DrawBufferMode.ColorAttachment0);
                }
                else
                {
                    GL.FramebufferTexture(FramebufferTarget.Framebuffer, FramebufferAttachment.DepthAttachment, ((TextureHandle)texHandle).TexHandle, 0);
                    GL.DrawBuffer(DrawBufferMode.None);
                    GL.ReadBuffer(ReadBufferMode.None);
                }
            }
            else
                GL.BindFramebuffer(FramebufferTarget.Framebuffer, ((TextureHandle)texHandle).FrameBufferHandle);

            if (GL.CheckFramebufferStatus(FramebufferTarget.Framebuffer) != FramebufferErrorCode.FramebufferComplete)
                throw new Exception($"Error creating RenderTarget: {GL.GetError()}, {GL.CheckFramebufferStatus(FramebufferTarget.Framebuffer)}");

            GL.Clear(ClearBufferMask.DepthBufferBit | ClearBufferMask.ColorBufferBit);
        }

        /// <summary>
        /// Renders into the given cube map.
        /// </summary>
        /// <param name="tex">The texture.</param>
        /// <param name="texHandle">The texture handle, associated with the given cube map. Should be created by the TextureManager in the RenderContext.</param>
        public void SetRenderTarget(IWritableCubeMap tex, ITextureHandle texHandle)
        {
            if (((TextureHandle)texHandle).FrameBufferHandle == -1)
            {
                var fBuffer = GL.GenFramebuffer();
                ((TextureHandle)texHandle).FrameBufferHandle = fBuffer;
                GL.BindFramebuffer(FramebufferTarget.Framebuffer, fBuffer);

                GL.BindTexture(TextureTarget.TextureCubeMap, ((TextureHandle)texHandle).TexHandle);

                if (tex.TextureType != RenderTargetTextureTypes.Depth)
                {
                    CreateDepthRenderBuffer(tex.Width, tex.Height);
                    GL.FramebufferTexture(FramebufferTarget.Framebuffer, FramebufferAttachment.ColorAttachment0, ((TextureHandle)texHandle).TexHandle, 0);
                    GL.DrawBuffer(DrawBufferMode.ColorAttachment0);
                }
                else
                {
                    GL.FramebufferTexture(FramebufferTarget.Framebuffer, FramebufferAttachment.DepthAttachment, ((TextureHandle)texHandle).TexHandle, 0);
                    GL.DrawBuffer(DrawBufferMode.None);
                    GL.ReadBuffer(ReadBufferMode.None);
                }
            }
            else
                GL.BindFramebuffer(FramebufferTarget.Framebuffer, ((TextureHandle)texHandle).FrameBufferHandle);

            if (GL.CheckFramebufferStatus(FramebufferTarget.Framebuffer) != FramebufferErrorCode.FramebufferComplete)
                throw new Exception($"Error creating RenderTarget: {GL.GetError()}, {GL.CheckFramebufferStatus(FramebufferTarget.Framebuffer)}");


            GL.Clear(ClearBufferMask.DepthBufferBit | ClearBufferMask.ColorBufferBit);
        }

        /// <summary>
        /// Renders into the given layer of the array texture.
        /// </summary>
        /// <param name="tex">The array texture.</param>
        /// <param name="layer">The layer to render to.</param>
        /// <param name="texHandle">The texture handle, associated with the given texture. Should be created by the TextureManager in the RenderContext.</param>
        public void SetRenderTarget(IWritableArrayTexture tex, int layer, ITextureHandle texHandle)
        {
            if (((TextureHandle)texHandle).FrameBufferHandle == -1)
            {
                var fBuffer = GL.GenFramebuffer();
                ((TextureHandle)texHandle).FrameBufferHandle = fBuffer;
                GL.BindFramebuffer(FramebufferTarget.Framebuffer, fBuffer);

                GL.BindTexture(TextureTarget.Texture2DArray, ((TextureHandle)texHandle).TexHandle);

                if (tex.TextureType != RenderTargetTextureTypes.Depth)
                {
                    CreateDepthRenderBuffer(tex.Width, tex.Height);
                    GL.FramebufferTextureLayer(FramebufferTarget.Framebuffer, FramebufferAttachment.ColorAttachment0, ((TextureHandle)texHandle).TexHandle, 0, layer);
                    GL.DrawBuffer(DrawBufferMode.ColorAttachment0);
                }
                else
                {
                    GL.FramebufferTextureLayer(FramebufferTarget.Framebuffer, FramebufferAttachment.DepthAttachment, ((TextureHandle)texHandle).TexHandle, 0, layer);
                    GL.DrawBuffer(DrawBufferMode.None);
                    GL.ReadBuffer(ReadBufferMode.None);
                }
            }
            else
            {
                GL.BindFramebuffer(FramebufferTarget.Framebuffer, ((TextureHandle)texHandle).FrameBufferHandle);
                GL.BindTexture(TextureTarget.Texture2DArray, ((TextureHandle)texHandle).TexHandle);
                GL.FramebufferTextureLayer(FramebufferTarget.Framebuffer, FramebufferAttachment.DepthAttachment, ((TextureHandle)texHandle).TexHandle, 0, layer);
            }

            if (GL.CheckFramebufferStatus(FramebufferTarget.Framebuffer) != FramebufferErrorCode.FramebufferComplete)
                throw new Exception($"Error creating RenderTarget: {GL.GetError()}, {GL.CheckFramebufferStatus(FramebufferTarget.Framebuffer)}");

            GL.Clear(ClearBufferMask.DepthBufferBit | ClearBufferMask.ColorBufferBit);
        }

        /// <summary>
        /// Renders into the given textures of the RenderTarget.
        /// </summary>
        /// <param name="renderTarget">The render target.</param>
        /// <param name="texHandles">The texture handles, associated with the given textures. Each handle should be created by the TextureManager in the RenderContext.</param>
        public void SetRenderTarget(IRenderTarget renderTarget, ITextureHandle[] texHandles)
        {
            if (renderTarget == null || (renderTarget.RenderTextures.All(x => x == null)))
            {
                GL.BindFramebuffer(FramebufferTarget.Framebuffer, 0);
                return;
            }

            int gBuffer;

            if (renderTarget.GBufferHandle == null)
            {
                renderTarget.GBufferHandle = new FrameBufferHandle();
                gBuffer = CreateFrameBuffer(renderTarget, texHandles);
                ((FrameBufferHandle)renderTarget.GBufferHandle).Handle = gBuffer;
            }
            else
            {
                gBuffer = ((FrameBufferHandle)renderTarget.GBufferHandle).Handle;
                GL.BindFramebuffer(FramebufferTarget.Framebuffer, gBuffer);
            }

            if (renderTarget.RenderTextures[(int)RenderTargetTextureTypes.Depth] == null && !renderTarget.IsDepthOnly)
            {
                int gDepthRenderbufferHandle;
                if (renderTarget.DepthBufferHandle == null)
                {
                    renderTarget.DepthBufferHandle = new RenderBufferHandle();
                    // Create and attach depth buffer (renderbuffer)
                    gDepthRenderbufferHandle = CreateDepthRenderBuffer((int)renderTarget.TextureResolution, (int)renderTarget.TextureResolution);
                    ((RenderBufferHandle)renderTarget.DepthBufferHandle).Handle = gDepthRenderbufferHandle;
                }
                else
                {
                    gDepthRenderbufferHandle = ((RenderBufferHandle)renderTarget.DepthBufferHandle).Handle;
                    GL.BindRenderbuffer(RenderbufferTarget.Renderbuffer, gDepthRenderbufferHandle);
                }
            }

            if (GL.CheckFramebufferStatus(FramebufferTarget.Framebuffer) != FramebufferErrorCode.FramebufferComplete)
            {
                throw new Exception($"Error creating RenderTarget: {GL.GetError()}, {GL.CheckFramebufferStatus(FramebufferTarget.Framebuffer)}");
            }

            GL.Clear(ClearBufferMask.DepthBufferBit | ClearBufferMask.ColorBufferBit);
        }

        private int CreateDepthRenderBuffer(int width, int height)
        {
            GL.Enable(EnableCap.DepthTest);

            GL.GenRenderbuffers(1, out int gDepthRenderbufferHandle);
            //((FrameBufferHandle)renderTarget.DepthBufferHandle).Handle = gDepthRenderbufferHandle;
            GL.BindRenderbuffer(RenderbufferTarget.Renderbuffer, gDepthRenderbufferHandle);
            GL.RenderbufferStorage(RenderbufferTarget.Renderbuffer, RenderbufferStorage.DepthComponent24, width, height);
            GL.FramebufferRenderbuffer(FramebufferTarget.Framebuffer, FramebufferAttachment.DepthAttachment, RenderbufferTarget.Renderbuffer, gDepthRenderbufferHandle);
            return gDepthRenderbufferHandle;
        }

        private int CreateFrameBuffer(IRenderTarget renderTarget, ITextureHandle[] texHandles)
        {
            var gBuffer = GL.GenFramebuffer();
            GL.BindFramebuffer(FramebufferTarget.Framebuffer, gBuffer);

            int depthCnt = 0;

            var depthTexPos = (int)RenderTargetTextureTypes.Depth;

            if (!renderTarget.IsDepthOnly)
            {
                var attachments = new List<DrawBuffersEnum>();

                //Textures
                for (int i = 0; i < texHandles.Length; i++)
                {
                    attachments.Add(DrawBuffersEnum.ColorAttachment0 + i);

                    var texHandle = texHandles[i];
                    if (texHandle == null) continue;

                    if (i == depthTexPos)
                    {
                        GL.FramebufferTexture2D(FramebufferTarget.Framebuffer, FramebufferAttachment.DepthAttachment + (depthCnt), TextureTarget.Texture2D, ((TextureHandle)texHandle).TexHandle, 0);
                        depthCnt++;
                    }
                    else
                        GL.FramebufferTexture2D(FramebufferTarget.Framebuffer, FramebufferAttachment.ColorAttachment0 + (i - depthCnt), TextureTarget.Texture2D, ((TextureHandle)texHandle).TexHandle, 0);
                }
                GL.DrawBuffers(attachments.Count, attachments.ToArray());
            }
            else //If a frame-buffer only has a depth texture we don't need draw buffers
            {
                var texHandle = texHandles[depthTexPos];

                if (texHandle != null)
                    GL.FramebufferTexture2D(FramebufferTarget.Framebuffer, FramebufferAttachment.DepthAttachment, TextureTarget.Texture2D, ((TextureHandle)texHandle).TexHandle, 0);
                else
                    throw new NullReferenceException("Texture handle is null!");

                GL.DrawBuffer(DrawBufferMode.None);
                GL.ReadBuffer(ReadBufferMode.None);
            }

            return gBuffer;
        }

        /// <summary>
        /// Detaches a texture from the frame buffer object, associated with the given render target.
        /// </summary>
        /// <param name="renderTarget">The render target.</param>
        /// <param name="attachment">Number of the fbo attachment. For example: attachment = 1 will detach the texture currently associated with <see cref="FramebufferAttachment.ColorAttachment1"/>.</param>
        /// <param name="isDepthTex">Determines if the texture is a depth texture. In this case the texture currently associated with <see cref="FramebufferAttachment.DepthAttachment"/> will be detached.</param>       
        public void DetachTextureFromFbo(IRenderTarget renderTarget, bool isDepthTex, int attachment = 0)
        {
            ChangeFramebufferTexture2D(renderTarget, attachment, 0, isDepthTex);
        }


        /// <summary>
        /// Attaches a texture to the frame buffer object, associated with the given render target.
        /// </summary>
        /// <param name="renderTarget">The render target.</param>
        /// <param name="attachment">Number of the fbo attachment. For example: attachment = 1 will attach the texture to <see cref="FramebufferAttachment.ColorAttachment1"/>.</param>
        /// <param name="isDepthTex">Determines if the texture is a depth texture. In this case the texture is attached to <see cref="FramebufferAttachment.DepthAttachment"/>.</param>        
        /// <param name="texHandle">The gpu handle of the texture.</param>
        public void AttacheTextureToFbo(IRenderTarget renderTarget, bool isDepthTex, ITextureHandle texHandle, int attachment = 0)
        {
            ChangeFramebufferTexture2D(renderTarget, attachment, ((TextureHandle)texHandle).TexHandle, isDepthTex);
        }

        private void ChangeFramebufferTexture2D(IRenderTarget renderTarget, int attachment, int handle, bool isDepth)
        {
            var boundFbo = GL.GetInteger(GetPName.FramebufferBinding);
            var rtFbo = ((FrameBufferHandle)renderTarget.GBufferHandle).Handle;

            var isCurrentFbo = true;

            if (boundFbo != rtFbo)
            {
                isCurrentFbo = false;
                GL.BindFramebuffer(FramebufferTarget.Framebuffer, rtFbo);
            }

            if (!isDepth)
                GL.FramebufferTexture2D(FramebufferTarget.Framebuffer, FramebufferAttachment.ColorAttachment0 + attachment, TextureTarget.Texture2D, handle, 0);
            else
                GL.FramebufferTexture2D(FramebufferTarget.Framebuffer, FramebufferAttachment.DepthAttachment, TextureTarget.Texture2D, handle, 0);

            if (GL.CheckFramebufferStatus(FramebufferTarget.Framebuffer) != FramebufferErrorCode.FramebufferComplete)
                throw new Exception($"Error creating RenderTarget: {GL.GetError()}, {GL.CheckFramebufferStatus(FramebufferTarget.Framebuffer)}");

            if (!isCurrentFbo)
                GL.BindFramebuffer(FramebufferTarget.Framebuffer, boundFbo);
        }


        /// <summary>
        /// Only pixels that lie within the scissor box can be modified by drawing commands.
        /// Note that the Scissor test must be enabled for this to work.
        /// </summary>
        /// <param name="x">X Coordinate of the lower left point of the scissor box.</param>
        /// <param name="y">Y Coordinate of the lower left point of the scissor box.</param>
        /// <param name="width">Width of the scissor box.</param>
        /// <param name="height">Height of the scissor box.</param>
        public void Scissor(int x, int y, int width, int height)
        {
            GL.Scissor(x, y, width, height);
        }

        /// <summary>
        /// Set the Viewport of the rendering output window by x,y position and width,height parameters. 
        /// The Viewport is the portion of the final image window.
        /// </summary>
        /// <param name="x">The x.</param>
        /// <param name="y">The y.</param>
        /// <param name="width">The width.</param>
        /// <param name="height">The height.</param>
        public void Viewport(int x, int y, int width, int height)
        {
            GL.Viewport(x, y, width, height);
        }

        /// <summary>
        /// Enable or disable Color channels to be written to the frame buffer (final image).
        /// Use this function as a color channel filter for the final image.
        /// </summary>
        /// <param name="red">if set to <c>true</c> [red].</param>
        /// <param name="green">if set to <c>true</c> [green].</param>
        /// <param name="blue">if set to <c>true</c> [blue].</param>
        /// <param name="alpha">if set to <c>true</c> [alpha].</param>
        public void ColorMask(bool red, bool green, bool blue, bool alpha)
        {
            GL.ColorMask(red, green, blue, alpha);
        }

        /// <summary>
        /// Returns the capabilities of the underlying graphics hardware
        /// </summary>
        /// <param name="capability"></param>
        /// <returns>uint</returns>
        public uint GetHardwareCapabilities(HardwareCapability capability)
        {
            switch (capability)
            {
                case HardwareCapability.CanRenderDeferred:
                    return !GL.GetString(StringName.Extensions).Contains("EXT_framebuffer_object") ? 0U : 1U;
                case HardwareCapability.CanUseGeometryShaders:
                    return 1U;
                default:
                    throw new ArgumentOutOfRangeException(nameof(capability), capability, null);
            }
        }

        /// <summary> 
        /// Returns a human readable description of the underlying graphics hardware. This implementation reports GL_VENDOR, GL_RENDERER, GL_VERSION and GL_EXTENSIONS.
        /// </summary> 
        /// <returns></returns> 
        public string GetHardwareDescription()
        {
            return "Vendor: " + GL.GetString(StringName.Vendor) + "\nRenderer: " + GL.GetString(StringName.Renderer) + "\nVersion: " + GL.GetString(StringName.Version) + "\nExtensions: " + GL.GetString(StringName.Extensions);
        }

        /// <summary>
        /// Draws a Debug Line in 3D Space by using a start and end point (float3).
        /// </summary>
        /// <param name="start">The starting point of the DebugLine.</param>
        /// <param name="end">The endpoint of the DebugLine.</param>
        /// <param name="color">The color of the DebugLine.</param>
        public void DebugLine(float3 start, float3 end, float4 color)
        {

            GL.Begin(PrimitiveType.Lines);
            GL.Color4(color.x, color.y, color.z, color.w);
            GL.Vertex3(start.x, start.y, start.z);
            GL.Color4(color.x, color.y, color.z, color.w);
            GL.Vertex3(end.x, end.y, end.z);
            GL.End();
        }

        #endregion

        #region Shader Storage Buffer

        public void ConnectBufferToShaderStorage(IShaderHandle currentProgram, IStorageBuffer buffer, string ssboName)
        {
            var shaderProgram = ((ShaderHandleImp)currentProgram).Handle;
            var blockIdx = GL.GetProgramResourceIndex(shaderProgram, ProgramInterface.ShaderStorageBlock, ssboName);
            
            GL.ShaderStorageBlockBinding(shaderProgram, blockIdx, buffer.BindingIndex);
        }

        public void StorageBufferSetData<T>(IStorageBuffer storageBuffer, T[] data)
        {
            if (storageBuffer.BufferHandle == null)
                storageBuffer.BufferHandle = new StorageBufferHandle();
            var bufferHandle = (StorageBufferHandle)storageBuffer.BufferHandle;
            int dataBytes = storageBuffer.Count * storageBuffer.Size;

            //1. Generate Buffer and or set the data
            if (bufferHandle.Handle == -1)
            {
                GL.GenBuffers(1, out bufferHandle.Handle);
            }

            if (data == null || data.Length == 0)
            {
                throw new ArgumentException("Data must not be null or empty");
            }

            GL.BindBuffer(BufferTarget.ShaderStorageBuffer, bufferHandle.Handle);
            GL.BufferData(BufferTarget.ShaderStorageBuffer, dataBytes, storageBuffer.DataMem, BufferUsageHint.DynamicCopy);
            GL.BindBuffer(BufferTarget.ShaderStorageBuffer, 0);
        }

        public void DeleteStorageBuffer(IBufferHandle storageBufferHandle)
        {
            GL.DeleteBuffer(((StorageBufferHandle)storageBufferHandle).Handle);
        }

        public T[] StorageBufferGetData<T>(IBufferHandle storageBufferHandle)
        {
            throw new NotImplementedException();
        }
        #endregion

        #region Picking related Members

        /// <summary>
        /// Retrieves a sub-image of the given region.
        /// </summary>
        /// <param name="x">The x value of the start of the region.</param>
        /// <param name="y">The y value of the start of the region.</param>
        /// <param name="w">The width to copy.</param>
        /// <param name="h">The height to copy.</param>
        /// <returns>The specified sub-image</returns>
        public IImageData GetPixelColor(int x, int y, int w = 1, int h = 1)
        {
            ImageData image = ImageData.CreateImage(w, h, ColorUint.Black);
            GL.ReadPixels(x, y, w, h, PixelFormat.Bgr /* yuk, yuk ??? */, PixelType.UnsignedByte, image.PixelData);
            return image;
        }

        /// <summary>
        /// Retrieves the Z-value at the given pixel position.
        /// </summary>
        /// <param name="x">The x value.</param>
        /// <param name="y">The y value.</param>
        /// <returns>The Z value at (x, y).</returns>
        public float GetPixelDepth(int x, int y)
        {
            float depth = 0;
            GL.ReadPixels(x, y, 1, 1, PixelFormat.DepthComponent, PixelType.UnsignedByte, ref depth);

            return depth;
        }

        #endregion
    }
}<|MERGE_RESOLUTION|>--- conflicted
+++ resolved
@@ -998,13 +998,8 @@
                 case TextureType.ArrayTexture:
                     GL.BindTexture(TextureTarget.Texture2DArray, ((TextureHandle)texId).TexHandle);
                     break;
-<<<<<<< HEAD
                 case TextureType.Image2D:                    
                     GL.BindImageTexture(((TextureHandle)texId).TexHandle, ((TextureHandle)texId).TexHandle, 0, false, 0, TextureAccess.ReadWrite, SizedInternalFormat.Rgba32f);
-=======
-                case TextureType.Image2D:
-                    GL.BindImageTexture(0, ((TextureHandle)texId).TexHandle, 0, false, 0, TextureAccess.ReadWrite, SizedInternalFormat.Rgba32f);
->>>>>>> e83da3f1
                     break;
                 default:
                     throw new ArgumentException($"Unknown texture target: {texTarget}.");
