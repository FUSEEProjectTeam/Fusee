using Fusee.Base.Common;
using Fusee.Base.Core;
using Fusee.Engine.Common;
using Fusee.Engine.Core;
using Fusee.Engine.Core.Effects;
using Fusee.Engine.Imp.SharedAll;
using Fusee.Math.Core;
using OpenTK.Graphics.OpenGL;
using System;
using System.Collections.Generic;
using System.Linq;
using System.Runtime.InteropServices;

namespace Fusee.Engine.Imp.Graphics.Desktop
{
    /// <summary>
    /// Implementation of the <see cref="IRenderContextImp" /> interface for usage with OpenTK framework.
    /// </summary>
    public class RenderContextImp : IRenderContextImp
    {
        /// <summary>
        /// Constant id that describes the renderer. This can be used in shaders to do platform dependent things.
        /// </summary>
        public FuseePlatformId FuseePlatformId { get; } = FuseePlatformId.Desktop;

        private int _textureCountPerShader;
        private readonly Dictionary<int, int> _shaderParam2TexUnit;

        private BlendEquationMode _blendEquationAlpha;
        private BlendEquationMode _blendEquationRgb;
        private BlendingFactorSrc _blendSrcRgb;
        private BlendingFactorDest _blendDstRgb;
        private BlendingFactorSrc _blendSrcAlpha;
        private BlendingFactorDest _blendDstAlpha;

        private bool _isCullEnabled;
        private bool _isPtRenderingEnabled;
        private bool _isLineSmoothEnabled;
        private bool _isMultisampleEnabled;
        private int _lastBoundFbo;

#if DEBUG
        private static DebugProc _openGlDebugDelegate;
#endif


        public RenderContextImp(IRenderCanvasImp renderCanvas, FuseePlatformId platformID) : this(renderCanvas)
        {
            FuseePlatformId = platformID;
        }

        /// <summary>
        /// Initializes a new instance of the <see cref="RenderContextImp"/> class.
        /// </summary>
        /// <param name="renderCanvas">The render canvas interface.</param>
        public RenderContextImp(IRenderCanvasImp renderCanvas)
        {
            _textureCountPerShader = 0;
            _shaderParam2TexUnit = new Dictionary<int, int>();

#if DEBUG
            GL.Enable(EnableCap.DebugOutput);
            GL.Enable(EnableCap.DebugOutputSynchronous);

            _openGlDebugDelegate = new DebugProc(OpenGLDebugCallback);

            GL.DebugMessageCallback(_openGlDebugDelegate, IntPtr.Zero);
            GL.DebugMessageControl(DebugSourceControl.DontCare, DebugTypeControl.DontCare, DebugSeverityControl.DebugSeverityNotification, 0, Array.Empty<int>(), false);
#endif

            GL.Enable(EnableCap.DepthTest);
            GL.Enable(EnableCap.CullFace);
            GL.CullFace(CullFaceMode.Back);

            //Needed for rendering more than one viewport.
            GL.Enable(EnableCap.ScissorTest);

            GL.GetInteger(GetPName.BlendSrcAlpha, out int blendSrcAlpha);
            GL.GetInteger(GetPName.BlendDstAlpha, out int blendDstAlpha);
            GL.GetInteger(GetPName.BlendDstRgb, out int blendDstRgb);
            GL.GetInteger(GetPName.BlendSrcRgb, out int blendSrcRgb);
            GL.GetInteger(GetPName.BlendEquationAlpha, out int blendEqA);
            GL.GetInteger(GetPName.BlendEquationRgb, out int blendEqRgb);

            _blendDstRgb = (BlendingFactorDest)blendDstRgb;
            _blendSrcRgb = (BlendingFactorSrc)blendSrcRgb;
            _blendSrcAlpha = (BlendingFactorSrc)blendSrcAlpha;
            _blendDstAlpha = (BlendingFactorDest)blendDstAlpha;
            _blendEquationAlpha = (BlendEquationMode)blendEqA;
            _blendEquationRgb = (BlendEquationMode)blendEqRgb;

            Diagnostics.Debug(GL.GetString(StringName.Vendor) + " - " + GL.GetString(StringName.Renderer) + " - " + GL.GetString(StringName.Version));
#if DEBUG
            var numExtensions = GL.GetInteger(GetPName.NumExtensions);
            var extensions = new string[numExtensions];

            for (int i = 0; i < numExtensions; i++)
            {
                extensions[i] = GL.GetString(StringNameIndexed.Extensions, i);
            }

            Diagnostics.Verbose(string.Join(';', extensions));
#endif
        }

#if DEBUG
        private static void OpenGLDebugCallback(DebugSource source, DebugType type, int id, DebugSeverity severity, int length, IntPtr message, IntPtr userParam)
        {
            Diagnostics.Debug($"{Marshal.PtrToStringAnsi(message, length)}\n\tid:{id} severity:{severity} type:{type} source:{source}\n");
        }
#endif

        #region Image data related Members

        private OpenTK.Graphics.OpenGL.TextureCompareMode GetTexComapreMode(Common.TextureCompareMode compareMode)
        {
            return compareMode switch
            {
                Common.TextureCompareMode.None => OpenTK.Graphics.OpenGL.TextureCompareMode.None,
                Common.TextureCompareMode.CompareRefToTexture => OpenTK.Graphics.OpenGL.TextureCompareMode.CompareRefToTexture,
                _ => throw new ArgumentException("Invalid compare mode."),
            };
        }

        private Tuple<TextureMinFilter, TextureMagFilter> GetMinMagFilter(TextureFilterMode filterMode)
        {
            TextureMinFilter minFilter;
            TextureMagFilter magFilter;

            switch (filterMode)
            {
                case TextureFilterMode.Nearest:
                    minFilter = TextureMinFilter.Nearest;
                    magFilter = TextureMagFilter.Nearest;
                    break;
                default:
                case TextureFilterMode.Linear:
                    minFilter = TextureMinFilter.Linear;
                    magFilter = TextureMagFilter.Linear;
                    break;
                case TextureFilterMode.NearestMipmapNearest:
                    minFilter = TextureMinFilter.NearestMipmapNearest;
                    magFilter = TextureMagFilter.Nearest;
                    break;
                case TextureFilterMode.LinearMipmapNearest:
                    minFilter = TextureMinFilter.LinearMipmapNearest;
                    magFilter = TextureMagFilter.Linear;
                    break;
                case TextureFilterMode.NearestMipmapLinear:
                    minFilter = TextureMinFilter.NearestMipmapLinear;
                    magFilter = TextureMagFilter.Nearest;
                    break;
                case TextureFilterMode.LinearMipmapLinear:
                    minFilter = TextureMinFilter.LinearMipmapLinear;
                    magFilter = TextureMagFilter.Linear;
                    break;
            }

            return new Tuple<TextureMinFilter, TextureMagFilter>(minFilter, magFilter);
        }

        private DepthFunction GetDepthCompareFunc(Compare compareFunc)
        {
            return compareFunc switch
            {
                Compare.Never => DepthFunction.Never,
                Compare.Less => DepthFunction.Less,
                Compare.Equal => DepthFunction.Equal,
                Compare.LessEqual => DepthFunction.Lequal,
                Compare.Greater => DepthFunction.Greater,
                Compare.NotEqual => DepthFunction.Notequal,
                Compare.GreaterEqual => DepthFunction.Gequal,
                Compare.Always => DepthFunction.Always,
                _ => throw new ArgumentOutOfRangeException("value"),
            };
        }

        private OpenTK.Graphics.OpenGL.TextureWrapMode GetWrapMode(Common.TextureWrapMode wrapMode)
        {
            return wrapMode switch
            {
                Common.TextureWrapMode.MirroredRepeat => OpenTK.Graphics.OpenGL.TextureWrapMode.MirroredRepeat,
                Common.TextureWrapMode.ClampToEdge => OpenTK.Graphics.OpenGL.TextureWrapMode.ClampToEdge,
                Common.TextureWrapMode.ClampToBorder => OpenTK.Graphics.OpenGL.TextureWrapMode.ClampToBorder,
                _ => OpenTK.Graphics.OpenGL.TextureWrapMode.Repeat,
            };
        }

        private SizedInternalFormat GetSizedInteralFormat(ImagePixelFormat format)
        {
            return format.ColorFormat switch
            {
                ColorFormat.RGBA => SizedInternalFormat.Rgba8,
                ColorFormat.fRGBA16 => SizedInternalFormat.Rgba16f,
                ColorFormat.fRGBA32 => SizedInternalFormat.Rgba32f,
                ColorFormat.iRGBA32 => SizedInternalFormat.Rgba32i,
                ColorFormat.fRGB16 => (SizedInternalFormat)All.Rgb16f,
                ColorFormat.fRGB32 => (SizedInternalFormat)All.Rgb32f,
                ColorFormat.Depth24 => (SizedInternalFormat)All.DepthComponent24,
                ColorFormat.Depth16 => (SizedInternalFormat)All.DepthComponent16,
                ColorFormat.RGB => (SizedInternalFormat)All.Rgb8,
                ColorFormat.Intensity => (SizedInternalFormat)All.R8,
                _ => throw new ArgumentOutOfRangeException("SizedInternalFormat not supported. Try to use a format with r,g,b and a components."),
            };
        }

        private TexturePixelInfo GetTexturePixelInfo(ImagePixelFormat pixelFormat)
        {
            PixelInternalFormat internalFormat;
            PixelFormat format;
            PixelType pxType;

            //The wrong row alignment will lead to malformed textures.
            //See https://www.khronos.org/opengl/wiki/Common_Mistakes#Texture_upload_and_pixel_reads
            //and https://www.khronos.org/opengl/wiki/Pixel_Transfer#Pixel_layout
            int rowAlignment = 4;

            switch (pixelFormat.ColorFormat)
            {
                case ColorFormat.RGBA:
                    internalFormat = PixelInternalFormat.Rgba;
                    format = PixelFormat.Rgba;
                    pxType = PixelType.UnsignedByte;
                    break;

                case ColorFormat.RGB:
                    internalFormat = PixelInternalFormat.Rgb;
                    format = PixelFormat.Rgb;
                    pxType = PixelType.UnsignedByte;
                    rowAlignment = 1;
                    break;

                // TODO: Handle Alpha-only / Intensity-only and AlphaIntensity correctly.
                case ColorFormat.Intensity:
                    internalFormat = PixelInternalFormat.R8;
                    format = PixelFormat.Red;
                    pxType = PixelType.UnsignedByte;
                    rowAlignment = 1;
                    break;

                case ColorFormat.Depth24:
                    internalFormat = PixelInternalFormat.DepthComponent24;
                    format = PixelFormat.DepthComponent;
                    pxType = PixelType.Float;
                    break;

                case ColorFormat.Depth16:
                    internalFormat = PixelInternalFormat.DepthComponent16;
                    format = PixelFormat.DepthComponent;
                    pxType = PixelType.Float;
                    break;

                case ColorFormat.uiRgb8:
                    internalFormat = PixelInternalFormat.Rgba8ui;
                    format = PixelFormat.RgbaInteger;
                    pxType = PixelType.UnsignedByte;
                    rowAlignment = 1;
                    break;

                case ColorFormat.fRGB32:
                    internalFormat = PixelInternalFormat.Rgb32f;
                    format = PixelFormat.Rgb;
                    pxType = PixelType.Float;
                    break;

                case ColorFormat.fRGB16:
                    internalFormat = PixelInternalFormat.Rgb16f;
                    format = PixelFormat.Rgb;
                    pxType = PixelType.Float;
                    break;

                case ColorFormat.fRGBA16:
                    internalFormat = PixelInternalFormat.Rgba16f;
                    format = PixelFormat.Rgba;
                    pxType = PixelType.Float;
                    break;

                case ColorFormat.fRGBA32:
                    internalFormat = PixelInternalFormat.Rgba32f;
                    format = PixelFormat.Rgba;
                    pxType = PixelType.Float;
                    break;

                case ColorFormat.iRGBA32:
                    internalFormat = PixelInternalFormat.Rgba32i;
                    format = PixelFormat.RgbaInteger;
                    pxType = PixelType.Int;
                    break;

                default:
                    throw new ArgumentOutOfRangeException("CreateTexture: Image pixel format not supported");
            }

            return new TexturePixelInfo()
            {
                Format = format,
                InternalFormat = internalFormat,
                PxType = pxType,
                RowAlignment = rowAlignment
            };
        }


        /// <summary>
        /// Creates a new Texture and binds it to the shader.
        /// </summary>
        /// <param name="tex">A given IWritableTexture object, containing all necessary information for the upload to the graphics card.</param>
        /// <returns>An ITextureHandle that can be used for texturing in the shader. In this implementation, the handle is an integer-value which is necessary for OpenTK.</returns>
        public ITextureHandle CreateTexture(IWritableTexture tex)
        {
            if (tex is WritableTexture wt)
                return CreateTexture(wt);
            if (tex is WritableExposedMultisampleTexture mswt)
                return CreateTexture(mswt);

            throw new NotImplementedException($"CreateTexture typeof({tex}) not found!");
        }

        /// <summary>
        /// Creates a new Texture and binds it to the shader.
        /// </summary>
        /// <param name="img">A given ImageData object, containing all necessary information for the upload to the graphics card.</param>
        /// <returns>An ITextureHandle that can be used for texturing in the shader. In this implementation, the handle is an integer-value which is necessary for OpenTK.</returns>
        public ITextureHandle CreateTexture(IWritableArrayTexture img)
        {
            GL.CreateTextures(TextureTarget.Texture2DArray, 1, out int id);

            var glMinMagFilter = GetMinMagFilter(img.FilterMode);
            var minFilter = (int)glMinMagFilter.Item1;
            var magFilter = (int)glMinMagFilter.Item2;
            var glWrapMode = (int)GetWrapMode(img.WrapMode);

            GL.TextureStorage3D(id, 1, GetSizedInteralFormat(img.PixelFormat), img.Width, img.Height, img.Layers);

            if (img.DoGenerateMipMaps)
                GL.GenerateTextureMipmap(id);

            var compareMode = (int)GetTexComapreMode(img.CompareMode);
            var compareFunc = (int)GetDepthCompareFunc(img.CompareFunc);
            GL.TextureParameterI(id, TextureParameterName.TextureCompareMode, ref compareMode);
            GL.TextureParameterI(id, TextureParameterName.TextureCompareFunc, ref compareFunc);
            GL.TextureParameterI(id, TextureParameterName.TextureMinFilter, ref minFilter);
            GL.TextureParameterI(id, TextureParameterName.TextureMagFilter, ref magFilter);
            GL.TextureParameterI(id, TextureParameterName.TextureWrapS, ref glWrapMode);
            GL.TextureParameterI(id, TextureParameterName.TextureWrapT, ref glWrapMode);

            ITextureHandle texID = new TextureHandle { TexId = id };

            return texID;
        }

        /// <summary>
        /// Creates a new CubeMap and binds it to the shader.
        /// </summary>
        /// <param name="img">A given IWritableCubeMap object, containing all necessary information for the upload to the graphics card.</param>
        /// <returns>An ITextureHandle that can be used for texturing in the shader. In this implementation, the handle is an integer-value which is necessary for OpenTK.</returns>
        public ITextureHandle CreateTexture(IWritableCubeMap img)
        {
            GL.CreateTextures(TextureTarget.TextureCubeMap, 1, out int id);

            var glMinMagFilter = GetMinMagFilter(img.FilterMode);
            var minFilter = (int)glMinMagFilter.Item1;
            var magFilter = (int)glMinMagFilter.Item2;

            var glWrapMode = (int)GetWrapMode(img.WrapMode);

            GL.TextureStorage2D(id, 1, GetSizedInteralFormat(img.PixelFormat), img.Width, img.Height);

            var compareMode = (int)GetTexComapreMode(img.CompareMode);
            var compareFunc = (int)GetDepthCompareFunc(img.CompareFunc);
            GL.TextureParameterI(id, TextureParameterName.TextureCompareMode, ref compareMode);
            GL.TextureParameterI(id, TextureParameterName.TextureCompareFunc, ref compareFunc);
            GL.TextureParameterI(id, TextureParameterName.TextureMagFilter, ref magFilter);
            GL.TextureParameterI(id, TextureParameterName.TextureMinFilter, ref minFilter);
            GL.TextureParameterI(id, TextureParameterName.TextureWrapS, ref glWrapMode);
            GL.TextureParameterI(id, TextureParameterName.TextureWrapT, ref glWrapMode);
            GL.TextureParameterI(id, TextureParameterName.TextureWrapR, ref glWrapMode);

            ITextureHandle texID = new TextureHandle { TexId = id };

            return texID;
        }

        /// <summary>
        /// Creates a new Texture and binds it to the shader.
        /// </summary>
        /// <param name="img">A given ITexture object, containing all necessary information for the upload to the graphics card.</param>
        /// <returns>An ITextureHandle that can be used for texturing in the shader. In this implementation, the handle is an integer-value which is necessary for OpenTK.</returns>
        public ITextureHandle CreateTexture(ITexture img)
        {
            GL.CreateTextures(TextureTarget.Texture2D, 1, out int id);

            var glMinMagFilter = GetMinMagFilter(img.FilterMode);
            var minFilter = (int)glMinMagFilter.Item1;
            var magFilter = (int)glMinMagFilter.Item2;

            var glWrapMode = (int)GetWrapMode(img.WrapMode);

            var pxInfo = GetTexturePixelInfo(img.ImageData.PixelFormat);

            GL.TextureStorage2D(id, 1, GetSizedInteralFormat(img.ImageData.PixelFormat), img.ImageData.Width, img.ImageData.Height);
            GL.TextureSubImage2D(id, 0, 0, 0, img.ImageData.Width, img.ImageData.Height, pxInfo.Format, pxInfo.PxType, img.ImageData.PixelData);

            if (img.DoGenerateMipMaps)
                GL.GenerateTextureMipmap(id);

            GL.TextureParameterI(id, TextureParameterName.TextureMinFilter, ref minFilter);
            GL.TextureParameterI(id, TextureParameterName.TextureMagFilter, ref magFilter);
            GL.TextureParameterI(id, TextureParameterName.TextureWrapS, ref glWrapMode);
            GL.TextureParameterI(id, TextureParameterName.TextureWrapT, ref glWrapMode);
            GL.TextureParameterI(id, TextureParameterName.TextureWrapR, ref glWrapMode);

            ITextureHandle texID = new TextureHandle { TexId = id };

            return texID;
        }

        /// <summary>
        /// Creates a new Texture and binds it to the shader.
        /// </summary>
        /// <param name="tex">A given IWritableTexture object, containing all necessary information for the upload to the graphics card.</param>
        /// <returns>An ITextureHandle that can be used for texturing in the shader. In this implementation, the handle is an integer-value which is necessary for OpenTK.</returns>
        public ITextureHandle CreateTexture(WritableTexture tex)
        {
            GL.CreateTextures(TextureTarget.Texture2D, 1, out int id);

            var glMinMagFilter = GetMinMagFilter(tex.FilterMode);
            var minFilter = (int)glMinMagFilter.Item1;
            var magFilter = (int)glMinMagFilter.Item2;
            var glWrapMode = (int)GetWrapMode(tex.WrapMode);

            GL.TextureStorage2D(id, 1, GetSizedInteralFormat(tex.PixelFormat), tex.Width, tex.Height);

            if (tex.DoGenerateMipMaps)
                GL.GenerateTextureMipmap(id);

            var compareMode = (int)GetTexComapreMode(tex.CompareMode);
            var compareFunc = (int)GetDepthCompareFunc(tex.CompareFunc);
            GL.TextureParameterI(id, TextureParameterName.TextureCompareMode, ref compareMode);
            GL.TextureParameterI(id, TextureParameterName.TextureCompareFunc, ref compareFunc);
            GL.TextureParameterI(id, TextureParameterName.TextureMinFilter, ref minFilter);
            GL.TextureParameterI(id, TextureParameterName.TextureMagFilter, ref magFilter);
            GL.TextureParameterI(id, TextureParameterName.TextureWrapS, ref glWrapMode);
            GL.TextureParameterI(id, TextureParameterName.TextureWrapT, ref glWrapMode);

            ITextureHandle texID = new TextureHandle { TexId = id };


            return texID;
        }

        /// <summary>
        /// Creates a new Texture and binds it to the shader.
        /// </summary>
        /// <param name="tex">A given IWritableTexture object, containing all necessary information for the upload to the graphics card.</param>
        /// <returns>An ITextureHandle that can be used for texturing in the shader. In this implementation, the handle is an integer-value which is necessary for OpenTK.</returns>
        public ITextureHandle CreateTexture(WritableExposedMultisampleTexture tex)
        {
            if (!_isMultisampleEnabled)
            {
                _isMultisampleEnabled = true;
                GL.Enable(EnableCap.Multisample);
            }

            GL.CreateTextures(TextureTarget.Texture2DMultisample, 1, out int id);
            GL.TextureStorage2DMultisample(id, tex.MultisampleFactor, GetSizedInteralFormat(tex.PixelFormat), tex.Width, tex.Height, true);

<<<<<<< HEAD
            //var glMinMagFilter = GetMinMagFilter(tex.FilterMode);
            //var minFilter = (int)glMinMagFilter.Item1;
            //var magFilter = (int)glMinMagFilter.Item2;
            //var glWrapMode = (int)GetWrapMode(tex.WrapMode);
            //var texCompareMode = (int)GetTexComapreMode(tex.CompareMode);
            //var depthCompareFunc = (int)GetDepthCompareFunc(tex.CompareFunc);
=======
            var glMinMagFilter = GetMinMagFilter(tex.FilterMode);
>>>>>>> e96e3a63

            //Note: Multisample textures are not filtered and the calls below will generate a INVALID_ENUM error

<<<<<<< HEAD
            //GL.TextureParameterI(id, TextureParameterName.TextureCompareMode, ref texCompareMode);
            //GL.TextureParameterI(id, TextureParameterName.TextureCompareFunc, ref depthCompareFunc);
            //GL.TextureParameterI(id, TextureParameterName.TextureMinFilter, ref minFilter);
            //GL.TextureParameterI(id, TextureParameterName.TextureMagFilter, ref magFilter);
            //GL.TextureParameterI(id, TextureParameterName.TextureWrapS, ref glWrapMode);
            //GL.TextureParameterI(id, TextureParameterName.TextureWrapT, ref glWrapMode);

            ITextureHandle texID = new TextureHandle { TexId = id };
=======
            ITextureHandle texID = new TextureHandle { TexHandle = id };
>>>>>>> e96e3a63

            return texID;
        }

        /// <summary>
        /// Updates a specific rectangle of a texture.
        /// </summary>
        /// <param name="tex">The texture to which the ImageData is bound to.</param>
        /// <param name="img">The ImageData struct containing information about the image. </param>
        /// <param name="startX">The x-value of the upper left corner of th rectangle.</param>
        /// <param name="startY">The y-value of the upper left corner of th rectangle.</param>
        /// <param name="width">The width of the rectangle.</param>
        /// <param name="height">The height of the rectangle.</param>
        /// <remarks> /// <remarks>Look at the VideoTextureExample for further information.</remarks></remarks>
        public void UpdateTextureRegion(ITextureHandle tex, ITexture img, int startX, int startY, int width, int height)
        {
            var pxInfo = GetTexturePixelInfo(img.ImageData.PixelFormat);
            PixelFormat format = pxInfo.Format;

            // copy the bytes from img to GPU texture
            int bytesTotal = width * height * img.ImageData.PixelFormat.BytesPerPixel;
            var scanlines = img.ImageData.ScanLines(startX, startY, width, height);
            byte[] bytes = new byte[bytesTotal];
            int offset = 0;
            do
            {
                if (scanlines.Current != null)
                {
                    var lineBytes = scanlines.Current.GetScanLineBytes();
                    System.Buffer.BlockCopy(lineBytes, 0, bytes, offset, lineBytes.Length);
                    offset += lineBytes.Length;
                }

            } while (scanlines.MoveNext());

            GL.TextureSubImage2D(((TextureHandle)tex).TexId, 0, startX, startY, width, height, format, PixelType.UnsignedByte, bytes);
        }

        /// <summary>
        /// Sets the textures filter mode (<see cref="TextureFilterMode"/> at runtime.
        /// </summary>
        /// <param name="tex">The handle of the texture.</param>
        /// <param name="filterMode">The new filter mode.</param>
        public void SetTextureFilterMode(ITextureHandle tex, TextureFilterMode filterMode)
        {
            var toBindTexId = ((TextureHandle)tex).TexId;

            var minMag = GetMinMagFilter(filterMode);
            var glMinFilter = (int)minMag.Item1;
            var glMagFilter = (int)minMag.Item2;
            GL.TextureParameterI(toBindTexId, TextureParameterName.TextureMinFilter, ref glMinFilter);
            GL.TextureParameterI(toBindTexId, TextureParameterName.TextureMagFilter, ref glMagFilter);
        }

        /// <summary>
        /// Sets the textures filter mode (<see cref="Common.TextureWrapMode"/> at runtime.
        /// </summary>
        /// <param name="tex">The handle of the texture.</param>
        ///<param name="wrapMode">The new wrap mode.</param>
        public void SetTextureWrapMode(ITextureHandle tex, Common.TextureWrapMode wrapMode)
        {
            var toBindTexId = ((TextureHandle)tex).TexId;

            var glWrapMode = (int)GetWrapMode(wrapMode);
            GL.TextureParameterI(toBindTexId, TextureParameterName.TextureWrapS, ref glWrapMode);
            GL.TextureParameterI(toBindTexId, TextureParameterName.TextureWrapT, ref glWrapMode);
            GL.TextureParameterI(toBindTexId, TextureParameterName.TextureWrapR, ref glWrapMode);
        }

        /// <summary>
        /// Free all allocated gpu memory that belong to a frame-buffer object.
        /// </summary>
        /// <param name="bh">The platform dependent abstraction of the gpu buffer handle.</param>
        public void DeleteFrameBuffer(IBufferHandle bh)
        {
            GL.DeleteFramebuffer(((FrameBufferHandle)bh).Handle);
        }

        /// <summary>
        /// Free all allocated gpu memory that belong to a render-buffer object.
        /// </summary>
        /// <param name="bh">The platform dependent abstraction of the gpu buffer handle.</param>
        public void DeleteRenderBuffer(IBufferHandle bh)
        {
            GL.DeleteFramebuffer(((RenderBufferHandle)bh).Handle);
        }

        /// <summary>
        /// Free all allocated gpu memory that belong to the given <see cref="ITextureHandle"/>.
        /// </summary>
        /// <param name="textureHandle">The <see cref="ITextureHandle"/> which gpu allocated memory will be freed.</param>
        public void RemoveTextureHandle(ITextureHandle textureHandle)
        {
            TextureHandle texHandle = (TextureHandle)textureHandle;

            if (texHandle.FrameBufferHandle != -1)
            {
                GL.DeleteFramebuffer(texHandle.FrameBufferHandle);
            }

            if (texHandle.DepthRenderBufferHandle != -1)
            {
                GL.DeleteRenderbuffer(texHandle.DepthRenderBufferHandle);
            }

            if (texHandle.TexId != -1)
            {
                GL.DeleteTexture(texHandle.TexId);
            }
        }
        #endregion

        #region Shader related Members

        /// <summary>
        /// Creates a shader object from compute shader source code.
        /// </summary>
        /// <param name="cs">A string containing the compute shader source.</param>
        /// <returns></returns>
        public IShaderHandle CreateShaderProgramCompute(string cs)
        {
            string info = string.Empty;
            int statusCode = -1;

            // Compile compute shader
            int computeObject = -1;
            if (!string.IsNullOrEmpty(cs))
            {
                computeObject = GL.CreateShader(ShaderType.ComputeShader);

                GL.ShaderSource(computeObject, cs);
                GL.CompileShader(computeObject);
                GL.GetShaderInfoLog(computeObject, out info);
                GL.GetShader(computeObject, ShaderParameter.CompileStatus, out statusCode);
            }

            if (statusCode != 1)
                throw new ApplicationException(info);

            int program = GL.CreateProgram();

            GL.AttachShader(program, computeObject);
            GL.LinkProgram(program); //Must be called AFTER BindAttribLocation
            GL.DetachShader(program, computeObject);
            GL.DeleteShader(computeObject);

            return new ShaderHandle { Handle = program };
        }

        /// <summary>
        /// Creates the shader program by using a valid GLSL vertex and fragment shader code. This code is compiled at runtime.
        /// Do not use this function in frequent updates.
        /// </summary>
        /// <param name="vs">The vertex shader code.</param>
        /// <param name="gs">The geometry shader code.</param>
        /// <param name="ps">The pixel(=fragment) shader code.</param>
        /// <returns>An instance of <see cref="IShaderHandle" />.</returns>
        /// <exception cref="ApplicationException">
        /// </exception>
        public IShaderHandle CreateShaderProgram(string vs, string ps, string gs = null)
        {
            int vertexObject = GL.CreateShader(ShaderType.VertexShader);
            int fragmentObject = GL.CreateShader(ShaderType.FragmentShader);

            // Compile vertex shader
            GL.ShaderSource(vertexObject, vs);
            GL.CompileShader(vertexObject);
            GL.GetShaderInfoLog(vertexObject, out string info);
            GL.GetShader(vertexObject, ShaderParameter.CompileStatus, out int statusCode);

            if (statusCode != 1)
                throw new ApplicationException(info);

            // Compile geometry shader
            int geometryObject = -1;
            if (!string.IsNullOrEmpty(gs))
            {
                geometryObject = GL.CreateShader(ShaderType.GeometryShader);

                GL.ShaderSource(geometryObject, gs);
                GL.CompileShader(geometryObject);
                GL.GetShaderInfoLog(geometryObject, out info);
                GL.GetShader(geometryObject, ShaderParameter.CompileStatus, out statusCode);
            }

            if (statusCode != 1)
                throw new ApplicationException(info);

            // Compile pixel shader
            GL.ShaderSource(fragmentObject, ps);
            GL.CompileShader(fragmentObject);
            GL.GetShaderInfoLog(fragmentObject, out info);
            GL.GetShader(fragmentObject, ShaderParameter.CompileStatus, out statusCode);

            if (statusCode != 1)
                throw new ApplicationException(info);

            int program = GL.CreateProgram();
            GL.AttachShader(program, fragmentObject);

            if (!string.IsNullOrEmpty(gs))
                GL.AttachShader(program, geometryObject);

            GL.AttachShader(program, vertexObject);

            // enable GLSL (ES) shaders to use fuVertex, fuColor and fuNormal attributes
            GL.BindAttribLocation(program, AttributeLocations.VertexAttribLocation, UniformNameDeclarations.Vertex);
            GL.BindAttribLocation(program, AttributeLocations.ColorAttribLocation, UniformNameDeclarations.VertexColor);
            GL.BindAttribLocation(program, AttributeLocations.Color1AttribLocation, UniformNameDeclarations.VertexColor1);
            GL.BindAttribLocation(program, AttributeLocations.Color2AttribLocation, UniformNameDeclarations.VertexColor2);
            GL.BindAttribLocation(program, AttributeLocations.UvAttribLocation, UniformNameDeclarations.TextureCoordinates);
            GL.BindAttribLocation(program, AttributeLocations.NormalAttribLocation, UniformNameDeclarations.Normal);
            GL.BindAttribLocation(program, AttributeLocations.TangentAttribLocation, UniformNameDeclarations.Tangent);
            GL.BindAttribLocation(program, AttributeLocations.BoneIndexAttribLocation, UniformNameDeclarations.BoneIndex);
            GL.BindAttribLocation(program, AttributeLocations.BoneWeightAttribLocation, UniformNameDeclarations.BoneWeight);
            GL.BindAttribLocation(program, AttributeLocations.BitangentAttribLocation, UniformNameDeclarations.Bitangent);
            GL.BindAttribLocation(program, AttributeLocations.InstancedColor, UniformNameDeclarations.InstanceColor);
            GL.BindAttribLocation(program, AttributeLocations.InstancedModelMat1, UniformNameDeclarations.InstanceModelMat);

            GL.LinkProgram(program); //Must be called AFTER BindAttribLocation

            GL.DetachShader(program, fragmentObject);
            GL.DetachShader(program, vertexObject);
            GL.DeleteShader(fragmentObject);
            GL.DeleteShader(vertexObject);

            return new ShaderHandle { Handle = program };
        }

        /// <inheritdoc />
        /// <summary>
        /// Removes shader from the GPU
        /// </summary>
        /// <param name="sp"></param>
        public void RemoveShader(IShaderHandle sp)
        {
            var program = ((ShaderHandle)sp).Handle;

            // wait for all threads to be finished
            GL.Finish();
            GL.Flush();

            GL.DeleteProgram(program);
        }


        /// <summary>
        /// Sets the shader program onto the GL Render context.
        /// </summary>
        /// <param name="program">The shader program.</param>
        public void SetShader(IShaderHandle program)
        {
            _textureCountPerShader = 0;
            _shaderParam2TexUnit.Clear();

            GL.UseProgram(((ShaderHandle)program).Handle);
        }

        /// <summary>
        /// Gets the shader parameter.
        /// The Shader parameter is used to bind values inside of shader programs that run on the graphics card.
        /// Do not use this function in frequent updates as it transfers information from graphics card to the cpu which takes time.
        /// </summary>
        /// <param name="shaderProgram">The shader program.</param>
        /// <param name="paramName">Name of the parameter.</param>
        /// <returns>The Shader parameter is returned if the name is found, otherwise null.</returns>
        public IUniformHandle GetShaderUniformParam(IShaderHandle shaderProgram, string paramName)
        {
            int h = GL.GetUniformLocation(((ShaderHandle)shaderProgram).Handle, paramName);
            return (h == -1) ? null : new UniformHandle { handle = h };
        }

        /// <summary>
        /// Gets the float parameter value inside a shader program by using a <see cref="IUniformHandle" /> as search reference.
        /// Do not use this function in frequent updates as it transfers information from graphics card to the cpu which takes time.
        /// </summary>
        /// <param name="program">The program.</param>
        /// <param name="param">The parameter.</param>
        /// <returns>A float number (default is 0).</returns>
        public float GetParamValue(IShaderHandle program, IUniformHandle param)
        {
            GL.GetUniform(((ShaderHandle)program).Handle, ((UniformHandle)param).handle, out float f);
            return f;
        }

        /// <summary>
        /// Returns a List of type <see cref="ActiveUniform"/> for all ShaderStorageBlocks
        /// </summary>
        /// <param name="shaderProgram">The shader program to query.</param>
        public IList<IActiveUniform> GetShaderStorageBufferList(IShaderHandle shaderProgram)
        {
            var paramList = new List<IActiveUniform>();
            var sProg = (ShaderHandle)shaderProgram;
            GL.GetProgramInterface(sProg.Handle, ProgramInterface.ShaderStorageBlock, ProgramInterfaceParameter.MaxNameLength, out int ssboMaxLen);
            GL.GetProgramInterface(sProg.Handle, ProgramInterface.ShaderStorageBlock, ProgramInterfaceParameter.ActiveResources, out int nParams);

            for (var i = 0; i < nParams; i++)
            {
                var param = new ActiveUniform
                {
                    HasValueChanged = true
                };
                GL.GetProgramResourceName(sProg.Handle, ProgramInterface.ShaderStorageBlock, i, ssboMaxLen, out _, out string name);
                param.Name = name;

                int h = GL.GetProgramResourceIndex(sProg.Handle, ProgramInterface.ShaderStorageBlock, name);
                param.Handle = (h == -1) ? null : new UniformHandle { handle = h };
                paramList.Add(param);
            }

            return paramList;
        }

        /// <summary>
        /// Gets the shader parameter list of a specific <see cref="IShaderHandle" />.
        /// </summary>
        /// <param name="shaderProgram">The shader program.</param>
        /// <returns>All Shader parameters of a shader program are returned.</returns>
        /// <exception cref="ArgumentOutOfRangeException"></exception>
        public IList<IActiveUniform> GetActiveUniformsList(IShaderHandle shaderProgram)
        {
            var sProg = (ShaderHandle)shaderProgram;
            var paramList = new List<IActiveUniform>();

            GL.GetProgram(sProg.Handle, GetProgramParameterName.ActiveUniforms, out int nParams);

            for (var i = 0; i < nParams; i++)
            {
                var paramInfo = new ActiveUniform
                {
                    Name = GL.GetActiveUniform(sProg.Handle, i, out var paramSize, out ActiveUniformType uType),
                    HasValueChanged = true
                };
                paramInfo.Handle = GetShaderUniformParam(sProg, paramInfo.Name);
                paramInfo.Size = paramSize;
                paramList.Add(paramInfo);
            }
            return paramList;
        }

        /// <summary>
        /// Specifies the rasterized width of both aliased and antialiased lines.
        /// </summary>
        /// <param name="width">The width in px.</param>
        public void SetLineWidth(float width)
        {
            GL.LineWidth(width);
        }

        /// <summary>
        /// Sets a float shader parameter.
        /// </summary>
        /// <param name="param">The parameter.</param>
        /// <param name="val">The value.</param>
        public void SetShaderParam(IUniformHandle param, float val)
        {
            GL.Uniform1(((UniformHandle)param).handle, val);
        }

        /// <summary>
        /// Sets a double shader parameter.
        /// </summary>
        /// <param name="param">The parameter.</param>
        /// <param name="val">The value.</param>
        public void SetShaderParam(IUniformHandle param, double val)
        {
            GL.Uniform1(((UniformHandle)param).handle, val);
        }

        /// <summary>
        /// Sets a <see cref="float2" /> shader parameter.
        /// </summary>
        /// <param name="param">The parameter.</param>
        /// <param name="val">The value.</param>
        public void SetShaderParam(IUniformHandle param, float2 val)
        {
            GL.Uniform2(((UniformHandle)param).handle, val.x, val.y);
        }

        /// <summary>
        /// Sets a <see cref="float2" /> array shader parameter.
        /// </summary>
        /// <param name="param">The parameter.</param>
        /// <param name="val">The value.</param>
        public unsafe void SetShaderParam(IUniformHandle param, float2[] val)
        {
            fixed (float2* pFlt = &val[0])
                GL.Uniform2(((UniformHandle)param).handle, val.Length, (float*)pFlt);
        }

        /// <summary>
        /// Sets a <see cref="float3" /> shader parameter.
        /// </summary>
        /// <param name="param">The parameter.</param>
        /// <param name="val">The value.</param>
        public void SetShaderParam(IUniformHandle param, float3 val)
        {
            GL.Uniform3(((UniformHandle)param).handle, val.x, val.y, val.z);
        }

        /// <summary>
        ///     Sets a <see cref="float3" /> array shader parameter.
        /// </summary>
        /// <param name="param">The parameter.</param>
        /// <param name="val">The value.</param>
        public unsafe void SetShaderParam(IUniformHandle param, float3[] val)
        {
            fixed (float3* pFlt = &val[0])
                GL.Uniform3(((UniformHandle)param).handle, val.Length, (float*)pFlt);
        }

        /// <summary>
        /// Sets a <see cref="float4" /> shader parameter.
        /// </summary>
        /// <param name="param">The parameter.</param>
        /// <param name="val">The value.</param>
        public void SetShaderParam(IUniformHandle param, float4 val)
        {
            GL.Uniform4(((UniformHandle)param).handle, val.x, val.y, val.z, val.w);
        }

        /// <summary>
        /// Sets a <see cref="float4x4" /> shader parameter.
        /// </summary>
        /// <param name="param">The parameter.</param>
        /// <param name="val">The value.</param>
        public unsafe void SetShaderParam(IUniformHandle param, float4x4 val)
        {
            fixed (void* pt = new byte[Marshal.SizeOf(val)])
            {
                var intPtr = new IntPtr(pt);
                Marshal.StructureToPtr(val, intPtr, true);
                GL.UniformMatrix4(((UniformHandle)param).handle, 1, true, (float*)intPtr);
            }
        }

        /// <summary>
        ///     Sets a <see cref="float4" /> array shader parameter.
        /// </summary>
        /// <param name="param">The parameter.</param>
        /// <param name="val">The value.</param>
        public unsafe void SetShaderParam(IUniformHandle param, float4[] val)
        {
            fixed (float4* pFlt = &val[0])
                GL.Uniform4(((UniformHandle)param).handle, val.Length, (float*)pFlt);
        }

        /// <summary>
        /// Sets a <see cref="int2" /> shader parameter.
        /// </summary>
        /// <param name="param">The parameter.</param>
        /// <param name="val">The value.</param>
        public void SetShaderParam(IUniformHandle param, int2 val)
        {
            GL.Uniform2(((UniformHandle)param).handle, val.x, val.y);
        }

        /// <summary>
        /// Sets a <see cref="float4x4" /> array shader parameter.
        /// </summary>
        /// <param name="param">The parameter.</param>
        /// <param name="val">The value.</param>
        public unsafe void SetShaderParam(IUniformHandle param, float4x4[] val)
        {
            fixed (float4x4* pFlt = &val[0])
            {
                GL.UniformMatrix4(((UniformHandle)param).handle, val.Length, true, (float*)pFlt);
            }
        }

        /// <summary>
        /// Sets a int shader parameter.
        /// </summary>
        /// <param name="param">The parameter.</param>
        /// <param name="val">The value.</param>
        public void SetShaderParam(IUniformHandle param, int val)
        {
            GL.Uniform1(((UniformHandle)param).handle, val);
        }

        private void BindImage(TextureType texTarget, ITextureHandle texId, int texUint, TextureAccess access, SizedInternalFormat format)
        {
            switch (texTarget)
            {
                case TextureType.Image2D:
                    GL.BindImageTexture(texUint, ((TextureHandle)texId).TexId, 0, false, 0, access, format);
                    break;
                default:
                    throw new ArgumentException($"Unknown texture target: {texTarget}.");
            }
        }

        /// <summary>
        /// Sets a texture active and binds it.
        /// </summary>
        /// <param name="param">The shader parameter, associated with this texture.</param>
        /// <param name="texId">The texture handle.</param>
        /// <param name="texTarget">The texture type, describing to which texture target the texture gets bound to.</param>
        public void SetActiveAndBindTexture(IUniformHandle param, ITextureHandle texId, TextureType texTarget)
        {
            int iParam = ((UniformHandle)param).handle;
            if (!_shaderParam2TexUnit.TryGetValue(iParam, out _))
            {
                _textureCountPerShader++;
                _shaderParam2TexUnit[iParam] = _textureCountPerShader;
                GL.BindTextureUnit(_textureCountPerShader, ((TextureHandle)texId).TexId);
            }
        }

        private void SetActiveAndBindImage(IUniformHandle param, ITextureHandle texId, TextureType texTarget, ImagePixelFormat format, TextureAccess access, out int texUnit)
        {
            int iParam = ((UniformHandle)param).handle;
            if (!_shaderParam2TexUnit.TryGetValue(iParam, out texUnit))
            {
                _textureCountPerShader++;
                texUnit = _textureCountPerShader;
                _shaderParam2TexUnit[iParam] = texUnit;

                var sizedIntFormat = GetSizedInteralFormat(format);

                GL.ActiveTexture(TextureUnit.Texture0 + texUnit);
                BindImage(texTarget, texId, texUnit, access, sizedIntFormat);
            }
        }

        /// <summary>
        /// Sets a texture active and binds it.
        /// </summary>
        /// <param name="param">The shader parameter, associated with this texture.</param>
        /// <param name="texId">The texture handle.</param>
        /// <param name="texTarget">The texture type, describing to which texture target the texture gets bound to.</param>
        /// <param name="texUnit">The texture unit.</param>
        public void SetActiveAndBindTexture(IUniformHandle param, ITextureHandle texId, TextureType texTarget, out int texUnit)
        {
            int iParam = ((UniformHandle)param).handle;
            if (!_shaderParam2TexUnit.TryGetValue(iParam, out texUnit))
            {
                _textureCountPerShader++;
                _shaderParam2TexUnit[iParam] = _textureCountPerShader;
                texUnit = _textureCountPerShader;
                GL.BindTextureUnit(_textureCountPerShader, ((TextureHandle)texId).TexId);
            }
        }

        /// <summary>
        /// Sets a given Shader Parameter to a created texture
        /// </summary>
        /// <param name="param">Shader Parameter used for texture binding</param>
        /// <param name="texIds">An array of ITextureHandles returned from CreateTexture method or the ShaderEffectManager.</param>
        /// /// <param name="texTarget">The texture type, describing to which texture target the texture gets bound to.</param>
        public void SetActiveAndBindTextureArray(IUniformHandle param, ITextureHandle[] texIds, TextureType texTarget)
        {
            int iParam = ((UniformHandle)param).handle;

            if (!_shaderParam2TexUnit.TryGetValue(iParam, out _))
            {
                _textureCountPerShader++;
                _textureCountPerShader += texIds.Length;
                _shaderParam2TexUnit[iParam] = _textureCountPerShader;

                for (int i = 0; i < texIds.Length; i++)
                {
                    GL.BindTextureUnit(_textureCountPerShader + i, ((TextureHandle)texIds[i]).TexId);
                }
            }
        }

        /// <summary>
        /// Sets a texture active and binds it.
        /// </summary>
        /// <param name="param">The shader parameter, associated with this texture.</param>
        /// <param name="texIds">An array of ITextureHandles returned from CreateTexture method or the ShaderEffectManager.</param>
        /// <param name="texTarget">The texture type, describing to which texture target the texture gets bound to.</param>
        /// <param name="texUnitArray">The texture units.</param>
        public void SetActiveAndBindTextureArray(IUniformHandle param, ITextureHandle[] texIds, TextureType texTarget, out int[] texUnitArray)
        {
            int iParam = ((UniformHandle)param).handle;
            texUnitArray = new int[texIds.Length];

            if (!_shaderParam2TexUnit.TryGetValue(iParam, out _))
            {
                _textureCountPerShader++;
                _textureCountPerShader += texIds.Length;
                _shaderParam2TexUnit[iParam] = _textureCountPerShader;

                for (int i = 0; i < texIds.Length; i++)
                {
                    texUnitArray[i] = _textureCountPerShader + i;
                    GL.BindTextureUnit(_textureCountPerShader + i, ((TextureHandle)texIds[i]).TexId);
                }
            }
        }

        /// <summary>
        /// Sets a given Shader Parameter to a created texture
        /// </summary>
        /// <param name="param">Shader Parameter used for texture binding</param>
        /// <param name="texId">An ITextureHandle probably returned from CreateTexture method</param>
        /// <param name="texTarget">The texture type, describing to which texture target the texture gets bound to.</param>
        /// <param name="format">The internal sized format of the texture.</param>
        public void SetShaderParamImage(IUniformHandle param, ITextureHandle texId, TextureType texTarget, ImagePixelFormat format)
        {
            SetActiveAndBindImage(param, texId, texTarget, format, TextureAccess.ReadWrite, out int texUnit);
            GL.Uniform1(((UniformHandle)param).handle, texUnit);
        }

        /// <summary>
        /// Sets a given Shader Parameter to a created texture
        /// </summary>
        /// <param name="param">Shader Parameter used for texture binding</param>
        /// <param name="texId">An ITextureHandle probably returned from CreateTexture method</param>
        /// <param name="texTarget">The texture type, describing to which texture target the texture gets bound to.</param>
        public void SetShaderParamTexture(IUniformHandle param, ITextureHandle texId, TextureType texTarget)
        {
            SetActiveAndBindTexture(param, texId, texTarget, out int texUnit);
            GL.Uniform1(((UniformHandle)param).handle, texUnit);
        }

        /// <summary>
        /// Sets a given Shader Parameter to a created texture
        /// </summary>
        /// <param name="param">Shader Parameter used for texture binding</param>
        /// <param name="texIds">An array of ITextureHandles probably returned from CreateTexture method</param>
        /// <param name="texTarget">The texture type, describing to which texture target the texture gets bound to.</param>
        public unsafe void SetShaderParamTextureArray(IUniformHandle param, ITextureHandle[] texIds, TextureType texTarget)
        {
            SetActiveAndBindTextureArray(param, texIds, texTarget, out int[] texUnitArray);

            fixed (int* pFlt = &texUnitArray[0])
                GL.Uniform1(((UniformHandle)param).handle, texUnitArray.Length, pFlt);
        }

        #endregion

        #region Clear

        /// <summary>
        /// Clears the specified flags.
        /// </summary>
        /// <param name="flags">The flags.</param>
        public void Clear(ClearFlags flags)
        {
            GL.Clear((ClearBufferMask)flags);
        }

        /// <summary>
        /// Gets and sets the color of the background.
        /// </summary>
        /// <value>
        /// The color of the clear.
        /// </value>
        public float4 ClearColor
        {
            get
            {
                //GL.GetFloat(GetPName.ColorClearValue, out OpenTK.Mathematics.Vector4 ret);
                return _clearColor;
            }
            set
            {
                _clearColor = value;
                GL.ClearColor(value.x, value.y, value.z, value.w);
            }
        }
        private float4 _clearColor;

        /// <summary>
        /// Gets and sets the clear depth value which is used to clear the depth buffer.
        /// </summary>
        /// <value>
        /// Specifies the depth value used when the depth buffer is cleared. The initial value is 1. This value is clamped to the range [0,1].
        /// </value>
        public float ClearDepth
        {
            get
            {
                GL.GetFloat(GetPName.DepthClearValue, out float ret);
                return ret;
            }
            set => GL.ClearDepth(value);
        }

        #endregion

        #region Rendering related Members

        /// <summary>
        /// Creates a <see cref="IRenderTarget"/> with the purpose of being used as CPU GBuffer representation.
        /// </summary>
        /// <param name="res">The texture resolution.</param>
        public IRenderTarget CreateGBufferTarget(TexRes res)
        {
            var gBufferRenderTarget = new RenderTarget(res);
            gBufferRenderTarget.SetPositionTex();
            gBufferRenderTarget.SetAlbedoTex();
            gBufferRenderTarget.SetNormalTex();
            gBufferRenderTarget.SetDepthTex();
            gBufferRenderTarget.SetSpecularTex();
            gBufferRenderTarget.SetEmissiveTex();
            gBufferRenderTarget.SetSubsurfaceTex();

            return gBufferRenderTarget;
        }

        /// <summary>
        /// The clipping behavior against the Z position of a vertex can be turned off by activating depth clamping.
        /// This is done with glEnable(GL_DEPTH_CLAMP). This will cause the clip-space Z to remain unclipped by the front and rear viewing volume.
        /// See: https://www.khronos.org/opengl/wiki/Vertex_Post-Processing#Depth_clamping
        /// </summary>
        public void EnableDepthClamp()
        {
            GL.Enable(EnableCap.DepthClamp);
        }

        /// <summary>
        /// Disables depths clamping. <seealso cref="EnableDepthClamp"/>
        /// </summary>
        public void DisableDepthClamp()
        {
            GL.Disable(EnableCap.DepthClamp);
        }

        /// <summary>
        /// Binds the VertexArrayObject onto the GL Render context and assigns its index to the passed <see cref="IMeshImp" /> instance.
        /// </summary>
        /// <param name="mr">The <see cref="IMeshImp" /> instance.</param>
        public void SetVertexArrayObject(IMeshImp mr)
        {
            if (((MeshImp)mr).VertexArrayObject == 0)
            {
                GL.CreateVertexArrays(1, out int vao);
                ((MeshImp)mr).VertexArrayObject = vao;
            }
        }

        /// <summary>
        /// Creates or updates the instance transform buffer. Positions, scales and rotations become the instance model matrices.
        /// </summary>
        /// <param name="instanceImp">The <see cref="InstanceDataImp"/>.</param>
        /// <param name="instancePositions">The positions of the instances.</param>
        /// <param name="instanceRotations">The rotations of the instances.</param>
        /// <param name="instanceScales">The scales of the instances.</param>
        public void SetInstanceTransform(IInstanceDataImp instanceImp, float3[] instancePositions, float3[] instanceRotations, float3[] instanceScales)
        {
            var vao = ((InstanceDataImp)instanceImp).VertexArrayObject;
            if (vao == 0)
            {
                throw new ApplicationException("Create the VAO first!");
            }

            var sizeOfFloat4 = sizeof(float) * 4;
            var sizeOfMat = sizeOfFloat4 * 4;
            var amount = instancePositions.Length;
            int matBytes = amount * sizeOfMat;

            var posBufferData = new float4[amount * 4];

            var modelMats = new float4x4[amount];

            for (int i = 0; i < amount; i++)
            {
                var mat = float4x4.Identity;
                if (instanceScales != null)
                    mat = float4x4.CreateScale(instanceScales[i]);
                if (instanceRotations != null)
                    mat *= float4x4.CreateRotationZXY(instanceRotations[i]);
                mat *= float4x4.CreateTranslation(instancePositions[i]);
                modelMats[i] = mat;
            }

            for (var i = 0; i < modelMats.Length; i++)
            {
                posBufferData[i * 4] = modelMats[i].Column1;
                posBufferData[i * 4 + 1] = modelMats[i].Column2;
                posBufferData[i * 4 + 2] = modelMats[i].Column3;
                posBufferData[i * 4 + 3] = modelMats[i].Column4;
            }

            int instanceTransformBo = ((InstanceDataImp)instanceImp).InstanceTransformBufferObject;
            if (instanceTransformBo == 0)
            {
                GL.CreateBuffers(1, out instanceTransformBo);
                ((InstanceDataImp)instanceImp).InstanceTransformBufferObject = instanceTransformBo;
                GL.NamedBufferStorage(instanceTransformBo, matBytes, posBufferData, BufferStorageFlags.DynamicStorageBit);
            }
            else
            {
                GL.NamedBufferSubData(instanceTransformBo, IntPtr.Zero, matBytes, posBufferData);
                instanceTransformBo = ((InstanceDataImp)instanceImp).InstanceTransformBufferObject;
            }

            GL.VertexArrayVertexBuffer(vao, AttributeLocations.InstancedModelMatBindingIndex, instanceTransformBo, IntPtr.Zero, sizeOfMat);
            GL.GetNamedBufferParameter(instanceTransformBo, BufferParameterName.BufferSize, out int instancedPosBytes);
            if (instancedPosBytes != matBytes)
                throw new ApplicationException(string.Format("Problem uploading normal buffer to VBO. Tried to upload {0} bytes, uploaded {1}.", instancedPosBytes, matBytes));

            // set attribute pointers for matrix (4 times vec4)
            GL.VertexArrayAttribFormat(vao, AttributeLocations.InstancedModelMat1, 4, VertexAttribType.Float, false, 0);
            GL.VertexArrayAttribBinding(vao, AttributeLocations.InstancedModelMat1, AttributeLocations.InstancedModelMatBindingIndex);
            GL.VertexArrayAttribFormat(vao, AttributeLocations.InstancedModelMat2, 4, VertexAttribType.Float, false, 1 * sizeOfFloat4);
            GL.VertexArrayAttribBinding(vao, AttributeLocations.InstancedModelMat2, AttributeLocations.InstancedModelMatBindingIndex);
            GL.VertexArrayAttribFormat(vao, AttributeLocations.InstancedModelMat3, 4, VertexAttribType.Float, false, 2 * sizeOfFloat4);
            GL.VertexArrayAttribBinding(vao, AttributeLocations.InstancedModelMat3, AttributeLocations.InstancedModelMatBindingIndex);
            GL.VertexArrayAttribFormat(vao, AttributeLocations.InstancedModelMat4, 4, VertexAttribType.Float, false, 3 * sizeOfFloat4);
            GL.VertexArrayAttribBinding(vao, AttributeLocations.InstancedModelMat4, AttributeLocations.InstancedModelMatBindingIndex);

            GL.VertexArrayBindingDivisor(vao, AttributeLocations.InstancedModelMat1, 1);
            GL.VertexArrayBindingDivisor(vao, AttributeLocations.InstancedModelMat2, 1);
            GL.VertexArrayBindingDivisor(vao, AttributeLocations.InstancedModelMat3, 1);
            GL.VertexArrayBindingDivisor(vao, AttributeLocations.InstancedModelMat4, 1);
        }

        /// <summary>
        /// Creates or updates the instance color buffer..
        /// </summary>
        /// <param name="instanceImp">The <see cref="InstanceDataImp"/>.</param>
        /// <param name="instanceColors">The colors of the instances.</param>
        public void SetInstanceColor(IInstanceDataImp instanceImp, float4[] instanceColors)
        {
            if (instanceColors == null)
                return;

            var vao = ((InstanceDataImp)instanceImp).VertexArrayObject;
            if (vao == 0)
            {
                throw new ApplicationException("Create the VAO first!");
            }

            //TODO: can we use AttributeLocations.Color?
            int sizeOfCol = sizeof(float) * 4;
            int iColorBytes = instanceColors.Length * sizeOfCol;
            int instanceColorBo = ((InstanceDataImp)instanceImp).InstanceColorBufferObject;
            if (instanceColorBo == 0)
            {
                GL.CreateBuffers(1, out instanceColorBo);
                ((InstanceDataImp)instanceImp).InstanceColorBufferObject = instanceColorBo;
                GL.NamedBufferStorage(instanceColorBo, iColorBytes, instanceColors, BufferStorageFlags.DynamicStorageBit);
            }
            else
            {
                instanceColorBo = ((InstanceDataImp)instanceImp).InstanceColorBufferObject;
                GL.NamedBufferSubData(instanceColorBo, IntPtr.Zero, iColorBytes, instanceColors);
            }

            GL.VertexArrayVertexBuffer(vao, AttributeLocations.InstancedColorBindingIndex, instanceColorBo, IntPtr.Zero, sizeOfCol);
            GL.GetNamedBufferParameter(instanceColorBo, BufferParameterName.BufferSize, out int instancedColorBytes);
            if (instancedColorBytes != iColorBytes)
                throw new ApplicationException(string.Format("Problem uploading normal buffer to VBO. Tried to upload {0} bytes, uploaded {1}.", instancedColorBytes, iColorBytes));

            // set attribute pointers for matrix (4 times vec4)
            GL.VertexArrayAttribFormat(vao, AttributeLocations.InstancedColor, 4, VertexAttribType.Float, false, 0);
            GL.VertexArrayAttribBinding(vao, AttributeLocations.InstancedColor, AttributeLocations.InstancedColorBindingIndex);
            GL.VertexArrayBindingDivisor(vao, AttributeLocations.InstancedColor, 1);
        }

        /// <summary>
        /// Binds the vertices onto the GL Render context and assigns an VertexBuffer index to the passed <see cref="IMeshImp" /> instance.
        /// </summary>
        /// <param name="mr">The <see cref="IMeshImp" /> instance.</param>
        /// <param name="vertices">The vertices.</param>
        /// <exception cref="ArgumentException">Vertices must not be null or empty</exception>
        /// <exception cref="ApplicationException"></exception>
        public void SetVertices(IMeshImp mr, float3[] vertices)
        {
            if (vertices == null || vertices.Length == 0)
            {
                throw new ArgumentException("Vertices must not be null or empty");
            }

            int sizeOfVert = 3 * sizeof(float); ;
            int vertsBytes = vertices.Length * sizeOfVert;
            int vbo;
            if (((MeshImp)mr).VertexBufferObject == 0)
            {
                GL.CreateBuffers(1, out vbo);
                ((MeshImp)mr).VertexBufferObject = vbo;

                var vao = ((MeshImp)mr).VertexArrayObject;
                if (vao == 0)
                {
                    throw new ApplicationException("Create the VAO first!");
                }
                GL.NamedBufferStorage(vbo, vertsBytes, vertices, BufferStorageFlags.DynamicStorageBit);
                GL.VertexArrayVertexBuffer(((MeshImp)mr).VertexArrayObject, AttributeLocations.VertexAttribBindingIndex, vbo, IntPtr.Zero, sizeOfVert);

                GL.VertexArrayAttribFormat(vao, AttributeLocations.VertexAttribLocation, 3, VertexAttribType.Float, false, 0);
                GL.VertexArrayAttribBinding(vao, AttributeLocations.VertexAttribLocation, AttributeLocations.VertexAttribBindingIndex);
            }
            else
            {
                vbo = ((MeshImp)mr).VertexBufferObject;
                GL.GetNamedBufferParameter(vbo, BufferParameterName.BufferSize, out int size);
                if (size < vertsBytes)
                {
                    GL.DeleteBuffer(vbo);
                    GL.CreateBuffers(1, out vbo);

                    var vao = ((MeshImp)mr).VertexArrayObject;
                    GL.NamedBufferStorage(vbo, vertsBytes, vertices, BufferStorageFlags.DynamicStorageBit);
                    GL.VertexArrayVertexBuffer(((MeshImp)mr).VertexArrayObject, AttributeLocations.VertexAttribBindingIndex, vbo, IntPtr.Zero, sizeOfVert);

                }
                else
                    GL.NamedBufferSubData(vbo, IntPtr.Zero, vertsBytes, vertices);
            }
#if DEBUG
            GL.GetNamedBufferParameter(vbo, BufferParameterName.BufferSize, out int vboBytes);
            if (vboBytes < vertsBytes)
                throw new ApplicationException(string.Format("Problem uploading vertex buffer to VBO (vertices). Tried to upload {0} bytes, uploaded {1}.", vertsBytes, vboBytes));
#endif
        }

        /// <summary>
        /// Binds the tangents onto the GL Render context and assigns an TangentBuffer index to the passed <see cref="IMeshImp" /> instance.
        /// </summary>
        /// <param name="mr">The <see cref="IMeshImp" /> instance.</param>
        /// <param name="tangents">The tangents.</param>
        /// <exception cref="ArgumentException">Tangents must not be null or empty</exception>
        /// <exception cref="ApplicationException"></exception>
        public void SetTangents(IMeshImp mr, float4[] tangents)
        {
            if (tangents == null || tangents.Length == 0)
            {
                throw new ArgumentException("Tangents must not be null or empty");
            }

            int sizeOfTangent = 4 * sizeof(float);
            int tangentBytes = tangents.Length * sizeOfTangent;
            int tBo;
            if (((MeshImp)mr).TangentBufferObject == 0)
            {
                GL.CreateBuffers(1, out tBo);
                ((MeshImp)mr).TangentBufferObject = tBo;
                var vao = ((MeshImp)mr).VertexArrayObject;
                if (vao == 0)
                {
                    throw new ApplicationException("Create the VAO first!");
                }
                GL.NamedBufferStorage(tBo, tangentBytes, tangents, BufferStorageFlags.DynamicStorageBit);
                GL.VertexArrayVertexBuffer(vao, AttributeLocations.TangentAttribBindingIndex, tBo, IntPtr.Zero, sizeOfTangent);

                GL.VertexArrayAttribFormat(vao, AttributeLocations.TangentAttribLocation, 4, VertexAttribType.Float, false, 0);
                GL.VertexArrayAttribBinding(vao, AttributeLocations.TangentAttribLocation, AttributeLocations.TangentAttribBindingIndex);
            }
            else
            {
                tBo = ((MeshImp)mr).TangentBufferObject;

                GL.GetNamedBufferParameter(tBo, BufferParameterName.BufferSize, out int size);
                if (size < tangentBytes)
                {
                    GL.DeleteBuffer(tBo);
                    GL.CreateBuffers(1, out tBo);

                    var vao = ((MeshImp)mr).VertexArrayObject;
                    GL.NamedBufferStorage(tBo, tangentBytes, tangents, BufferStorageFlags.DynamicStorageBit);
                    GL.VertexArrayVertexBuffer(((MeshImp)mr).VertexArrayObject, AttributeLocations.TangentAttribLocation, tBo, IntPtr.Zero, sizeOfTangent);

                }
                else
                    GL.NamedBufferSubData(tBo, IntPtr.Zero, tangentBytes, tangents);
            }

#if DEBUG
            GL.GetNamedBufferParameter(tBo, BufferParameterName.BufferSize, out int vboBytes);
            if (vboBytes < tangentBytes)
                throw new ApplicationException(string.Format("Problem uploading vertex buffer to VBO (vertices). Tried to upload {0} bytes, uploaded {1}.", tangentBytes, vboBytes));
#endif
        }

        /// <summary>
        /// Binds the bitangents onto the GL Render context and assigns an BiTangentBuffer index to the passed <see cref="IMeshImp" /> instance.
        /// </summary>
        /// <param name="mr">The <see cref="IMeshImp" /> instance.</param>
        /// <param name="bitangents">The BiTangents.</param>
        /// <exception cref="ArgumentException">BiTangents must not be null or empty</exception>
        /// <exception cref="ApplicationException"></exception>
        public void SetBiTangents(IMeshImp mr, float3[] bitangents)
        {
            if (bitangents == null || bitangents.Length == 0)
            {
                throw new ArgumentException("BiTangents must not be null or empty");
            }

            int sizeOfBiTangent = 3 * sizeof(float);
            int bitangentBytes = bitangents.Length * sizeOfBiTangent;
            int btBo;
            if (((MeshImp)mr).BitangentBufferObject == 0)
            {
                GL.CreateBuffers(1, out btBo);
                ((MeshImp)mr).BitangentBufferObject = btBo;

                var vao = ((MeshImp)mr).VertexArrayObject;
                if (vao == 0)
                {
                    throw new ApplicationException("Create the VAO first!");
                }
                GL.NamedBufferStorage(btBo, bitangentBytes, bitangents, BufferStorageFlags.DynamicStorageBit);
                GL.VertexArrayVertexBuffer(vao, AttributeLocations.BitangentAttribBindingIndex, btBo, IntPtr.Zero, sizeOfBiTangent);

                GL.VertexArrayAttribFormat(vao, AttributeLocations.BitangentAttribLocation, 3, VertexAttribType.Float, false, 0);
                GL.VertexArrayAttribBinding(vao, AttributeLocations.BitangentAttribLocation, AttributeLocations.BitangentAttribBindingIndex);
            }
            else
            {
                btBo = ((MeshImp)mr).BitangentBufferObject;

                GL.GetNamedBufferParameter(btBo, BufferParameterName.BufferSize, out int size);
                if (size < bitangentBytes)
                {
                    GL.DeleteBuffer(btBo);
                    GL.CreateBuffers(1, out btBo);

                    var vao = ((MeshImp)mr).VertexArrayObject;
                    GL.NamedBufferStorage(btBo, bitangentBytes, bitangents, BufferStorageFlags.DynamicStorageBit);
                    GL.VertexArrayVertexBuffer(((MeshImp)mr).VertexArrayObject, AttributeLocations.BitangentAttribLocation, btBo, IntPtr.Zero, sizeOfBiTangent);

                }
                else
                    GL.NamedBufferSubData(btBo, IntPtr.Zero, bitangentBytes, bitangents);
            }

#if DEBUG
            GL.GetNamedBufferParameter(btBo, BufferParameterName.BufferSize, out int vboBytes);
            if (vboBytes < bitangentBytes)
                throw new ApplicationException(string.Format("Problem uploading vertex buffer to VBO (bitangents). Tried to upload {0} bytes, uploaded {1}.", bitangentBytes, vboBytes));
#endif
        }

        /// <summary>
        /// Binds the normals onto the GL Render context and assigns an NormalBuffer index to the passed <see cref="IMeshImp" /> instance.
        /// </summary>
        /// <param name="mr">The <see cref="IMeshImp" /> instance.</param>
        /// <param name="normals">The normals.</param>
        /// <exception cref="ArgumentException">Normals must not be null or empty</exception>
        /// <exception cref="ApplicationException"></exception>
        public void SetNormals(IMeshImp mr, float3[] normals)
        {
            if (normals == null || normals.Length == 0)
            {
                throw new ArgumentException("Normals must not be null or empty");
            }

            int sizeOfNorm = 3 * sizeof(float);
            int normsBytes = normals.Length * sizeOfNorm;
            int nBo;
            if (((MeshImp)mr).NormalBufferObject == 0)
            {
                GL.CreateBuffers(1, out nBo);
                ((MeshImp)mr).NormalBufferObject = nBo;

                var vao = ((MeshImp)mr).VertexArrayObject;
                if (vao == 0)
                {
                    throw new ApplicationException("Create the VAO first!");
                }
                GL.NamedBufferStorage(nBo, normsBytes, normals, BufferStorageFlags.DynamicStorageBit);
                GL.VertexArrayVertexBuffer(vao, AttributeLocations.NormalAttribBindingIndex, nBo, IntPtr.Zero, sizeOfNorm);

                GL.VertexArrayAttribFormat(vao, AttributeLocations.NormalAttribLocation, 3, VertexAttribType.Float, false, 0);
                GL.VertexArrayAttribBinding(vao, AttributeLocations.NormalAttribLocation, AttributeLocations.NormalAttribBindingIndex);
            }
            else
            {
                nBo = ((MeshImp)mr).NormalBufferObject;

                GL.GetNamedBufferParameter(nBo, BufferParameterName.BufferSize, out int size);
                if (size < normsBytes)
                {
                    GL.DeleteBuffer(nBo);
                    GL.CreateBuffers(1, out nBo);

                    var vao = ((MeshImp)mr).VertexArrayObject;
                    GL.NamedBufferStorage(nBo, normsBytes, normals, BufferStorageFlags.DynamicStorageBit);
                    GL.VertexArrayVertexBuffer(((MeshImp)mr).VertexArrayObject, AttributeLocations.NormalAttribLocation, nBo, IntPtr.Zero, sizeOfNorm);

                }
                else
                    GL.NamedBufferSubData(nBo, IntPtr.Zero, normsBytes, normals);
            }

#if DEBUG
            GL.GetNamedBufferParameter(nBo, BufferParameterName.BufferSize, out int vboBytes);
            if (vboBytes < normsBytes)
                throw new ApplicationException(string.Format("Problem uploading normal buffer to VBO (normals). Tried to upload {0} bytes, uploaded {1}.", normsBytes, vboBytes));
#endif
        }

        /// <summary>
        /// Binds the bone indices onto the GL Render context and assigns an BoneIndexBuffer index to the passed <see cref="IMeshImp" /> instance.
        /// </summary>
        /// <param name="mr">The <see cref="IMeshImp" /> instance.</param>
        /// <param name="boneIndices">The bone indices.</param>
        /// <exception cref="ArgumentException">BoneIndices must not be null or empty</exception>
        /// <exception cref="ApplicationException"></exception>
        public void SetBoneIndices(IMeshImp mr, float4[] boneIndices)
        {
            if (boneIndices == null || boneIndices.Length == 0)
            {
                throw new ArgumentException("BoneIndices must not be null or empty");
            }

            int sizeOfboneIndex = 4 * sizeof(float);
            int indicesBytes = boneIndices.Length * sizeOfboneIndex;
            int biBo;
            if (((MeshImp)mr).BoneIndexBufferObject == 0)
            {
                GL.CreateBuffers(1, out biBo);
                ((MeshImp)mr).BoneIndexBufferObject = biBo;

                var vao = ((MeshImp)mr).VertexArrayObject;
                if (vao == 0)
                {
                    throw new ApplicationException("Create the VAO first!");
                }
                GL.NamedBufferStorage(biBo, indicesBytes, boneIndices, BufferStorageFlags.DynamicStorageBit);
                GL.VertexArrayVertexBuffer(vao, AttributeLocations.BoneIndexAttribAttribBindingIndex, biBo, IntPtr.Zero, sizeOfboneIndex);

                GL.VertexArrayAttribFormat(vao, AttributeLocations.BoneIndexAttribLocation, 4, VertexAttribType.Float, false, 0);
                GL.VertexArrayAttribBinding(vao, AttributeLocations.BoneIndexAttribLocation, AttributeLocations.BoneIndexAttribAttribBindingIndex);
            }
            else
            {
                biBo = ((MeshImp)mr).BoneIndexBufferObject;
                GL.GetNamedBufferParameter(biBo, BufferParameterName.BufferSize, out int size);
                if (size < indicesBytes)
                {
                    GL.DeleteBuffer(biBo);
                    GL.CreateBuffers(1, out biBo);

                    var vao = ((MeshImp)mr).VertexArrayObject;
                    GL.NamedBufferStorage(biBo, indicesBytes, boneIndices, BufferStorageFlags.DynamicStorageBit);
                    GL.VertexArrayVertexBuffer(((MeshImp)mr).VertexArrayObject, AttributeLocations.BoneIndexAttribLocation, biBo, IntPtr.Zero, sizeOfboneIndex);

                }
                else
                    GL.NamedBufferSubData(biBo, IntPtr.Zero, indicesBytes, boneIndices);
            }

#if DEBUG
            GL.GetNamedBufferParameter(biBo, BufferParameterName.BufferSize, out int vboBytes);
            if (vboBytes < indicesBytes)
                throw new ApplicationException(string.Format("Problem uploading bone indices buffer to VBO (bone indices). Tried to upload {0} bytes, uploaded {1}.", indicesBytes, vboBytes));
#endif
        }

        /// <summary>
        /// Binds the bone weights onto the GL Render context and assigns an BoneWeightBuffer index to the passed <see cref="IMeshImp" /> instance.
        /// </summary>
        /// <param name="mr">The <see cref="IMeshImp" /> instance.</param>
        /// <param name="boneWeights">The bone weights.</param>
        /// <exception cref="ArgumentException">BoneWeights must not be null or empty</exception>
        /// <exception cref="ApplicationException"></exception>
        public void SetBoneWeights(IMeshImp mr, float4[] boneWeights)
        {
            if (boneWeights == null || boneWeights.Length == 0)
            {
                throw new ArgumentException("BoneWeights must not be null or empty");
            }

            int sizeOfBoneWeight = 4 * sizeof(float);
            int weightsBytes = boneWeights.Length * sizeOfBoneWeight;
            int wBo;
            if (((MeshImp)mr).BoneIndexBufferObject == 0)
            {
                GL.CreateBuffers(1, out wBo);
                ((MeshImp)mr).BoneIndexBufferObject = wBo;

                var vao = ((MeshImp)mr).VertexArrayObject;
                if (vao == 0)
                {
                    throw new ApplicationException("Create the VAO first!");
                }
                GL.NamedBufferStorage(wBo, weightsBytes, boneWeights, BufferStorageFlags.DynamicStorageBit);
                GL.VertexArrayVertexBuffer(vao, AttributeLocations.BoneIndexAttribAttribBindingIndex, wBo, IntPtr.Zero, sizeOfBoneWeight);

                GL.VertexArrayAttribFormat(vao, AttributeLocations.BoneIndexAttribLocation, 4, VertexAttribType.Float, false, 0);
                GL.VertexArrayAttribBinding(vao, AttributeLocations.BoneIndexAttribLocation, AttributeLocations.BoneIndexAttribAttribBindingIndex);
            }
            else
            {
                wBo = ((MeshImp)mr).BoneIndexBufferObject;
                GL.GetNamedBufferParameter(wBo, BufferParameterName.BufferSize, out int size);
                if (size < weightsBytes)
                {
                    GL.DeleteBuffer(wBo);
                    GL.CreateBuffers(1, out wBo);

                    var vao = ((MeshImp)mr).VertexArrayObject;
                    GL.NamedBufferStorage(wBo, weightsBytes, boneWeights, BufferStorageFlags.DynamicStorageBit);
                    GL.VertexArrayVertexBuffer(((MeshImp)mr).VertexArrayObject, AttributeLocations.BoneIndexAttribLocation, wBo, IntPtr.Zero, sizeOfBoneWeight);

                }
                else
                    GL.NamedBufferSubData(wBo, IntPtr.Zero, weightsBytes, boneWeights);
            }

#if DEBUG
            GL.GetNamedBufferParameter(wBo, BufferParameterName.BufferSize, out int vboBytes);
            if (vboBytes < weightsBytes)
                throw new ApplicationException(string.Format("Problem uploading bone weights buffer to VBO (bone weights). Tried to upload {0} bytes, uploaded {1}.", weightsBytes, vboBytes));
#endif
        }

        /// <summary>
        /// Binds the UV coordinates onto the GL Render context and assigns an UVBuffer index to the passed <see cref="IMeshImp" /> instance.
        /// </summary>
        /// <param name="mr">The <see cref="IMeshImp" /> instance.</param>
        /// <param name="uvs">The UV's.</param>
        /// <exception cref="ArgumentException">UVs must not be null or empty</exception>
        /// <exception cref="ApplicationException"></exception>
        public void SetUVs(IMeshImp mr, float2[] uvs)
        {
            if (uvs == null || uvs.Length == 0)
            {
                throw new ArgumentException("UVs must not be null or empty");
            }

            int sizeOfUv = 2 * sizeof(float);
            int uvsBytes = uvs.Length * sizeOfUv;
            int uvBo;
            if (((MeshImp)mr).UVBufferObject == 0)
            {
                GL.CreateBuffers(1, out uvBo);
                ((MeshImp)mr).UVBufferObject = uvBo;

                var vao = ((MeshImp)mr).VertexArrayObject;
                if (vao == 0)
                {
                    throw new ApplicationException("Create the VAO first!");
                }
                GL.NamedBufferStorage(uvBo, uvsBytes, uvs, BufferStorageFlags.DynamicStorageBit);
                GL.VertexArrayVertexBuffer(vao, AttributeLocations.UvAttribBindingIndex, uvBo, IntPtr.Zero, sizeOfUv);

                GL.VertexArrayAttribFormat(vao, AttributeLocations.UvAttribLocation, 2, VertexAttribType.Float, false, 0);
                GL.VertexArrayAttribBinding(vao, AttributeLocations.UvAttribLocation, AttributeLocations.UvAttribBindingIndex);
            }
            else
            {
                uvBo = ((MeshImp)mr).UVBufferObject;
                GL.GetNamedBufferParameter(uvBo, BufferParameterName.BufferSize, out int size);
                if (size < uvsBytes)
                {
                    GL.DeleteBuffer(uvBo);
                    GL.CreateBuffers(1, out uvBo);

                    var vao = ((MeshImp)mr).VertexArrayObject;
                    GL.NamedBufferStorage(uvBo, uvsBytes, uvs, BufferStorageFlags.DynamicStorageBit);
                    GL.VertexArrayVertexBuffer(((MeshImp)mr).VertexArrayObject, AttributeLocations.UvAttribLocation, uvBo, IntPtr.Zero, sizeOfUv);

                }
                else
                    GL.NamedBufferSubData(uvBo, IntPtr.Zero, uvsBytes, uvs);
            }

#if DEBUG
            GL.GetNamedBufferParameter(uvBo, BufferParameterName.BufferSize, out int vboBytes);
            if (vboBytes < uvsBytes)
                throw new ApplicationException(string.Format("Problem uploading uv buffer to VBO (uvs). Tried to upload {0} bytes, uploaded {1}.", uvsBytes, vboBytes));
#endif
        }

        /// <summary>
        /// Binds the colors onto the GL Render context and assigns an ColorBuffer index to the passed <see cref="IMeshImp" /> instance.
        /// </summary>
        /// <param name="mr">The <see cref="IMeshImp" /> instance.</param>
        /// <param name="colors">The colors.</param>
        /// <exception cref="ArgumentException">colors must not be null or empty</exception>
        /// <exception cref="ApplicationException"></exception>
        public void SetColors(IMeshImp mr, uint[] colors)
        {
            if (colors == null || colors.Length == 0)
            {
                throw new ArgumentException("colors must not be null or empty");
            }

            int sizeOfColor = sizeof(uint);
            int colorBytes = colors.Length * sizeOfColor;
            int cBo;
            if (((MeshImp)mr).ColorBufferObject == 0)
            {
                GL.CreateBuffers(1, out cBo);
                ((MeshImp)mr).ColorBufferObject = cBo;

                var vao = ((MeshImp)mr).VertexArrayObject;
                if (vao == 0)
                {
                    throw new ApplicationException("Create the VAO first!");
                }
                GL.NamedBufferStorage(cBo, colorBytes, colors, BufferStorageFlags.DynamicStorageBit);
                GL.VertexArrayVertexBuffer(vao, AttributeLocations.ColorAttribBindingIndex, cBo, IntPtr.Zero, sizeOfColor);

                GL.VertexArrayAttribFormat(vao, AttributeLocations.ColorAttribLocation, 4, VertexAttribType.UnsignedByte, true, 0);
                GL.VertexArrayAttribBinding(vao, AttributeLocations.ColorAttribLocation, AttributeLocations.ColorAttribBindingIndex);
            }
            else
            {
                cBo = ((MeshImp)mr).ColorBufferObject;
                GL.GetNamedBufferParameter(cBo, BufferParameterName.BufferSize, out int size);
                if (size < colorBytes)
                {
                    GL.DeleteBuffer(cBo);
                    GL.CreateBuffers(1, out cBo);

                    var vao = ((MeshImp)mr).VertexArrayObject;
                    GL.NamedBufferStorage(cBo, colorBytes, colors, BufferStorageFlags.DynamicStorageBit);
                    GL.VertexArrayVertexBuffer(((MeshImp)mr).VertexArrayObject, AttributeLocations.ColorAttribLocation, cBo, IntPtr.Zero, sizeOfColor);

                }
                else
                    GL.NamedBufferSubData(cBo, IntPtr.Zero, colorBytes, colors);
            }

#if DEBUG
            GL.GetNamedBufferParameter(cBo, BufferParameterName.BufferSize, out int vboBytes);
            if (vboBytes < colorBytes)
                throw new ApplicationException(string.Format("Problem uploading color buffer to VBO (colors). Tried to upload {0} bytes, uploaded {1}.", colorBytes, vboBytes));
#endif
        }

        /// <summary>
        /// Binds the colors onto the GL Render context and assigns an ColorBuffer index to the passed <see cref="IMeshImp" /> instance.
        /// </summary>
        /// <param name="mr">The <see cref="IMeshImp" /> instance.</param>
        /// <param name="colors">The colors.</param>
        /// <exception cref="ArgumentException">colors must not be null or empty</exception>
        /// <exception cref="ApplicationException"></exception>
        public void SetColors1(IMeshImp mr, uint[] colors)
        {
            if (colors == null || colors.Length == 0)
            {
                throw new ArgumentException("colors must not be null or empty");
            }

            int sizeOfColor = sizeof(uint);
            int colorBytes = colors.Length * sizeOfColor;
            int cBo;
            if (((MeshImp)mr).ColorBufferObject1 == 0)
            {
                GL.CreateBuffers(1, out cBo);
                ((MeshImp)mr).ColorBufferObject1 = cBo;

                var vao = ((MeshImp)mr).VertexArrayObject;
                if (vao == 0)
                {
                    throw new ApplicationException("Create the VAO first!");
                }
                GL.NamedBufferStorage(cBo, colorBytes, colors, BufferStorageFlags.DynamicStorageBit);
                GL.VertexArrayVertexBuffer(vao, AttributeLocations.ColorAttribBindingIndex, cBo, IntPtr.Zero, sizeOfColor);

                GL.VertexArrayAttribFormat(vao, AttributeLocations.Color1AttribLocation, 4, VertexAttribType.UnsignedByte, true, 0);
                GL.VertexArrayAttribBinding(vao, AttributeLocations.Color1AttribLocation, AttributeLocations.ColorAttribBindingIndex);
            }
            else
            {
                cBo = ((MeshImp)mr).ColorBufferObject;
                GL.GetNamedBufferParameter(cBo, BufferParameterName.BufferSize, out int size);
                if (size < colorBytes)
                {
                    GL.DeleteBuffer(cBo);
                    GL.CreateBuffers(1, out cBo);

                    var vao = ((MeshImp)mr).VertexArrayObject;
                    GL.NamedBufferStorage(cBo, colorBytes, colors, BufferStorageFlags.DynamicStorageBit);
                    GL.VertexArrayVertexBuffer(((MeshImp)mr).VertexArrayObject, AttributeLocations.Color1AttribBindingIndex, cBo, IntPtr.Zero, sizeOfColor);

                }
                else
                    GL.NamedBufferSubData(cBo, IntPtr.Zero, colorBytes, colors);
            }

#if DEBUG
            GL.GetNamedBufferParameter(cBo, BufferParameterName.BufferSize, out int vboBytes);
            if (vboBytes < colorBytes)
                throw new ApplicationException(string.Format("Problem uploading color buffer to VBO (colors). Tried to upload {0} bytes, uploaded {1}.", colorBytes, vboBytes));
#endif
        }

        /// <summary>
        /// Binds the colors onto the GL Render context and assigns an ColorBuffer index to the passed <see cref="IMeshImp" /> instance.
        /// </summary>
        /// <param name="mr">The <see cref="IMeshImp" /> instance.</param>
        /// <param name="colors">The colors.</param>
        /// <exception cref="ArgumentException">colors must not be null or empty</exception>
        /// <exception cref="ApplicationException"></exception>
        public void SetColors2(IMeshImp mr, uint[] colors)
        {
            if (colors == null || colors.Length == 0)
            {
                throw new ArgumentException("colors must not be null or empty");
            }

            int sizeOfColor = sizeof(uint);
            int colorBytes = colors.Length * sizeOfColor;
            int cBo;
            if (((MeshImp)mr).ColorBufferObject2 == 0)
            {
                GL.CreateBuffers(1, out cBo);
                ((MeshImp)mr).ColorBufferObject2 = cBo;

                var vao = ((MeshImp)mr).VertexArrayObject;
                if (vao == 0)
                {
                    throw new ApplicationException("Create the VAO first!");
                }
                GL.NamedBufferStorage(cBo, colorBytes, colors, BufferStorageFlags.DynamicStorageBit);
                GL.VertexArrayVertexBuffer(vao, AttributeLocations.Color2AttribBindingIndex, cBo, IntPtr.Zero, sizeOfColor);

                GL.VertexArrayAttribFormat(vao, AttributeLocations.Color2AttribLocation, 4, VertexAttribType.UnsignedByte, true, 0);
                GL.VertexArrayAttribBinding(vao, AttributeLocations.Color2AttribLocation, AttributeLocations.ColorAttribBindingIndex);
            }
            else
            {
                cBo = ((MeshImp)mr).ColorBufferObject;
                GL.GetNamedBufferParameter(cBo, BufferParameterName.BufferSize, out int size);
                if (size < colorBytes)
                {
                    GL.DeleteBuffer(cBo);
                    GL.CreateBuffers(1, out cBo);

                    var vao = ((MeshImp)mr).VertexArrayObject;
                    GL.NamedBufferStorage(cBo, colorBytes, colors, BufferStorageFlags.DynamicStorageBit);
                    GL.VertexArrayVertexBuffer(((MeshImp)mr).VertexArrayObject, AttributeLocations.Color2AttribBindingIndex, cBo, IntPtr.Zero, sizeOfColor);

                }
                else
                    GL.NamedBufferSubData(cBo, IntPtr.Zero, colorBytes, colors);
            }

#if DEBUG
            GL.GetNamedBufferParameter(cBo, BufferParameterName.BufferSize, out int vboBytes);
            if (vboBytes < colorBytes)
                throw new ApplicationException(string.Format("Problem uploading color buffer to VBO (colors). Tried to upload {0} bytes, uploaded {1}.", colorBytes, vboBytes));
#endif
        }

        /// <summary>
        /// Binds the triangles onto the GL Render context and assigns an ElementBuffer index to the passed <see cref="IMeshImp" /> instance.
        /// </summary>
        /// <param name="mr">The <see cref="IMeshImp" /> instance.</param>
        /// <param name="triangleIndices">The triangle indices.</param>
        /// <exception cref="ArgumentException">triangleIndices must not be null or empty</exception>
        /// <exception cref="ApplicationException"></exception>
        public void SetTriangles(IMeshImp mr, ushort[] triangleIndices)
        {
            if (triangleIndices == null || triangleIndices.Length == 0)
            {
                throw new ArgumentException("triangleIndices must not be null or empty");
            }
            ((MeshImp)mr).NElements = triangleIndices.Length;

            int sizeOfTri = sizeof(ushort);
            int trisBytes = triangleIndices.Length * sizeOfTri;

            int ibo;
            if (((MeshImp)mr).ElementBufferObject == 0)
            {
                GL.CreateBuffers(1, out ibo);
                ((MeshImp)mr).ElementBufferObject = ibo;
                int vao = ((MeshImp)mr).VertexArrayObject;
                if (vao == 0)
                {
                    throw new ApplicationException("Create the VAO first!");
                }
                // Upload the index buffer (elements inside the vertex buffer, not color indices as per the IndexPointer function!)
                GL.NamedBufferStorage(ibo, trisBytes, triangleIndices, BufferStorageFlags.DynamicStorageBit);
                GL.VertexArrayElementBuffer(vao, ibo);
            }
            else
            {
                ibo = ((MeshImp)mr).ElementBufferObject;
                GL.GetNamedBufferParameter(ibo, BufferParameterName.BufferSize, out int size);
                if (size < trisBytes)
                {
                    GL.DeleteBuffer(ibo);
                    GL.CreateBuffers(1, out ibo);

                    var vao = ((MeshImp)mr).VertexArrayObject;
                    GL.NamedBufferStorage(ibo, trisBytes, triangleIndices, BufferStorageFlags.DynamicStorageBit);
                    GL.VertexArrayElementBuffer(vao, ibo);

                }
                else
                    GL.NamedBufferSubData(ibo, IntPtr.Zero, trisBytes, triangleIndices);
            }

#if DEBUG
            GL.GetNamedBufferParameter(ibo, BufferParameterName.BufferSize, out int vboBytes);
            if (vboBytes < trisBytes)
                throw new ApplicationException(string.Format("Problem uploading vertex buffer to VBO (offsets). Tried to upload {0} bytes, uploaded {1}.", trisBytes, vboBytes));
#endif
        }

        /// <summary>
        /// Deletes the buffer associated with the mesh implementation.
        /// </summary>
        /// <param name="mr">The mesh whose buffers respectively GPU memory should be deleted.</param>
        public void RemoveVertices(IMeshImp mr)
        {
            GL.DeleteVertexArray(((MeshImp)mr).VertexArrayObject);
            GL.DeleteBuffer(((MeshImp)mr).VertexBufferObject);
            ((MeshImp)mr).InvalidateVertices();
        }

        /// <summary>
        /// Deletes the buffer associated with the mesh implementation.
        /// </summary>
        /// <param name="instanceImp">The instance data whose buffers are to be deleted.</param>
        public void RemoveInstanceData(IInstanceDataImp instanceImp)
        {
            GL.DeleteBuffer(((InstanceDataImp)instanceImp).InstanceTransformBufferObject);
            GL.DeleteBuffer(((InstanceDataImp)instanceImp).InstanceColorBufferObject);
            ((InstanceDataImp)instanceImp).InstanceTransformBufferObject = 0;
            ((InstanceDataImp)instanceImp).InstanceColorBufferObject = 0;
        }

        /// <summary>
        /// Deletes the buffer associated with the mesh implementation.
        /// </summary>
        /// <param name="mr">The mesh which buffer respectively GPU memory should be deleted.</param>
        public void RemoveNormals(IMeshImp mr)
        {
            GL.DeleteBuffer(((MeshImp)mr).NormalBufferObject);
            ((MeshImp)mr).InvalidateNormals();
        }

        /// <summary>
        /// Deletes the buffer associated with the mesh implementation.
        /// </summary>
        /// <param name="mr">The mesh which buffer respectively GPU memory should be deleted.</param>
        public void RemoveColors(IMeshImp mr)
        {
            GL.DeleteBuffer(((MeshImp)mr).ColorBufferObject);
            ((MeshImp)mr).InvalidateColors();
        }

        /// <summary>
        /// Deletes the buffer associated with the mesh implementation.
        /// </summary>
        /// <param name="mr">The mesh which buffer respectively GPU memory should be deleted.</param>
        public void RemoveColors1(IMeshImp mr)
        {
            int bufferObj = ((MeshImp)mr).ColorBufferObject1;
            GL.DeleteBuffers(1, ref bufferObj);
            ((MeshImp)mr).InvalidateColors1();
        }

        /// <summary>
        /// Deletes the buffer associated with the mesh implementation.
        /// </summary>
        /// <param name="mr">The mesh which buffer respectively GPU memory should be deleted.</param>
        public void RemoveColors2(IMeshImp mr)
        {
            int bufferObj = ((MeshImp)mr).ColorBufferObject2;
            GL.DeleteBuffers(1, ref bufferObj);
            ((MeshImp)mr).InvalidateColors2();
        }

        /// <summary>
        /// Deletes the buffer associated with the mesh implementation.
        /// </summary>
        /// <param name="mr">The mesh which buffer respectively GPU memory should be deleted.</param>
        public void RemoveUVs(IMeshImp mr)
        {
            GL.DeleteBuffer(((MeshImp)mr).UVBufferObject);
            ((MeshImp)mr).InvalidateUVs();
        }

        /// <summary>
        /// Deletes the buffer associated with the mesh implementation.
        /// </summary>
        /// <param name="mr">The mesh which buffer respectively GPU memory should be deleted.</param>
        public void RemoveTriangles(IMeshImp mr)
        {
            GL.DeleteBuffer(((MeshImp)mr).ElementBufferObject);
            ((MeshImp)mr).InvalidateTriangles();
        }

        /// <summary>
        /// Deletes the buffer associated with the mesh implementation.
        /// </summary>
        /// <param name="mr">The mesh which buffer respectively GPU memory should be deleted.</param>
        public void RemoveBoneWeights(IMeshImp mr)
        {
            GL.DeleteBuffer(((MeshImp)mr).BoneWeightBufferObject);
            ((MeshImp)mr).InvalidateBoneWeights();
        }

        /// <summary>
        /// Deletes the buffer associated with the mesh implementation.
        /// </summary>
        /// <param name="mr">The mesh which buffer respectively GPU memory should be deleted.</param>
        public void RemoveBoneIndices(IMeshImp mr)
        {
            GL.DeleteBuffer(((MeshImp)mr).BoneIndexBufferObject);
            ((MeshImp)mr).InvalidateBoneIndices();
        }

        /// <summary>
        /// Deletes the buffer associated with the mesh implementation.
        /// </summary>
        /// <param name="mr">The mesh which buffer respectively GPU memory should be deleted.</param>
        public void RemoveTangents(IMeshImp mr)
        {
            GL.DeleteBuffer(((MeshImp)mr).TangentBufferObject);
            ((MeshImp)mr).InvalidateTangents();
        }

        /// <summary>
        /// Deletes the buffer associated with the mesh implementation.
        /// </summary>
        /// <param name="mr">The mesh which buffer respectively GPU memory should be deleted.</param>
        public void RemoveBiTangents(IMeshImp mr)
        {
            GL.DeleteBuffer(((MeshImp)mr).BitangentBufferObject);
            ((MeshImp)mr).InvalidateBiTangents();
        }

        /// <summary>
        /// Defines a barrier ordering memory transactions. At the moment it will insert all supported barriers.
        /// </summary>
        public void MemoryBarrier()
        {
            GL.MemoryBarrier(MemoryBarrierFlags.AllBarrierBits);
        }

        /// <summary>
        /// Launch the bound Compute Shader Program.
        /// </summary>
        /// <param name="kernelIndex"></param>
        /// <param name="threadGroupsX">The number of work groups to be launched in the X dimension.</param>
        /// <param name="threadGroupsY">The number of work groups to be launched in the Y dimension.</param>
        /// <param name="threadGroupsZ">he number of work groups to be launched in the Z dimension.</param>
        public void DispatchCompute(int kernelIndex, int threadGroupsX, int threadGroupsY, int threadGroupsZ)
        {
            GL.DispatchCompute(threadGroupsX, threadGroupsY, threadGroupsZ);
        }

        /// <summary>
        /// Renders the specified <see cref="IMeshImp" />.
        /// </summary>
        /// <param name="mr">The <see cref="IMeshImp" /> instance.</param>
        /// <param name="instanceData">Optional parameter for using instance rendering.</param>
        public void Render(IMeshImp mr, IInstanceDataImp instanceData = null)
        {
            var vao = ((MeshImp)mr).VertexArrayObject;
            GL.BindVertexArray(vao);

            if (((MeshImp)mr).VertexBufferObject != 0)
                GL.EnableVertexArrayAttrib(vao, AttributeLocations.VertexAttribLocation);
            if (((MeshImp)mr).ColorBufferObject != 0)
                GL.EnableVertexArrayAttrib(vao, AttributeLocations.ColorAttribLocation);
            if (((MeshImp)mr).ColorBufferObject1 != 0)
                GL.EnableVertexArrayAttrib(vao, AttributeLocations.Color1AttribLocation);
            if (((MeshImp)mr).ColorBufferObject2 != 0)
                GL.EnableVertexArrayAttrib(vao, AttributeLocations.Color2AttribLocation);
            if (((MeshImp)mr).UVBufferObject != 0)
                GL.EnableVertexArrayAttrib(vao, AttributeLocations.UvAttribLocation);
            if (((MeshImp)mr).NormalBufferObject != 0)
                GL.EnableVertexArrayAttrib(vao, AttributeLocations.NormalAttribLocation);
            if (((MeshImp)mr).TangentBufferObject != 0)
                GL.EnableVertexArrayAttrib(vao, AttributeLocations.TangentAttribLocation);
            if (((MeshImp)mr).BitangentBufferObject != 0)
                GL.EnableVertexArrayAttrib(vao, AttributeLocations.BitangentAttribLocation);
            if (((MeshImp)mr).BoneIndexBufferObject != 0)
                GL.EnableVertexArrayAttrib(vao, AttributeLocations.BoneIndexAttribLocation);
            if (((MeshImp)mr).BoneWeightBufferObject != 0)
                GL.EnableVertexArrayAttrib(vao, AttributeLocations.BoneWeightAttribLocation);

            if (((MeshImp)mr).ElementBufferObject == 0) throw new ApplicationException("Element/Index buffer not initialized!");
            var oglPrimitiveType = ((MeshImp)mr).MeshType switch
            {
                Common.PrimitiveType.Points => OpenTK.Graphics.OpenGL.PrimitiveType.Points,
                Common.PrimitiveType.Lines => OpenTK.Graphics.OpenGL.PrimitiveType.Lines,
                Common.PrimitiveType.LineLoop => OpenTK.Graphics.OpenGL.PrimitiveType.LineLoop,
                Common.PrimitiveType.LineStrip => OpenTK.Graphics.OpenGL.PrimitiveType.LineStrip,
                Common.PrimitiveType.Patches => OpenTK.Graphics.OpenGL.PrimitiveType.Patches,
                Common.PrimitiveType.QuadStrip => OpenTK.Graphics.OpenGL.PrimitiveType.QuadStrip,
                Common.PrimitiveType.TriangleFan => OpenTK.Graphics.OpenGL.PrimitiveType.TriangleFan,
                Common.PrimitiveType.TriangleStrip => OpenTK.Graphics.OpenGL.PrimitiveType.TriangleStrip,
                Common.PrimitiveType.Quads => OpenTK.Graphics.OpenGL.PrimitiveType.Quads,
                _ => OpenTK.Graphics.OpenGL.PrimitiveType.Triangles,
            };

            if (instanceData != null)
            {
                GL.EnableVertexArrayAttrib(vao, AttributeLocations.InstancedModelMat1);
                GL.EnableVertexArrayAttrib(vao, AttributeLocations.InstancedModelMat2);
                GL.EnableVertexArrayAttrib(vao, AttributeLocations.InstancedModelMat3);
                GL.EnableVertexArrayAttrib(vao, AttributeLocations.InstancedModelMat4);

                if (((InstanceDataImp)instanceData).InstanceColorBufferObject != 0)
                {
                    GL.EnableVertexArrayAttrib(vao, AttributeLocations.InstancedColor);
                    //Needed in case of one Mesh / VBO used for more than one InstanceData / InstanceTransformBufferObject -> reset pointer
                    GL.VertexArrayVertexBuffer(vao, AttributeLocations.InstancedColorBindingIndex, ((InstanceDataImp)instanceData).InstanceColorBufferObject, IntPtr.Zero, 4 * sizeof(float));
                }

                //Needed in case of one Mesh / VBO used for more than one InstanceData / InstanceTransformBufferObject -> reset pointer
                GL.VertexArrayVertexBuffer(vao, AttributeLocations.InstancedModelMatBindingIndex, ((InstanceDataImp)instanceData).InstanceTransformBufferObject, IntPtr.Zero, 16 * sizeof(float));

                GL.DrawElementsInstanced(oglPrimitiveType, ((MeshImp)mr).NElements, DrawElementsType.UnsignedShort, IntPtr.Zero, instanceData.Amount);

                GL.DisableVertexArrayAttrib(vao, AttributeLocations.InstancedModelMat1);
                GL.DisableVertexArrayAttrib(vao, AttributeLocations.InstancedModelMat2);
                GL.DisableVertexArrayAttrib(vao, AttributeLocations.InstancedModelMat3);
                GL.DisableVertexArrayAttrib(vao, AttributeLocations.InstancedModelMat4);
                GL.DisableVertexArrayAttrib(vao, AttributeLocations.InstancedColor);
            }
            else
                GL.DrawElements(oglPrimitiveType, ((MeshImp)mr).NElements, DrawElementsType.UnsignedShort, IntPtr.Zero);

            if (((MeshImp)mr).VertexBufferObject != 0)
                GL.DisableVertexArrayAttrib(vao, AttributeLocations.VertexAttribLocation);
            if (((MeshImp)mr).ColorBufferObject != 0)
                GL.DisableVertexArrayAttrib(vao, AttributeLocations.ColorAttribLocation);
            if (((MeshImp)mr).ColorBufferObject1 != 0)
                GL.DisableVertexArrayAttrib(vao, AttributeLocations.Color1AttribLocation);
            if (((MeshImp)mr).ColorBufferObject2 != 0)
                GL.DisableVertexArrayAttrib(vao, AttributeLocations.Color2AttribLocation);
            if (((MeshImp)mr).UVBufferObject != 0)
                GL.DisableVertexArrayAttrib(vao, AttributeLocations.UvAttribLocation);
            if (((MeshImp)mr).NormalBufferObject != 0)
                GL.DisableVertexArrayAttrib(vao, AttributeLocations.NormalAttribLocation);
            if (((MeshImp)mr).TangentBufferObject != 0)
                GL.DisableVertexArrayAttrib(vao, AttributeLocations.TangentAttribLocation);
            if (((MeshImp)mr).BitangentBufferObject != 0)
                GL.DisableVertexArrayAttrib(vao, AttributeLocations.BitangentAttribLocation);
            if (((MeshImp)mr).BoneIndexBufferObject != 0)
                GL.DisableVertexArrayAttrib(vao, AttributeLocations.BoneIndexAttribLocation);
            if (((MeshImp)mr).BoneWeightBufferObject != 0)
                GL.DisableVertexArrayAttrib(vao, AttributeLocations.BoneWeightAttribLocation);

            GL.BindVertexArray(0);
        }

        /// <summary>
        /// Gets the content of the buffer.
        /// </summary>
        /// <param name="quad">The Rectangle where the content is draw into.</param>
        /// <param name="texId">The texture identifier.</param>
        public void GetBufferContent(Common.Rectangle quad, ITextureHandle texId)
        {
            GL.BindTexture(TextureTarget.Texture2D, ((TextureHandle)texId).TexId);
            GL.CopyTexImage2D(TextureTarget.Texture2D, 0, InternalFormat.Rgba, quad.Left, quad.Top, quad.Width, quad.Height, 0);
        }

        /// <summary>
        /// Creates the mesh implementation.
        /// </summary>
        /// <returns>The <see cref="IMeshImp" /> instance.</returns>
        public IMeshImp CreateMeshImp()
        {
            return new MeshImp();
        }

        /// <summary>
        /// Creates the instance data implementation.
        /// </summary>
        /// <returns>The <see cref="IInstanceDataImp" /> instance.</returns>
        public IInstanceDataImp CreateInstanceDataImp(IMeshImp meshImp)
        {
            var instanceImp = new InstanceDataImp
            {
                VertexArrayObject = ((MeshImp)meshImp).VertexArrayObject
            };
            return instanceImp;
        }

        internal static BlendEquationMode BlendOperationToOgl(BlendOperation bo)
        {
            return bo switch
            {
                BlendOperation.Add => BlendEquationMode.FuncAdd,
                BlendOperation.Subtract => BlendEquationMode.FuncSubtract,
                BlendOperation.ReverseSubtract => BlendEquationMode.FuncReverseSubtract,
                BlendOperation.Minimum => BlendEquationMode.Min,
                BlendOperation.Maximum => BlendEquationMode.Max,
                _ => throw new ArgumentOutOfRangeException($"Invalid argument: {bo}"),
            };
        }

        internal static BlendOperation BlendOperationFromOgl(BlendEquationMode bom)
        {
            return bom switch
            {
                BlendEquationMode.FuncAdd => BlendOperation.Add,
                BlendEquationMode.Min => BlendOperation.Minimum,
                BlendEquationMode.Max => BlendOperation.Maximum,
                BlendEquationMode.FuncSubtract => BlendOperation.Subtract,
                BlendEquationMode.FuncReverseSubtract => BlendOperation.ReverseSubtract,
                _ => throw new ArgumentOutOfRangeException($"Invalid argument: {bom}"),
            };
        }

        internal static int BlendToOgl(Blend blend, bool isForBlendFactorAlpha = false)
        {
            return blend switch
            {
                Blend.Zero => (int)BlendingFactorSrc.Zero,
                Blend.One => (int)BlendingFactorSrc.One,
                Blend.SourceColor => (int)BlendingFactorDest.SrcColor,
                Blend.InverseSourceColor => (int)BlendingFactorDest.OneMinusSrcColor,
                Blend.SourceAlpha => (int)BlendingFactorSrc.SrcAlpha,
                Blend.InverseSourceAlpha => (int)BlendingFactorSrc.OneMinusSrcAlpha,
                Blend.DestinationAlpha => (int)BlendingFactorSrc.DstAlpha,
                Blend.InverseDestinationAlpha => (int)BlendingFactorSrc.OneMinusDstAlpha,
                Blend.DestinationColor => (int)BlendingFactorSrc.DstColor,
                Blend.InverseDestinationColor => (int)BlendingFactorSrc.OneMinusDstColor,
                Blend.BlendFactor => (int)((isForBlendFactorAlpha) ? BlendingFactorSrc.ConstantAlpha : BlendingFactorSrc.ConstantColor),
                Blend.InverseBlendFactor => (int)((isForBlendFactorAlpha) ? BlendingFactorSrc.OneMinusConstantAlpha : BlendingFactorSrc.OneMinusConstantColor),
                // Ignored...
                // case Blend.SourceAlphaSaturated:
                //     break;
                //case Blend.Bothsrcalpha:
                //    break;
                //case Blend.BothInverseSourceAlpha:
                //    break;
                //case Blend.SourceColor2:
                //    break;
                //case Blend.InverseSourceColor2:
                //    break;
                _ => throw new ArgumentOutOfRangeException(nameof(blend)),
            };
        }

        internal static Blend BlendFromOgl(int bf)
        {
            return bf switch
            {
                (int)BlendingFactorSrc.Zero => Blend.Zero,
                (int)BlendingFactorSrc.One => Blend.One,
                (int)BlendingFactorDest.SrcColor => Blend.SourceColor,
                (int)BlendingFactorDest.OneMinusSrcColor => Blend.InverseSourceColor,
                (int)BlendingFactorSrc.SrcAlpha => Blend.SourceAlpha,
                (int)BlendingFactorSrc.OneMinusSrcAlpha => Blend.InverseSourceAlpha,
                (int)BlendingFactorSrc.DstAlpha => Blend.DestinationAlpha,
                (int)BlendingFactorSrc.OneMinusDstAlpha => Blend.InverseDestinationAlpha,
                (int)BlendingFactorSrc.DstColor => Blend.DestinationColor,
                (int)BlendingFactorSrc.OneMinusDstColor => Blend.InverseDestinationColor,
                (int)BlendingFactorSrc.ConstantAlpha or (int)BlendingFactorSrc.ConstantColor => Blend.BlendFactor,
                (int)BlendingFactorSrc.OneMinusConstantAlpha or (int)BlendingFactorSrc.OneMinusConstantColor => Blend.InverseBlendFactor,
                _ => throw new ArgumentOutOfRangeException("blend"),
            };
        }

        /// <summary>
        /// Sets the RenderState object onto the current OpenGL based RenderContext.
        /// </summary>
        /// <param name="renderState">State of the render(enum).</param>
        /// <param name="value">The value. See <see cref="RenderState"/> for detailed information. </param>
        /// <exception cref="ArgumentOutOfRangeException">
        /// value
        /// or
        /// value
        /// or
        /// value
        /// or
        /// renderState
        /// </exception>
        public void SetRenderState(RenderState renderState, uint value)
        {
            switch (renderState)
            {
                case RenderState.FillMode:
                    {
                        PolygonMode pm;

                        switch ((FillMode)value)
                        {
                            case FillMode.Point:
                                pm = PolygonMode.Point;
                                //Needed for rendering points
                                if (!_isPtRenderingEnabled)
                                {
                                    GL.Enable(EnableCap.ProgramPointSize);
                                    GL.Enable(EnableCap.VertexProgramPointSize);
                                    _isPtRenderingEnabled = true;
                                }
                                break;
                            case FillMode.Wireframe:
                                pm = PolygonMode.Line;
                                if (!_isLineSmoothEnabled)
                                {
                                    //Needed for rendering smooth lines
                                    GL.Enable(EnableCap.LineSmooth);
                                    _isLineSmoothEnabled = true;
                                }
                                break;
                            case FillMode.Solid:
                                pm = PolygonMode.Fill;
                                break;
                            default:
                                throw new ArgumentOutOfRangeException(nameof(value));
                        }
                        GL.PolygonMode(MaterialFace.FrontAndBack, pm);
                        return;
                    }
                case RenderState.CullMode:
                    {
                        switch ((Cull)value)
                        {
                            case Cull.None:
                                if (_isCullEnabled)
                                {
                                    _isCullEnabled = false;
                                    GL.Disable(EnableCap.CullFace);
                                }
                                GL.FrontFace(FrontFaceDirection.Ccw);
                                break;
                            case Cull.Clockwise:
                                if (!_isCullEnabled)
                                {
                                    _isCullEnabled = true;
                                    GL.Enable(EnableCap.CullFace);
                                }
                                GL.FrontFace(FrontFaceDirection.Cw);
                                break;
                            case Cull.Counterclockwise:
                                if (!_isCullEnabled)
                                {
                                    _isCullEnabled = true;
                                    GL.Enable(EnableCap.CullFace);
                                }
                                GL.FrontFace(FrontFaceDirection.Ccw);
                                break;
                            default:
                                throw new ArgumentOutOfRangeException(nameof(value));
                        }
                    }
                    break;
                case RenderState.Clipping:
                    // clipping is always on in OpenGL - This state is simply ignored
                    break;
                case RenderState.ZFunc:
                    {
                        DepthFunction df = GetDepthCompareFunc((Compare)value);
                        GL.DepthFunc(df);
                    }
                    break;
                case RenderState.ZEnable:
                    if (value == 0)
                        GL.Disable(EnableCap.DepthTest);
                    else
                        GL.Enable(EnableCap.DepthTest);
                    break;
                case RenderState.ZWriteEnable:
                    GL.DepthMask(value != 0);
                    break;
                case RenderState.AlphaBlendEnable:
                    if (value == 0)
                        GL.Disable(EnableCap.Blend);
                    else
                        GL.Enable(EnableCap.Blend);
                    break;
                case RenderState.BlendOperation:
                    {
                        _blendEquationRgb = BlendOperationToOgl((BlendOperation)value);
                        GL.BlendEquationSeparate(_blendEquationRgb, _blendEquationAlpha);
                    }
                    break;

                case RenderState.BlendOperationAlpha:
                    {
                        _blendEquationAlpha = BlendOperationToOgl((BlendOperation)value);
                        GL.BlendEquationSeparate(_blendEquationRgb, _blendEquationAlpha);
                    }
                    break;
                case RenderState.SourceBlend:
                    {
                        _blendSrcRgb = (BlendingFactorSrc)BlendToOgl((Blend)value);
                        GL.BlendFuncSeparate(_blendSrcRgb, _blendDstRgb, _blendSrcAlpha, _blendDstAlpha);
                    }
                    break;
                case RenderState.DestinationBlend:
                    {
                        _blendDstRgb = (BlendingFactorDest)BlendToOgl((Blend)value);
                        GL.BlendFuncSeparate(_blendSrcRgb, _blendDstRgb, _blendSrcAlpha, _blendDstAlpha);
                    }
                    break;
                case RenderState.SourceBlendAlpha:
                    {
                        _blendSrcAlpha = (BlendingFactorSrc)BlendToOgl((Blend)value);
                        GL.BlendFuncSeparate(_blendSrcRgb, _blendDstRgb, _blendSrcAlpha, _blendDstAlpha);
                    }
                    break;
                case RenderState.DestinationBlendAlpha:
                    {
                        _blendDstAlpha = (BlendingFactorDest)BlendToOgl((Blend)value);
                        GL.BlendFuncSeparate(_blendSrcRgb, _blendDstRgb, _blendSrcAlpha, _blendDstAlpha);
                    }
                    break;
                case RenderState.BlendFactor:
                    GL.BlendColor(System.Drawing.Color.FromArgb((int)value));
                    break;
                default:
                    throw new ArgumentOutOfRangeException(nameof(renderState));
            }
        }

        /// <summary>
        /// Gets the current RenderState that is applied to the current OpenGL based RenderContext.
        /// </summary>
        /// <param name="renderState">State of the render. See <see cref="RenderState"/> for further information.</param>
        /// <returns></returns>
        /// <exception cref="ArgumentOutOfRangeException">
        /// pm;Value  + ((PolygonMode)pm) +  not handled
        /// or
        /// depFunc;Value  + ((DepthFunction)depFunc) +  not handled
        /// or
        /// renderState
        /// </exception>
        public uint GetRenderState(RenderState renderState)
        {
            switch (renderState)
            {
                case RenderState.FillMode:
                    {
                        GL.GetInteger(GetPName.PolygonMode, out int pm);
                        var ret = (PolygonMode)pm switch
                        {
                            PolygonMode.Point => FillMode.Point,
                            PolygonMode.Line => FillMode.Wireframe,
                            PolygonMode.Fill => FillMode.Solid,
                            _ => throw new ArgumentOutOfRangeException("pm", "Value " + ((PolygonMode)pm) + " not handled"),
                        };
                        return (uint)ret;
                    }
                case RenderState.CullMode:
                    {
                        GL.GetInteger(GetPName.CullFace, out int cullFace);
                        if (cullFace == 0)
                            return (uint)Cull.None;
                        GL.GetInteger(GetPName.FrontFace, out int frontFace);
                        if (frontFace == (int)FrontFaceDirection.Cw)
                            return (uint)Cull.Clockwise;
                        return (uint)Cull.Counterclockwise;
                    }
                case RenderState.Clipping:
                    // clipping is always on in OpenGL - This state is simply ignored
                    return 1; // == true
                case RenderState.ZFunc:
                    {
                        GL.GetInteger(GetPName.DepthFunc, out int depFunc);
                        var ret = (DepthFunction)depFunc switch
                        {
                            DepthFunction.Never => Compare.Never,
                            DepthFunction.Less => Compare.Less,
                            DepthFunction.Equal => Compare.Equal,
                            DepthFunction.Lequal => Compare.LessEqual,
                            DepthFunction.Greater => Compare.Greater,
                            DepthFunction.Notequal => Compare.NotEqual,
                            DepthFunction.Gequal => Compare.GreaterEqual,
                            DepthFunction.Always => Compare.Always,
                            _ => throw new ArgumentOutOfRangeException("depFunc", "Value " + ((DepthFunction)depFunc) + " not handled"),
                        };
                        return (uint)ret;
                    }
                case RenderState.ZEnable:
                    {
                        GL.GetInteger(GetPName.DepthTest, out int depTest);
                        return (uint)(depTest);
                    }
                case RenderState.ZWriteEnable:
                    {
                        GL.GetInteger(GetPName.DepthWritemask, out int depWriteMask);
                        return (uint)(depWriteMask);
                    }
                case RenderState.AlphaBlendEnable:
                    {
                        GL.GetInteger(GetPName.Blend, out int blendEnable);
                        return (uint)(blendEnable);
                    }
                case RenderState.BlendOperation:
                    {
                        GL.GetInteger(GetPName.BlendEquationRgb, out int rgbMode);
                        return (uint)BlendOperationFromOgl((BlendEquationMode)rgbMode);
                    }
                case RenderState.BlendOperationAlpha:
                    {
                        GL.GetInteger(GetPName.BlendEquationAlpha, out int alphaMode);
                        return (uint)BlendOperationFromOgl((BlendEquationMode)alphaMode);
                    }
                case RenderState.SourceBlend:
                    {
                        GL.GetInteger(GetPName.BlendSrcRgb, out int rgbSrc);
                        return (uint)BlendFromOgl(rgbSrc);
                    }
                case RenderState.DestinationBlend:
                    {
                        GL.GetInteger(GetPName.BlendSrcRgb, out int rgbDst);
                        return (uint)BlendFromOgl(rgbDst);
                    }
                case RenderState.SourceBlendAlpha:
                    {
                        GL.GetInteger(GetPName.BlendSrcAlpha, out int alphaSrc);
                        return (uint)BlendFromOgl(alphaSrc);
                    }
                case RenderState.DestinationBlendAlpha:
                    {
                        GL.GetInteger(GetPName.BlendDstAlpha, out int alphaDst);
                        return (uint)BlendFromOgl(alphaDst);
                    }
                case RenderState.BlendFactor:
                    int col;
                    GL.GetInteger(GetPName.BlendColorExt, out col);
                    return (uint)col;
                default:
                    throw new ArgumentOutOfRangeException(nameof(renderState));
            }
        }

        /// <summary>
        /// Takes a <see cref="WritableExposedMultisampleTexture"/> and blits the result of all samples into an
        /// existing <see cref="WritableTexture"/> for further use (e. g. bind and use as Albedo texture)
        /// </summary>
        /// <param name="input">WritableMultisampleTexture</param>
        /// <param name="output">WritableTexture</param>
        /// <param name="height">Texture height</param>
        /// <param name="width">Texture width</param>
        public void BlitMultisample2DTextureToTexture(ITextureHandle input, ITextureHandle output, int width, int height)
        {
            if (input == null || output == null) return;

            GL.BlitNamedFramebuffer(((TextureHandle)input).FrameBufferHandle, ((TextureHandle)output).FrameBufferHandle, 0, 0, width, height, 0, 0, width, height, ClearBufferMask.ColorBufferBit, BlitFramebufferFilter.Nearest);
        }

        /// <summary>
        /// Renders into the given texture.
        /// </summary>
        /// <param name="tex">The texture.</param>
        /// <param name="texHandle">The texture handle, associated with the given texture. Should be created by the TextureManager in the RenderContext.</param>
        public void SetRenderTarget(IWritableTexture tex, ITextureHandle texHandle)
        {
            int fBuffer;
            if (((TextureHandle)texHandle).FrameBufferHandle == -1)
            {
                GL.CreateFramebuffers(1, out fBuffer);
                ((TextureHandle)texHandle).FrameBufferHandle = fBuffer;

                if (tex.TextureType != RenderTargetTextureTypes.Depth)
                {
                    if (tex.GetType() == typeof(WritableExposedMultisampleTexture))
                        ((TextureHandle)texHandle).DepthRenderBufferHandle = CreateDepthRenderBufferMultisample(tex.Width, tex.Height, ((WritableExposedMultisampleTexture)tex).MultisampleFactor, fBuffer);
                    else
                        ((TextureHandle)texHandle).DepthRenderBufferHandle = CreateDepthRenderBuffer(tex.Width, tex.Height, fBuffer);
                    GL.NamedFramebufferTexture(fBuffer, FramebufferAttachment.ColorAttachment0, ((TextureHandle)texHandle).TexId, 0);
                }
                else
                {
                    GL.NamedFramebufferTexture(fBuffer, FramebufferAttachment.DepthAttachment, ((TextureHandle)texHandle).TexId, 0);
                }
            }
            else
            {
                fBuffer = ((TextureHandle)texHandle).FrameBufferHandle;
            }
#if DEBUG
            if (GL.CheckNamedFramebufferStatus(fBuffer, FramebufferTarget.Framebuffer) != FramebufferStatus.FramebufferComplete)
                throw new Exception($"Error creating RenderTarget: {GL.GetError()}, {GL.CheckNamedFramebufferStatus(fBuffer, FramebufferTarget.Framebuffer)}");
#endif

            if (_lastBoundFbo != fBuffer)
            {
                GL.BindFramebuffer(FramebufferTarget.Framebuffer, fBuffer);
                _lastBoundFbo = fBuffer;
            }
        }

        /// <summary>
        /// Renders into the given cube map.
        /// </summary>
        /// <param name="tex">The texture.</param>
        /// <param name="texHandle">The texture handle, associated with the given cube map. Should be created by the TextureManager in the RenderContext.</param>
        public void SetRenderTarget(IWritableCubeMap tex, ITextureHandle texHandle)
        {
            int fBuffer;
            if (((TextureHandle)texHandle).FrameBufferHandle == -1)
            {
                GL.CreateFramebuffers(1, out fBuffer);
                ((TextureHandle)texHandle).FrameBufferHandle = fBuffer;

                if (tex.TextureType != RenderTargetTextureTypes.Depth)
                {
                    ((TextureHandle)texHandle).DepthRenderBufferHandle = CreateDepthRenderBuffer(tex.Width, tex.Height, fBuffer);
                    GL.NamedFramebufferTexture(fBuffer, FramebufferAttachment.ColorAttachment0, ((TextureHandle)texHandle).TexId, 0);
                }
                else
                {
                    GL.NamedFramebufferTexture(fBuffer, FramebufferAttachment.DepthAttachment, ((TextureHandle)texHandle).TexId, 0);
                }
            }
            else
            {
                fBuffer = ((TextureHandle)texHandle).FrameBufferHandle;
            }
#if DEBUG
            if (GL.CheckNamedFramebufferStatus(fBuffer, FramebufferTarget.Framebuffer) != FramebufferStatus.FramebufferComplete)
                throw new Exception($"Error creating RenderTarget: {GL.GetError()}, {GL.CheckNamedFramebufferStatus(fBuffer, FramebufferTarget.Framebuffer)}");
#endif
            if (_lastBoundFbo != fBuffer)
            {
                GL.BindFramebuffer(FramebufferTarget.Framebuffer, fBuffer);
                _lastBoundFbo = fBuffer;
            }
        }

        /// <summary>
        /// Renders into the given layer of the array texture.
        /// </summary>
        /// <param name="tex">The array texture.</param>
        /// <param name="layer">The layer to render to.</param>
        /// <param name="texHandle">The texture handle, associated with the given texture. Should be created by the TextureManager in the RenderContext.</param>
        public void SetRenderTarget(IWritableArrayTexture tex, int layer, ITextureHandle texHandle)
        {
            int fBuffer;
            if (((TextureHandle)texHandle).FrameBufferHandle == -1)
            {
                GL.CreateFramebuffers(1, out fBuffer);
                ((TextureHandle)texHandle).FrameBufferHandle = fBuffer;

                if (tex.TextureType != RenderTargetTextureTypes.Depth)
                {
                    ((TextureHandle)texHandle).DepthRenderBufferHandle = CreateDepthRenderBuffer(tex.Width, tex.Height, fBuffer);
                    GL.NamedFramebufferTextureLayer(fBuffer, FramebufferAttachment.ColorAttachment0, ((TextureHandle)texHandle).TexId, 0, layer);
                }
                else
                {
                    fBuffer = ((TextureHandle)texHandle).FrameBufferHandle;
                    GL.NamedFramebufferTextureLayer(fBuffer, FramebufferAttachment.DepthAttachment, ((TextureHandle)texHandle).TexId, 0, layer);
                }
            }
            else
            {
                fBuffer = ((TextureHandle)texHandle).FrameBufferHandle;
                GL.NamedFramebufferTextureLayer(fBuffer, FramebufferAttachment.DepthAttachment, ((TextureHandle)texHandle).TexId, 0, layer);
            }
#if DEBUG
            if (GL.CheckNamedFramebufferStatus(fBuffer, FramebufferTarget.Framebuffer) != FramebufferStatus.FramebufferComplete)
                throw new Exception($"Error creating RenderTarget: {GL.GetError()}, {GL.CheckNamedFramebufferStatus(fBuffer, FramebufferTarget.Framebuffer)}");
#endif

            if (_lastBoundFbo != fBuffer)
            {
                GL.BindFramebuffer(FramebufferTarget.Framebuffer, fBuffer);
                _lastBoundFbo = fBuffer;
            }
        }

        /// <summary>
        /// Renders into the given textures of the RenderTarget.
        /// </summary>
        /// <param name="renderTarget">The render target.</param>
        /// <param name="texHandles">The texture handles, associated with the given textures. Each handle should be created by the TextureManager in the RenderContext.</param>
        public void SetRenderTarget(IRenderTarget renderTarget, ITextureHandle[] texHandles)
        {
            if (renderTarget == null || (renderTarget.RenderTextures.All(x => x == null)))
            {
                GL.BindFramebuffer(FramebufferTarget.Framebuffer, 0);
                _lastBoundFbo = 0;
                return;
            }

            int gBuffer;

            if (renderTarget.GBufferHandle == null)
            {
                renderTarget.GBufferHandle = new FrameBufferHandle();
                gBuffer = CreateFrameBuffer(renderTarget, texHandles);
                ((FrameBufferHandle)renderTarget.GBufferHandle).Handle = gBuffer;
            }
            else
            {
                gBuffer = ((FrameBufferHandle)renderTarget.GBufferHandle).Handle;
                GL.BindFramebuffer(FramebufferTarget.Framebuffer, gBuffer);
                _lastBoundFbo = gBuffer;
            }

            if (renderTarget.RenderTextures[(int)RenderTargetTextureTypes.Depth] == null && !renderTarget.IsDepthOnly)
            {
                int gDepthRenderbufferHandle;
                if (renderTarget.DepthBufferHandle == null)
                {
                    renderTarget.DepthBufferHandle = new RenderBufferHandle();
                    // Create and attach depth buffer (renderbuffer)
                    gDepthRenderbufferHandle = CreateDepthRenderBuffer((int)renderTarget.TextureResolution, (int)renderTarget.TextureResolution, gBuffer);
                    ((RenderBufferHandle)renderTarget.DepthBufferHandle).Handle = gDepthRenderbufferHandle;
                }
                else
                {
                    gDepthRenderbufferHandle = ((RenderBufferHandle)renderTarget.DepthBufferHandle).Handle;
                    GL.BindRenderbuffer(RenderbufferTarget.Renderbuffer, gDepthRenderbufferHandle);
                }
            }
#if DEBUG
            if (GL.CheckNamedFramebufferStatus(gBuffer, FramebufferTarget.Framebuffer) != FramebufferStatus.FramebufferComplete)
            {
                throw new Exception($"Error creating RenderTarget: {GL.GetError()}, {GL.CheckNamedFramebufferStatus(gBuffer, FramebufferTarget.Framebuffer)}");
            }
#endif
        }

        private static int CreateDepthRenderBuffer(int width, int height, int framebufferHandle)
        {
            GL.Enable(EnableCap.DepthTest);

            GL.CreateRenderbuffers(1, out int gDepthRenderbufferHandle);

            GL.NamedRenderbufferStorage(gDepthRenderbufferHandle, RenderbufferStorage.DepthComponent24, width, height);
            GL.NamedFramebufferRenderbuffer(framebufferHandle, FramebufferAttachment.DepthAttachment, RenderbufferTarget.Renderbuffer, gDepthRenderbufferHandle);
            return gDepthRenderbufferHandle;
        }

        private static int CreateDepthRenderBufferMultisample(int width, int height, int samples, int framebufferHandle)
        {
            GL.Enable(EnableCap.DepthTest);

            GL.CreateRenderbuffers(1, out int gDepthRenderbufferHandle);

            GL.NamedRenderbufferStorageMultisample(gDepthRenderbufferHandle, samples, RenderbufferStorage.DepthComponent24, width, height);
            GL.NamedFramebufferRenderbuffer(framebufferHandle, FramebufferAttachment.DepthAttachment, RenderbufferTarget.Renderbuffer, gDepthRenderbufferHandle);
            return gDepthRenderbufferHandle;
        }

        private static int CreateFrameBuffer(IRenderTarget renderTarget, ITextureHandle[] texHandles)
        {
            GL.CreateFramebuffers(1, out int gBuffer);

            int depthCnt = 0;

            var depthTexPos = (int)RenderTargetTextureTypes.Depth;

            if (!renderTarget.IsDepthOnly)
            {
                var attachments = new List<DrawBuffersEnum>();

                //Textures
                for (int i = 0; i < texHandles.Length; i++)
                {
                    attachments.Add(DrawBuffersEnum.ColorAttachment0 + i);

                    var texHandle = texHandles[i];
                    if (texHandle == null) continue;

                    if (i == depthTexPos)
                    {
                        GL.NamedFramebufferTexture(gBuffer, FramebufferAttachment.DepthAttachment + (depthCnt), ((TextureHandle)texHandle).TexId, 0);
                        depthCnt++;
                    }
                    else
                        GL.NamedFramebufferTexture(gBuffer, FramebufferAttachment.ColorAttachment0 + (i - depthCnt), ((TextureHandle)texHandle).TexId, 0);
                }
                GL.NamedFramebufferDrawBuffers(gBuffer, attachments.Count, attachments.ToArray());
            }
            else //If a frame-buffer only has a depth texture we don't need draw buffers
            {
                var texHandle = texHandles[depthTexPos];

                if (texHandle != null)
                    GL.NamedFramebufferTexture(gBuffer, FramebufferAttachment.DepthAttachment, ((TextureHandle)texHandle).TexId, 0);
                else
                    throw new NullReferenceException("Texture handle is null!");

                GL.NamedFramebufferDrawBuffer(gBuffer, DrawBufferMode.None);
                GL.NamedFramebufferReadBuffer(gBuffer, ReadBufferMode.None);
            }

            return gBuffer;
        }

        /// <summary>
        /// Detaches a texture from the frame buffer object, associated with the given render target.
        /// </summary>
        /// <param name="renderTarget">The render target.</param>
        /// <param name="attachment">Number of the fbo attachment. For example: attachment = 1 will detach the texture currently associated with <see cref="FramebufferAttachment.ColorAttachment1"/>.</param>
        /// <param name="isDepthTex">Determines if the texture is a depth texture. In this case the texture currently associated with <see cref="FramebufferAttachment.DepthAttachment"/> will be detached.</param>
        public void DetachTextureFromFbo(IRenderTarget renderTarget, bool isDepthTex, int attachment = 0)
        {
            ChangeFramebufferTexture2D(renderTarget, attachment, 0, isDepthTex);
        }


        /// <summary>
        /// Attaches a texture to the frame buffer object, associated with the given render target.
        /// </summary>
        /// <param name="renderTarget">The render target.</param>
        /// <param name="attachment">Number of the fbo attachment. For example: attachment = 1 will attach the texture to <see cref="FramebufferAttachment.ColorAttachment1"/>.</param>
        /// <param name="isDepthTex">Determines if the texture is a depth texture. In this case the texture is attached to <see cref="FramebufferAttachment.DepthAttachment"/>.</param>
        /// <param name="texHandle">The gpu handle of the texture.</param>
        public void AttacheTextureToFbo(IRenderTarget renderTarget, bool isDepthTex, ITextureHandle texHandle, int attachment = 0)
        {
            ChangeFramebufferTexture2D(renderTarget, attachment, ((TextureHandle)texHandle).TexId, isDepthTex);
        }

        private void ChangeFramebufferTexture2D(IRenderTarget renderTarget, int attachment, int handle, bool isDepth)
        {
            var rtFbo = ((FrameBufferHandle)renderTarget.GBufferHandle).Handle;

            if (!isDepth)
                GL.NamedFramebufferTexture(rtFbo, FramebufferAttachment.ColorAttachment0 + attachment, handle, 0);
            else
                GL.NamedFramebufferTexture(rtFbo, FramebufferAttachment.DepthAttachment, handle, 0);
#if DEBUG
            if (GL.CheckNamedFramebufferStatus(rtFbo, FramebufferTarget.Framebuffer) != FramebufferStatus.FramebufferComplete)
                throw new Exception($"Error creating RenderTarget: {GL.GetError()}, {GL.CheckNamedFramebufferStatus(rtFbo, FramebufferTarget.Framebuffer)}");
#endif
        }


        /// <summary>
        /// Only pixels that lie within the scissor box can be modified by drawing commands.
        /// Note that the Scissor test must be enabled for this to work.
        /// </summary>
        /// <param name="x">X Coordinate of the lower left point of the scissor box.</param>
        /// <param name="y">Y Coordinate of the lower left point of the scissor box.</param>
        /// <param name="width">Width of the scissor box.</param>
        /// <param name="height">Height of the scissor box.</param>
        public void Scissor(int x, int y, int width, int height)
        {
            //Should be enabled per default - but WPF seems to disable it...
            if (!GL.IsEnabled(EnableCap.ScissorTest))
                GL.Enable(EnableCap.ScissorTest);
            GL.Scissor(x, y, width, height);
        }

        /// <summary>
        /// Set the Viewport of the rendering output window by x,y position and width,height parameters.
        /// The Viewport is the portion of the final image window.
        /// </summary>
        /// <param name="x">The x.</param>
        /// <param name="y">The y.</param>
        /// <param name="width">The width.</param>
        /// <param name="height">The height.</param>
        public void Viewport(int x, int y, int width, int height)
        {
            GL.Viewport(x, y, width, height);
        }

        /// <summary>
        /// Enable or disable Color channels to be written to the frame buffer (final image).
        /// Use this function as a color channel filter for the final image.
        /// </summary>
        /// <param name="red">if set to <c>true</c> [red].</param>
        /// <param name="green">if set to <c>true</c> [green].</param>
        /// <param name="blue">if set to <c>true</c> [blue].</param>
        /// <param name="alpha">if set to <c>true</c> [alpha].</param>
        public void ColorMask(bool red, bool green, bool blue, bool alpha)
        {
            GL.ColorMask(red, green, blue, alpha);
        }

        /// <summary>
        /// Returns the capabilities of the underlying graphics hardware
        /// </summary>
        /// <param name="capability"></param>
        /// <returns>uint</returns>
        public uint GetHardwareCapabilities(HardwareCapability capability)
        {
            return capability switch
            {
                HardwareCapability.CanRenderDeferred => !GL.GetString(StringName.Extensions).Contains("EXT_framebuffer_object") ? 0U : 1U,
                HardwareCapability.CanUseGeometryShaders => 1U,
                HardwareCapability.MaxSamples => GetSampleSize(),
                _ => throw new ArgumentOutOfRangeException(nameof(capability), capability, null),
            };
        }

        private uint GetSampleSize()
        {
            GL.GetInternalformat(ImageTarget.Texture2DMultisample, GetSizedInteralFormat(new ImagePixelFormat(ColorFormat.RGBA)), InternalFormatParameter.Samples, 32, out int sampleSize);
            return (uint)sampleSize;
        }

        /// <summary>
        /// Returns a human readable description of the underlying graphics hardware. This implementation reports GL_VENDOR, GL_RENDERER, GL_VERSION and GL_EXTENSIONS.
        /// </summary>
        /// <returns></returns>
        public string GetHardwareDescription()
        {
            return "Vendor: " + GL.GetString(StringName.Vendor) + "\nRenderer: " + GL.GetString(StringName.Renderer) + "\nVersion: " + GL.GetString(StringName.Version) + "\nExtensions: " + GL.GetString(StringName.Extensions);
        }

        /// <summary>
        /// Draws a Debug Line in 3D Space by using a start and end point (float3).
        /// </summary>
        /// <param name="start">The starting point of the DebugLine.</param>
        /// <param name="end">The endpoint of the DebugLine.</param>
        /// <param name="color">The color of the DebugLine.</param>
        public void DebugLine(float3 start, float3 end, float4 color)
        {
            GL.Begin(OpenTK.Graphics.OpenGL.PrimitiveType.Lines);
            GL.Color4(color.x, color.y, color.z, color.w);
            GL.Vertex3(start.x, start.y, start.z);
            GL.Color4(color.x, color.y, color.z, color.w);
            GL.Vertex3(end.x, end.y, end.z);
            GL.End();
        }

        #endregion

        #region Shader Storage Buffer

        /// <summary>
        /// Connects the given SSBO to the currently active shader program.
        /// </summary>
        /// <param name="currentProgram">The handle of the current shader program.</param>
        /// <param name="buffer">The Storage Buffer object on the CPU.</param>
        /// <param name="ssboName">The SSBO's name.</param>
        public void ConnectBufferToShaderStorage(IShaderHandle currentProgram, IStorageBuffer buffer, string ssboName)
        {
            var shaderProgram = ((ShaderHandle)currentProgram).Handle;
            var resInx = GL.GetProgramResourceIndex(shaderProgram, ProgramInterface.ShaderStorageBlock, ssboName);
            GL.ShaderStorageBlockBinding(shaderProgram, resInx, buffer.BindingIndex);
            GL.BindBufferBase(BufferRangeTarget.ShaderStorageBuffer, buffer.BindingIndex, ((StorageBufferHandle)buffer.BufferHandle).Handle);
        }

        /// <summary>
        /// Uploads the given data to the SSBO. If the buffer is not created on the GPU by no it will be.
        /// </summary>
        /// <typeparam name="T">The data type.</typeparam>
        /// <param name="storageBuffer">The Storage Buffer Object on the CPU.</param>
        /// <param name="data">The data that will be uploaded.</param>
        public void StorageBufferSetData<T>(IStorageBuffer storageBuffer, T[] data) where T : struct
        {
            if (storageBuffer.BufferHandle == null)
                storageBuffer.BufferHandle = new StorageBufferHandle();
            var bufferHandle = (StorageBufferHandle)storageBuffer.BufferHandle;
            int dataBytes = storageBuffer.Count * storageBuffer.Size;

            //1. Generate Buffer and or set the data
            if (bufferHandle.Handle == -1)
            {
                GL.CreateBuffers(1, out bufferHandle.Handle);
            }

            if (data == null || data.Length == 0)
            {
                throw new ArgumentException("Data must not be null or empty");
            }

            GL.BindBuffer(BufferTarget.ShaderStorageBuffer, bufferHandle.Handle);
            GL.NamedBufferData(bufferHandle.Handle, dataBytes, data, BufferUsageHint.DynamicCopy);

            GL.GetNamedBufferParameter(bufferHandle.Handle, BufferParameterName.BufferSize, out int bufferBytes);
            if (bufferBytes != dataBytes)
                throw new ApplicationException(string.Format("Problem uploading bone indices buffer to SSBO. Tried to upload {0} bytes, uploaded {1}.", bufferBytes, dataBytes));

            GL.BindBuffer(BufferTarget.ShaderStorageBuffer, 0);
        }

        /// <summary>
        /// Deletes the shader storage buffer on the GPU.
        /// </summary>
        /// <param name="storageBufferHandle">The buffer object.</param>
        public void DeleteStorageBuffer(IBufferHandle storageBufferHandle)
        {
            GL.DeleteBuffer(((StorageBufferHandle)storageBufferHandle).Handle);
        }

        #endregion

        #region Picking related Members

        /// <summary>
        /// Retrieves a sub-image of the given region.
        /// </summary>
        /// <param name="x">The x value of the start of the region.</param>
        /// <param name="y">The y value of the start of the region.</param>
        /// <param name="w">The width to copy.</param>
        /// <param name="h">The height to copy.</param>
        /// <returns>The specified sub-image</returns>
        public IImageData GetPixelColor(int x, int y, int w = 1, int h = 1)
        {
            ImageData image = ImageData.CreateImage(w, h, ColorUint.Black);
            GL.ReadPixels(x, y, w, h, PixelFormat.Rgb, PixelType.UnsignedByte, image.PixelData);
            return image;
        }

        /// <summary>
        /// Retrieves the Z-value at the given pixel position.
        /// </summary>
        /// <param name="x">The x value.</param>
        /// <param name="y">The y value.</param>
        /// <returns>The Z value at (x, y).</returns>
        public float GetPixelDepth(int x, int y)
        {
            float depth = 0;
            GL.ReadPixels(x, y, 1, 1, PixelFormat.DepthComponent, PixelType.UnsignedByte, ref depth);

            return depth;
        }

        #endregion
    }
}<|MERGE_RESOLUTION|>--- conflicted
+++ resolved
@@ -465,31 +465,11 @@
             GL.CreateTextures(TextureTarget.Texture2DMultisample, 1, out int id);
             GL.TextureStorage2DMultisample(id, tex.MultisampleFactor, GetSizedInteralFormat(tex.PixelFormat), tex.Width, tex.Height, true);
 
-<<<<<<< HEAD
-            //var glMinMagFilter = GetMinMagFilter(tex.FilterMode);
-            //var minFilter = (int)glMinMagFilter.Item1;
-            //var magFilter = (int)glMinMagFilter.Item2;
-            //var glWrapMode = (int)GetWrapMode(tex.WrapMode);
-            //var texCompareMode = (int)GetTexComapreMode(tex.CompareMode);
-            //var depthCompareFunc = (int)GetDepthCompareFunc(tex.CompareFunc);
-=======
             var glMinMagFilter = GetMinMagFilter(tex.FilterMode);
->>>>>>> e96e3a63
 
             //Note: Multisample textures are not filtered and the calls below will generate a INVALID_ENUM error
 
-<<<<<<< HEAD
-            //GL.TextureParameterI(id, TextureParameterName.TextureCompareMode, ref texCompareMode);
-            //GL.TextureParameterI(id, TextureParameterName.TextureCompareFunc, ref depthCompareFunc);
-            //GL.TextureParameterI(id, TextureParameterName.TextureMinFilter, ref minFilter);
-            //GL.TextureParameterI(id, TextureParameterName.TextureMagFilter, ref magFilter);
-            //GL.TextureParameterI(id, TextureParameterName.TextureWrapS, ref glWrapMode);
-            //GL.TextureParameterI(id, TextureParameterName.TextureWrapT, ref glWrapMode);
-
-            ITextureHandle texID = new TextureHandle { TexId = id };
-=======
             ITextureHandle texID = new TextureHandle { TexHandle = id };
->>>>>>> e96e3a63
 
             return texID;
         }
