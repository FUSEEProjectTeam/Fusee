--- conflicted
+++ resolved
@@ -89,33 +89,6 @@
                 case Common.TextureWrapMode.CLAMP_TO_BORDER:
                     return OpenTK.Graphics.OpenGL.TextureWrapMode.ClampToBorder;
             }
-<<<<<<< HEAD
-
-            // copy the bytes from img to GPU texture
-            int bytesTotal = width * height * img.PixelFormat.BytesPerPixel;
-            var scanlines = img.ScanLines(startX, startY, width, height);
-            byte[] bytes = new byte[bytesTotal];
-            int offset = 0;
-            do
-            {
-                if (scanlines.Current != null)
-                {
-                    var lineBytes = scanlines.Current.GetScanLineBytes();
-                    System.Buffer.BlockCopy(lineBytes, 0, bytes, offset, lineBytes.Length);
-                    offset += lineBytes.Length;
-                }
-
-            } while (scanlines.MoveNext());
-
-            GL.BindTexture(TextureTarget.Texture2D, ((TextureHandle)tex).Handle);
-            GL.TexSubImage2D(TextureTarget.Texture2D, 0, startX, startY, width, height, format, PixelType.UnsignedByte, bytes);
-
-            GL.GenerateMipmap(GenerateMipmapTarget.Texture2D);
-
-            GL.TexParameter(TextureTarget.Texture2D, TextureParameterName.TextureMinFilter, (int)TextureMinFilter.LinearMipmapLinear);
-            GL.TexParameter(TextureTarget.Texture2D, TextureParameterName.TextureMagFilter, (int)TextureMagFilter.Linear);
-=======
->>>>>>> 761de883
         }
 
         private TexturePixelInfo GetTexturePixelInfo(ITextureBase tex)
@@ -1346,13 +1319,8 @@
         /// <param name="texId">The tex identifier.</param>
         public void GetBufferContent(Common.Rectangle quad, ITextureHandle texId)
         {
-<<<<<<< HEAD
             GL.BindTexture(TextureTarget.Texture2D, ((TextureHandle)texId).Handle);
             GL.CopyTexImage2D(TextureTarget.Texture2D, 0, InternalFormat.Rgba, quad.Left, quad.Top, quad.Width, quad.Height, 0);
-=======
-            GL.BindTexture(TextureTarget.Texture2D, ((TextureHandle)texId).TexHandle);
-            GL.CopyTexImage2D(TextureTarget.Texture2D, 0, PixelInternalFormat.Rgba, quad.Left, quad.Top, quad.Width, quad.Height, 0);
->>>>>>> 761de883
         }
 
         /// <summary>
