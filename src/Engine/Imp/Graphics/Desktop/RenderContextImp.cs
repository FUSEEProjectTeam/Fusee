--- conflicted
+++ resolved
@@ -162,15 +162,8 @@
 
             GL.GenerateMipmap(GenerateMipmapTarget.Texture2D);
 
-<<<<<<< HEAD
-            GL.TexParameter(TextureTarget.Texture2D, TextureParameterName.TextureMinFilter,
-                (int)TextureMinFilter.Linear);
-            GL.TexParameter(TextureTarget.Texture2D, TextureParameterName.TextureMagFilter,
-                (int)TextureMagFilter.Linear);
-=======
-            GL.TexParameter(TextureTarget.Texture2D, TextureParameterName.TextureMinFilter, (int)TextureMinFilter.LinearMipmapLinear);
+            GL.TexParameter(TextureTarget.Texture2D, TextureParameterName.TextureMinFilter, (int)TextureMinFilter.Linear);
             GL.TexParameter(TextureTarget.Texture2D, TextureParameterName.TextureMagFilter, (int)TextureMagFilter.Linear);
->>>>>>> 03afc239
 
             GL.TexParameter(TextureTarget.Texture2D, TextureParameterName.TextureWrapS, (repeat) ? (int)TextureWrapMode.Repeat : (int)TextureWrapMode.ClampToEdge);
             GL.TexParameter(TextureTarget.Texture2D, TextureParameterName.TextureWrapT, (repeat) ? (int)TextureWrapMode.Repeat : (int)TextureWrapMode.ClampToEdge);
