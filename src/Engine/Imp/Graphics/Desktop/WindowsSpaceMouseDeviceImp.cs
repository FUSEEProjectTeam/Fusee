--- conflicted
+++ resolved
@@ -260,11 +260,7 @@
             }
             catch (Exception ex)
             {
-<<<<<<< HEAD
-                Diagnostics.Error("Trouble initializing the SpaceMouse. Probably due to missing driver.\n", ex);
-=======
-                Diagnostics.Warn("Trouble initializing the SpaceMouse. Probably due to not-installed driver.\n" + ex);
->>>>>>> 45f8c673
+                Diagnostics.Warn("Trouble initializing the SpaceMouse. Probably due to missing driver.\n" + ex);
                 _current3DConnexionDevice = null;
             }
 
