--- conflicted
+++ resolved
@@ -845,14 +845,10 @@
 
         protected override void OnUpdateFrame(FrameEventArgs e)
         {
-<<<<<<< HEAD
-            if (OpenTK.Input.Keyboard.GetState()[OpenTK.Input.Key.F11])
-=======
             //if (Keyboard[OpenTK.Input.Key.Escape])
             //this.Exit();
 
-            if (Keyboard[OpenTK.Input.Key.F11])
->>>>>>> 761de883
+            if (OpenTK.Input.Keyboard.GetState()[OpenTK.Input.Key.F11])
                 WindowState = (WindowState != WindowState.Fullscreen) ? WindowState.Fullscreen : WindowState.Normal;
         }
 
