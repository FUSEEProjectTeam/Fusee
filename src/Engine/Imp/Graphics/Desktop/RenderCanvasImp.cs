--- conflicted
+++ resolved
@@ -630,7 +630,6 @@
         /// <param name="height">The height.</param>
         /// <param name="antiAliasing">if set to <c>true</c> [anti aliasing] is on.</param>
         /// <param name="isMultithreaded">If true OpenTk will call run() in a new Thread. The default value is false.</param>
-<<<<<<< HEAD
         /// <param name="startVisible">Should the window be visible from the start, default: true.</param>
         public RenderCanvasGameWindow(RenderCanvasImp renderCanvasImp, int width, int height, bool antiAliasing, bool isMultithreaded = false, bool startVisible = true)
             : base(new GameWindowSettings { IsMultiThreaded = isMultithreaded }, new NativeWindowSettings
@@ -640,10 +639,6 @@
                 Flags = OpenTK.Windowing.Common.ContextFlags.ForwardCompatible,
                 StartVisible = startVisible
             })
-=======
-        public RenderCanvasGameWindow(RenderCanvasImp renderCanvasImp, int width, int height, bool antiAliasing, bool isMultithreaded = false)
-            : base(new GameWindowSettings(), new NativeWindowSettings { Size = new OpenTK.Mathematics.Vector2i(width, height), Profile = OpenTK.Windowing.Common.ContextProfile.Core, Flags = OpenTK.Windowing.Common.ContextFlags.ForwardCompatible })
->>>>>>> 1ff2643f
         {
             IsMultiThreaded = isMultithreaded;
             _renderCanvasImp = renderCanvasImp;
