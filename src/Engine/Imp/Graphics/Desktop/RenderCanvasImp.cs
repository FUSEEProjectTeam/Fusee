using Fusee.Base.Core;
using Fusee.Engine.Common;
using OpenTK.Graphics.OpenGL;
using OpenTK.Mathematics;
using OpenTK.Windowing.Common.Input;
using OpenTK.Windowing.Desktop;
using OpenTK.Windowing.GraphicsLibraryFramework;
using SixLabors.ImageSharp.PixelFormats;
using SixLabors.ImageSharp.Processing;
using System;
using System.Diagnostics;
using System.Runtime.InteropServices;
using Image = OpenTK.Windowing.Common.Input.Image;
using PixelFormat = OpenTK.Graphics.OpenGL.PixelFormat;

namespace Fusee.Engine.Imp.Graphics.Desktop
{
    /// <summary>
    /// This is a default render canvas implementation creating its own rendering window.
    /// </summary>
    public class RenderCanvasImp : RenderCanvasImpBase, IRenderCanvasImp, IDisposable
    {
        #region Fields

        //Some tryptichon related variables.
        private bool _videoWallMode = false;
        private int _videoWallMonitorsHor;
        private int _videoWallMonitorsVert;
        private bool _windowBorderHidden = false;

        /// <summary>
        /// Window handle for the window the engine renders to.
        /// </summary>
        public IWindowHandle WindowHandle { get; }

        /// <summary>
        /// Implementation Tasks: Gets and sets the width(pixel units) of the Canvas.
        /// </summary>
        /// <value>
        /// The width.
        /// </value>
        public int Width
        {
            get => BaseWidth;
            set
            {
                _gameWindow.Size = new OpenTK.Mathematics.Vector2i(value, _gameWindow.Size.Y);
                BaseWidth = value;
                ResizeWindow();
            }
        }

        /// <summary>
        /// Gets and sets the height in pixel units.
        /// </summary>
        /// <value>
        /// The height.
        /// </value>
        public int Height
        {
            get => BaseHeight;
            set
            {
                _gameWindow.Size = new OpenTK.Mathematics.Vector2i(_gameWindow.Size.X, value);
                BaseHeight = value;
                ResizeWindow();
            }
        }

        /// <summary>
        /// Gets and sets the caption(title of the window).
        /// </summary>
        /// <value>
        /// The caption.
        /// </value>
        public string Caption
        {
            get => (_gameWindow == null) ? "" : _gameWindow.Title;
            set { if (_gameWindow != null) _gameWindow.Title = value; }
        }

        /// <summary>
        /// Gets the delta time.
        /// The delta time is the time that was required to render the last frame in milliseconds.
        /// This value can be used to determine the frames per second of the application.
        /// </summary>
        /// <value>
        /// The delta time in milliseconds.
        /// </value>
        public float DeltaTime
        {
            get
            {
                if (_gameWindow != null)
                    return _gameWindow.DeltaTime;
                return 0.01f;
            }
        }

        /// <summary>
        /// Gets the delta time.
        /// The delta time is the time that was required to update the last frame in milliseconds.
        /// </summary>
        /// <value>
        /// The delta time in milliseconds.
        /// </value>
        public float DeltaTimeUpdate
        {
            get
            {
                if (_gameWindow != null)
                    return _gameWindow.DeltaTimeUpdate;
                return 0.01f;
            }
        }

        /// <summary>
        /// Gets and sets a value indicating whether [vertical synchronize].
        /// This option is used to reduce "Glitches" during rendering.
        /// </summary>
        /// <value>
        ///   <c>true</c> if [vertical synchronize]; otherwise, <c>false</c>.
        /// </value>
        public bool VerticalSync
        {
            get => (_gameWindow != null) && _gameWindow.VSync == OpenTK.Windowing.Common.VSyncMode.On;
            set { if (_gameWindow != null) _gameWindow.VSync = value ? OpenTK.Windowing.Common.VSyncMode.On : OpenTK.Windowing.Common.VSyncMode.Off; }
        }

        /// <summary>
        /// Gets and sets a value indicating whether [enable blending].
        /// Blending is used to render transparent objects.
        /// </summary>
        /// <value>
        ///   <c>true</c> if [enable blending]; otherwise, <c>false</c>.
        /// </value>
        public bool EnableBlending
        {
            get => _gameWindow.Blending;
            set => _gameWindow.Blending = value;
        }

        /// <summary>
        /// Gets and sets a value indicating whether [fullscreen] is enabled.
        /// </summary>
        /// <value>
        ///   <c>true</c> if [fullscreen]; otherwise, <c>false</c>.
        /// </value>
        public bool Fullscreen
        {
            get => (_gameWindow.WindowState == OpenTK.Windowing.Common.WindowState.Fullscreen);
            set => _gameWindow.WindowState = (value) ? OpenTK.Windowing.Common.WindowState.Fullscreen : OpenTK.Windowing.Common.WindowState.Normal;
        }

        /// <summary>
        /// Gets a value indicating whether [focused].
        /// This property is used to identify if this application is the active window of the user.
        /// </summary>
        /// <value>
        ///   <c>true</c> if [focused]; otherwise, <c>false</c>.
        /// </value>
        public bool Focused => _gameWindow.IsFocused;

        // Some tryptichon related Fields.

        /// <summary>
        /// Activates (true) or deactivates (false) the video wall feature.
        /// </summary>
        public bool VideoWallMode
        {
            get => _videoWallMode;
            set => _videoWallMode = value;
        }

        /// <summary>
        /// This represents the number of the monitors in a vertical column.
        /// </summary>
        public int TryptMonitorSetupVertical
        {
            get => _videoWallMonitorsVert;
            set => _videoWallMonitorsVert = value;
        }

        /// <summary>
        /// This represents the number of the monitors in a horizontal row.
        /// </summary>
        public int TryptMonitorSetupHorizontal
        {
            get => _videoWallMonitorsHor;
            set => _videoWallMonitorsHor = value;
        }

        internal RenderCanvasGameWindow _gameWindow;

        #endregion

        #region Constructors
        /// <summary>
        /// Initializes a new instance of the <see cref="RenderCanvasImp"/> class.
        /// </summary>
        public RenderCanvasImp() : this(null, false)
        {

        }

        /// <summary>
        /// Initializes a new instance of the <see cref="RenderCanvasImp"/> class.
        /// </summary>
        /// <param name="isMultithreaded">If true OpenTk will call run() in a new Thread. The default value is false.</param>
        /// <param name="icon">The window icon to use</param>
        public RenderCanvasImp(ImageData icon = null, bool isMultithreaded = false)
        {
            //TODO: Select correct monitor
            Monitors.TryGetMonitorInfo(0, out var mon);

            int width = 1280;
            int height = 720;

            if (mon != null)
            {
                width = System.Math.Min(mon.HorizontalResolution - 100, width);
                height = System.Math.Min(mon.VerticalResolution - 100, height);
            }

            try
            {
                _gameWindow = new RenderCanvasGameWindow(this, width, height, false, isMultithreaded);
            }
            catch
            {
                _gameWindow = new RenderCanvasGameWindow(this, width, height, false, isMultithreaded);
            }

            WindowHandle = new WindowHandle()
            {
                Handle = _gameWindow.Context.WindowPtr
            };

            _gameWindow.CenterWindow();
            if (_gameWindow.IsMultiThreaded)
                _gameWindow.Context.MakeNoneCurrent();

            // convert icon to OpenTKImage
            if (icon != null)
            {
                // convert Bgra to Rgba for OpenTK.WindowIcon

                var res = new Span<Rgba32>(new Rgba32[width * height]);
                var pxData = SixLabors.ImageSharp.Image.LoadPixelData<Rgba32>(icon.PixelData, icon.Width, icon.Height);
                pxData.Mutate(x => x.AutoOrient());
                pxData.Mutate(x => x.RotateFlip(RotateMode.None, FlipMode.Vertical));

                pxData.CopyPixelDataTo(res);

                var resBytes = MemoryMarshal.AsBytes<Rgba32>(res.ToArray());
                _gameWindow.Icon = new WindowIcon(new Image[] { new Image(icon.Width, icon.Height, resBytes.ToArray()) });
            }
        }

        /// <summary>
        /// Initializes a new instance of the <see cref="RenderCanvasImp"/> class.
        /// </summary>
        /// <param name="width">The width of the render window.</param>
        /// <param name="height">The height of the render window.</param>
        /// <param name="isMultithreaded">If true OpenTk will call run() in a new Thread. The default value is false.</param>
        /// <remarks>The window created by this constructor is not visible. Should only be used for internal testing.</remarks>
        public RenderCanvasImp(int width, int height, bool isMultithreaded = false)
        {
            try
            {
                _gameWindow = new RenderCanvasGameWindow(this, width, height, true, isMultithreaded);
            }
            catch
            {
                _gameWindow = new RenderCanvasGameWindow(this, width, height, false, isMultithreaded);
            }

            WindowHandle = new WindowHandle()
            {
                Handle = _gameWindow.Context.WindowPtr
            };

            _gameWindow.IsVisible = false;
            if (_gameWindow.IsMultiThreaded)
                _gameWindow.Context.MakeNoneCurrent();
        }

        /// <summary>
        /// Implementation of the Dispose pattern. Disposes of the OpenTK game window.
        /// </summary>
        public void Dispose()
        {
            _gameWindow.Dispose();
        }

        #endregion

        #region Members

        private void ResizeWindow()
        {
            if (!_videoWallMode)
            {
                _gameWindow.WindowBorder = _windowBorderHidden ? OpenTK.Windowing.Common.WindowBorder.Hidden : OpenTK.Windowing.Common.WindowBorder.Resizable;
                _gameWindow.Bounds = new OpenTK.Mathematics.Box2i(BaseLeft, BaseTop, BaseWidth, BaseHeight);
            }
            else
            {
                //TODO: Select correct monitor
               Monitors.TryGetMonitorInfo(0, out var mon);

                var oneScreenWidth = mon.HorizontalResolution;
                var oneScreenHeight = mon.VerticalResolution;

                var width = oneScreenWidth * _videoWallMonitorsHor;
                var height = oneScreenHeight * _videoWallMonitorsVert;

                _gameWindow.Bounds = new OpenTK.Mathematics.Box2i(0, 0, width, height);

                if (_windowBorderHidden)
                    _gameWindow.WindowBorder = OpenTK.Windowing.Common.WindowBorder.Hidden;
            }
        }

        /// <summary>
        /// Changes the window of the application to video wall mode.
        /// </summary>
        /// <param name="monitorsHor">Number of monitors on horizontal axis.</param>
        /// <param name="monitorsVert">Number of monitors on vertical axis.</param>
        /// <param name="activate">Start the window in activated state-</param>
        /// <param name="borderHidden">Start the window with a hidden windows border.</param>
        public void VideoWall(int monitorsHor = 1, int monitorsVert = 1, bool activate = true, bool borderHidden = false)
        {
            VideoWallMode = activate;
            _videoWallMonitorsHor = monitorsHor > 0 ? monitorsHor : 1;
            _videoWallMonitorsVert = monitorsVert > 0 ? monitorsVert : 1;
            _windowBorderHidden = borderHidden;

            ResizeWindow();
        }

        /// <summary>
        /// Sets the size of the output window for desktop development.
        /// </summary>
        /// <param name="width">The width of the window.</param>
        /// <param name="height">The height of the window.</param>
        /// <param name="posx">The x position of the window.</param>
        /// <param name="posy">The y position of the window.</param>
        /// <param name="borderHidden">Show the window border or not.</param>
        public void SetWindowSize(int width, int height, int posx = -1, int posy = -1, bool borderHidden = false)
        {
            Monitors.TryGetMonitorInfo(0, out var mon);

            BaseWidth = width;
            BaseHeight = height;

            BaseLeft = (posx == -1) ? mon.HorizontalResolution / 2 - width / 2 : posx;
            BaseTop = (posy == -1) ? mon.VerticalResolution / 2 - height / 2 : posy;

            _windowBorderHidden = borderHidden;

            // Disable video wall mode for this because it would not make sense.
            _videoWallMode = false;

            ResizeWindow();
        }

        /// <summary>
        /// Closes the GameWindow with a call to OpenTk.
        /// </summary>
        public void CloseGameWindow()
        {
            if (_gameWindow != null)
            {
                _gameWindow.Close();
                _gameWindow.ProcessEvents();
                _gameWindow.Dispose();
            }
        }

        /// <summary>
        /// Presents this application instance. Call this function after rendering to show the final image.
        /// After Present is called the render buffers get flushed.
        /// </summary>
        public void Present()
        {
            if (!_gameWindow.IsExiting)
                _gameWindow.SwapBuffers();
        }

        /// <summary>
        /// Set the cursor (the mouse pointer image) to one of the predefined types
        /// </summary>
        /// <param name="cursorType">The type of the cursor to set.</param>
        public void SetCursor(CursorType cursorType)
        {
            // Currently not supported by OpenTK... Too bad.
        }

        /// <summary>
        /// Opens the given URL in the user's standard web browser. The link MUST start with "http://".
        /// </summary>
        /// <param name="link">The URL to open</param>
        public void OpenLink(string link)
        {
            if (link.StartsWith("http://"))
            {
                //UseShellExecute needs to be set to true in .net 3.0. See:https://github.com/dotnet/corefx/issues/33714
                ProcessStartInfo psi = new()
                {
                    FileName = link,
                    UseShellExecute = true
                };
                Process.Start(psi);
            }
        }

        /// <summary>
        /// Implementation Tasks: Runs this application instance. This function should not be called more than once as its only for initialization purposes.
        /// </summary>
        public void Run()
        {
            if (_gameWindow != null)
            {
                _gameWindow.UpdateFrequency = 60;
                _gameWindow.RenderFrequency = 0;

                _gameWindow.Run();
            }
        }

        /// <summary>
        /// Creates a bitmap image from the current frame of the application.
        /// </summary>
        /// <param name="width">The width of the window, and therefore image to render.</param>
        /// <param name="height">The height of the window, and therefore image to render.</param>
        /// <returns></returns>
        public SixLabors.ImageSharp.Image ShootCurrentFrame(int width, int height)
        {
            DoInit();
            DoRender();
            DoResize(width, height);

<<<<<<< HEAD
            var bmp = new Image<Rgba32>(Width, Height);
            bmp.TryGetSinglePixelSpan(out var mem);
            GL.PixelStorei(PixelStoreParameter.PackRowLength, 1);
            GL.ReadPixels(0, 0, Width, Height, PixelFormat.Bgra, PixelType.UnsignedByte, ref mem[0]);
=======
            var mem = new byte[width * height * 4];
            GL.PixelStore(PixelStoreParameter.PackRowLength, 1);
            GL.ReadPixels(0, 0, Width, Height, PixelFormat.Bgra, PixelType.UnsignedByte, mem);

            var img = SixLabors.ImageSharp.Image.LoadPixelData<Rgba32>(mem, Width, Height);
>>>>>>> 4f791db2

            img.Mutate(x => x.AutoOrient());
            img.Mutate(x => x.RotateFlip(RotateMode.None, FlipMode.Vertical));

            return img;
        }

        #endregion
    }

    /// <summary>
    /// OpenTK implementation of RenderCanvas for the window output.
    /// </summary>
    public class RenderCanvasImpBase
    {
        #region Fields

        /// <summary>
        /// The Width
        /// </summary>
        protected internal int BaseWidth;

        /// <summary>
        /// The Height
        /// </summary>
        protected internal int BaseHeight;

        /// <summary>
        /// The Top Position
        /// </summary>
        protected internal int BaseTop;

        /// <summary>
        /// The Left Position
        /// </summary>
        protected internal int BaseLeft;

        #endregion

        #region Events
        /// <summary>
        /// Occurs when [initialize].
        /// </summary>
        public event EventHandler<InitEventArgs> Init;
        /// <summary>
        /// Occurs when [unload].
        /// </summary>
        public event EventHandler<InitEventArgs> UnLoad;
        /// <summary>
        /// Occurs when [update].
        /// </summary>
        public event EventHandler<RenderEventArgs> Update;
        /// <summary>
        /// Occurs when [render].
        /// </summary>
        public event EventHandler<RenderEventArgs> Render;
        /// <summary>
        /// Occurs when [resize].
        /// </summary>
        public event EventHandler<ResizeEventArgs> Resize;

        #endregion

        #region Internal Members

        /// <summary>
        /// Does the initialize of this instance.
        /// </summary>
        protected internal void DoInit()
        {
            Init?.Invoke(this, new InitEventArgs());
        }

        /// <summary>
        /// Does the unload of this instance.
        /// </summary>
        protected internal void DoUnLoad()
        {
            UnLoad?.Invoke(this, new InitEventArgs());
        }

        /// <summary>
        /// Does the update of this instance.
        /// </summary>
        protected internal void DoUpdate()
        {
            Update?.Invoke(this, new RenderEventArgs());
        }

        /// <summary>
        /// Does the render of this instance.
        /// </summary>
        protected internal void DoRender()
        {
            Render?.Invoke(this, new RenderEventArgs());
        }

        /// <summary>
        /// Does the resize on this instance.
        /// </summary>
        protected internal void DoResize(int width, int height)
        {
            Resize?.Invoke(this, new ResizeEventArgs(width, height));
        }

        #endregion
    }

    internal class RenderCanvasGameWindow : GameWindow
    {
        #region Fields

        private readonly RenderCanvasImp _renderCanvasImp;

        /// <summary>
        /// Gets the delta time.
        /// The delta time is the time that was required to render the last frame in milliseconds.
        /// This value can be used to determine the frames per second of the application.
        /// </summary>
        /// <value>
        /// The delta time in milliseconds.
        /// </value>
        public float DeltaTime { get; private set; }

        /// <summary>
        /// Gets the delta time.
        /// The delta time is the time that was required to update the last frame in milliseconds.
        /// </summary>
        /// <value>
        /// The delta time in milliseconds.
        /// </value>
        public float DeltaTimeUpdate { get; private set; }

        /// <summary>
        /// Gets and sets a value indicating whether [blending].
        /// Blending is used to render transparent objects.
        /// </summary>
        /// <value>
        ///   <c>true</c> if [blending]; otherwise, <c>false</c>.
        /// </value>
        public bool Blending
        {
            get => Convert.ToBoolean(GL.IsEnabled(EnableCap.Blend));
            set
            {
                if (value)
                {
                    GL.Enable(EnableCap.Blend);
                    GL.BlendFunc(BlendingFactor.SrcAlpha, BlendingFactor.OneMinusSrcAlpha);
                }
                else
                {
                    GL.Disable(EnableCap.Blend);
                }
            }
        }

        #endregion

        #region Constructors
        /// <summary>
        /// Initializes a new instance of the <see cref="RenderCanvasGameWindow"/> class.
        /// </summary>
        /// <param name="renderCanvasImp">The render canvas implementation.</param>
        /// <param name="width">The width.</param>
        /// <param name="height">The height.</param>
        /// <param name="antiAliasing">if set to <c>true</c> [anti aliasing] is on.</param>
        /// <param name="isMultithreaded">If true OpenTk will call run() in a new Thread. The default value is false.</param>
        public RenderCanvasGameWindow(RenderCanvasImp renderCanvasImp, int width, int height, bool antiAliasing, bool isMultithreaded = false)
            : base(new GameWindowSettings { IsMultiThreaded = isMultithreaded }, new NativeWindowSettings { Size = new OpenTK.Mathematics.Vector2i(width, height), Profile = OpenTK.Windowing.Common.ContextProfile.Core, Flags = OpenTK.Windowing.Common.ContextFlags.ForwardCompatible })
        {
            _renderCanvasImp = renderCanvasImp;
            _renderCanvasImp.BaseWidth = width;
            _renderCanvasImp.BaseHeight = height;
        }

        #endregion

        #region Overrides

        protected override void OnLoad()
        {
            // Check for necessary capabilities
            string version = GL.GetString(StringName.Version);

            int major = version[0];
            // int minor = (int)version[2];

            if (major < 2)
            {
                throw new InvalidOperationException("You need at least OpenGL 2.0 to run this example. GLSL not supported.");
            }

            GL.ClearColor(new Color4<Rgba>(0.1f, 0.1f, 0.47f, 1));

            GL.Enable(EnableCap.DepthTest);
            GL.Enable(EnableCap.CullFace);

            // Use VSync!
            VSync = OpenTK.Windowing.Common.VSyncMode.On;

            _renderCanvasImp.DoInit();
        }

        protected override void OnUnload()
        {
            _renderCanvasImp.DoUnLoad();
            _renderCanvasImp.Dispose();
        }

        protected override void OnResize(OpenTK.Windowing.Common.ResizeEventArgs e)
        {
            base.OnResize(e);

            if (_renderCanvasImp != null)
            {
                _renderCanvasImp.BaseWidth = e.Width;
                _renderCanvasImp.BaseHeight = e.Height;
                _renderCanvasImp.DoResize(e.Width, e.Height);
            }
        }

        protected override void OnUpdateFrame(OpenTK.Windowing.Common.FrameEventArgs args)
        {
            base.OnUpdateFrame(args);

            DeltaTimeUpdate = (float)args.Time;

            if (KeyboardState.IsKeyPressed(OpenTK.Windowing.GraphicsLibraryFramework.Keys.F11))
                WindowState = (WindowState != OpenTK.Windowing.Common.WindowState.Fullscreen) ? OpenTK.Windowing.Common.WindowState.Fullscreen : OpenTK.Windowing.Common.WindowState.Normal;

            _renderCanvasImp?.DoUpdate();
        }

        protected override void OnRenderFrame(OpenTK.Windowing.Common.FrameEventArgs args)
        {
            base.OnRenderFrame(args);

            DeltaTime = (float)args.Time;

            _renderCanvasImp?.DoRender();
        }

        #endregion
    }
}<|MERGE_RESOLUTION|>--- conflicted
+++ resolved
@@ -441,18 +441,11 @@
             DoRender();
             DoResize(width, height);
 
-<<<<<<< HEAD
-            var bmp = new Image<Rgba32>(Width, Height);
-            bmp.TryGetSinglePixelSpan(out var mem);
-            GL.PixelStorei(PixelStoreParameter.PackRowLength, 1);
-            GL.ReadPixels(0, 0, Width, Height, PixelFormat.Bgra, PixelType.UnsignedByte, ref mem[0]);
-=======
             var mem = new byte[width * height * 4];
             GL.PixelStore(PixelStoreParameter.PackRowLength, 1);
             GL.ReadPixels(0, 0, Width, Height, PixelFormat.Bgra, PixelType.UnsignedByte, mem);
 
             var img = SixLabors.ImageSharp.Image.LoadPixelData<Rgba32>(mem, Width, Height);
->>>>>>> 4f791db2
 
             img.Mutate(x => x.AutoOrient());
             img.Mutate(x => x.RotateFlip(RotateMode.None, FlipMode.Vertical));
