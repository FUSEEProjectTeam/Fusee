using Android.Content;
using Fusee.Base.Common;
using Fusee.Base.Core;
using Fusee.Engine.Common;
using Fusee.Engine.Core.ShaderShards;
using Fusee.Engine.Imp.Shared;
using Fusee.Math.Core;
using OpenTK.Graphics.ES31;
using System;
using System.Collections.Generic;
using System.Linq;
using System.Text;

namespace Fusee.Engine.Imp.Graphics.Android
{
    /// <summary>
    /// Implementation of the <see cref="IRenderContextImp" /> interface for usage with OpenTK framework.
    /// </summary>
    public class RenderContextImp : IRenderContextImp
    {
        /// <summary>
        /// Constant id that describes the renderer. This can be used in shaders to do platform dependent things.
        /// </summary>
        public FuseePlatformId FuseePlatformId { get; } = FuseePlatformId.Android;

        private int _textureCountPerShader;
        private readonly Dictionary<int, int> _shaderParam2TexUnit;
        private readonly Context _androidContext;

        private BlendEquationMode _blendEquationAlpha;
        private BlendEquationMode _blendEquationRgb;
        private BlendingFactorDest _blendDstRgb;
        private BlendingFactorSrc _blendSrcRgb;
        private BlendingFactorSrc _blendSrcAlpha;
        private BlendingFactorDest _blendDstAlpha;

        private bool _isCullEnabled;

        /// <summary>
        /// Initializes a new instance of the <see cref="RenderContextImp"/> class.
        /// </summary>
        /// <param name="renderCanvas">The render canvas interface.</param>
<<<<<<< HEAD
        /// <param name="androidContext">The <see cref="Context"/>.</param>
=======
        /// <param name="androidContext">The android <see cref="Context"/>.</param>
>>>>>>> 67b721b4
        public RenderContextImp(IRenderCanvasImp renderCanvas, Context androidContext)
        {
            _textureCountPerShader = 0;
            _shaderParam2TexUnit = new Dictionary<int, int>();

            _androidContext = androidContext;

            // Due to the right-handed nature of OpenGL and the left-handed design of FUSEE
            // the meaning of what's Front and Back of a face simply flips.
            // TODO - implement this in render states!!!
            GL.CullFace(CullFaceMode.Back);

            GL.GetInteger(GetPName.BlendSrcAlpha, out int blendSrcAlpha);
            GL.GetInteger(GetPName.BlendDstAlpha, out int blendDstAlpha);
            GL.GetInteger(GetPName.BlendDstRgb, out int blendDstRgb);
            GL.GetInteger(GetPName.BlendSrcRgb, out int blendSrcRgb);
            GL.GetInteger(GetPName.BlendEquationAlpha, out int blendEqA);
            GL.GetInteger(GetPName.BlendEquationRgb, out int blendEqRgb);

            _blendDstRgb = (BlendingFactorDest)blendDstRgb;
            _blendSrcRgb = (BlendingFactorSrc)blendSrcRgb;
            _blendSrcAlpha = (BlendingFactorSrc)blendSrcAlpha;
            _blendDstAlpha = (BlendingFactorDest)blendDstAlpha;
            _blendEquationAlpha = (BlendEquationMode)blendEqA;
            _blendEquationRgb = (BlendEquationMode)blendEqRgb;

            Diagnostics.Debug(GetHardwareDescription());
        }

        #region Image data related Members

        private TextureCompareMode GetTexComapreMode(Common.TextureCompareMode compareMode)
        {
            switch (compareMode)
            {
                case TextureCompareMode.None:
                    return TextureCompareMode.None;

                case Common.TextureCompareMode.CompareRefToTexture:
                    return TextureCompareMode.CompareRefToTexture;

                default:
                    throw new ArgumentException("Invalid compare mode.");
            }
        }
        private Tuple<TextureMinFilter, TextureMagFilter> GetMinMagFilter(TextureFilterMode filterMode)
        {
            TextureMinFilter minFilter;
            TextureMagFilter magFilter;

            switch (filterMode)
            {
                case TextureFilterMode.Nearest:
                    minFilter = TextureMinFilter.Nearest;
                    magFilter = TextureMagFilter.Nearest;
                    break;

                default:
                case TextureFilterMode.Linear:
                    minFilter = TextureMinFilter.Linear;
                    magFilter = TextureMagFilter.Linear;
                    break;

                case TextureFilterMode.NearestMipmapNearest:
                    minFilter = TextureMinFilter.NearestMipmapNearest;
                    magFilter = TextureMagFilter.Nearest;
                    break;

                case TextureFilterMode.LinearMipmapNearest:
                    minFilter = TextureMinFilter.LinearMipmapNearest;
                    magFilter = TextureMagFilter.Linear;
                    break;

                case TextureFilterMode.NearestMipmapLinear:
                    minFilter = TextureMinFilter.NearestMipmapLinear;
                    magFilter = TextureMagFilter.Nearest;
                    break;

                case TextureFilterMode.LinearMipmapLinear:
                    minFilter = TextureMinFilter.LinearMipmapLinear;
                    magFilter = TextureMagFilter.Linear;
                    break;
            }

            return new Tuple<TextureMinFilter, TextureMagFilter>(minFilter, magFilter);
        }

        private OpenTK.Graphics.ES30.TextureWrapMode GetWrapMode(Common.TextureWrapMode wrapMode)
        {
            switch (wrapMode)
            {
                default:
                case Common.TextureWrapMode.Repeat:
                    return OpenTK.Graphics.ES30.TextureWrapMode.Repeat;

                case Common.TextureWrapMode.MirroredRepeat:
                    return OpenTK.Graphics.ES30.TextureWrapMode.MirroredRepeat;

                case Common.TextureWrapMode.ClampToEdge:
                    return OpenTK.Graphics.ES30.TextureWrapMode.ClampToEdge;

                case Common.TextureWrapMode.ClampToBorder:
                    {
                        Diagnostics.Warn("TextureWrapMode.ClampToBorder is not supported on Android. OpenTK.Graphics.ES30.TextureWrapMode.ClampToEdge is set instead.");
                        return OpenTK.Graphics.ES30.TextureWrapMode.ClampToEdge;
                    }
            }
        }

        private SizedInternalFormat GetSizedInteralFormat(ImagePixelFormat format)
        {
            switch (format.ColorFormat)
            {
                case ColorFormat.RGBA:
                    return SizedInternalFormat.Rgba8;
                case ColorFormat.fRGBA16:
                    return SizedInternalFormat.Rgba16f;
                case ColorFormat.fRGBA32:
                    return SizedInternalFormat.Rgba32f;
                case ColorFormat.iRGBA32:
                    return SizedInternalFormat.Rgba32i;
                case ColorFormat.RGB:
                case ColorFormat.Intensity:
                case ColorFormat.fRGB32:
                case ColorFormat.uiRgb8:
                case ColorFormat.fRGB16:
                case ColorFormat.Depth24:
                case ColorFormat.Depth16:
                default:
                    throw new ArgumentOutOfRangeException("SizedInternalFormat not supported. Try to use a format with r,g,b and a components.");
            }
        }

        private DepthFunction GetDepthCompareFunc(Compare compareFunc)
        {
            switch (compareFunc)
            {
                case Compare.Never:
                    return DepthFunction.Never;

                case Compare.Less:
                    return DepthFunction.Less;

                case Compare.Equal:
                    return DepthFunction.Equal;

                case Compare.LessEqual:
                    return DepthFunction.Lequal;

                case Compare.Greater:
                    return DepthFunction.Greater;

                case Compare.NotEqual:
                    return DepthFunction.Notequal;

                case Compare.GreaterEqual:
                    return DepthFunction.Gequal;

                case Compare.Always:
                    return DepthFunction.Always;

                default:
                    throw new ArgumentOutOfRangeException("value");
            }
        }

        private TextureComponentCount GetTexTureComponentCount(ITextureBase tex)
        {
            switch (tex.PixelFormat.ColorFormat)
            {
                case ColorFormat.RGBA:
                    return TextureComponentCount.Rgba;
                case ColorFormat.RGB:
                    return TextureComponentCount.Rgb;
                case ColorFormat.Intensity:
                    return TextureComponentCount.Alpha;
                case ColorFormat.uiRgb8:
                    return TextureComponentCount.Rgb8ui;
                case ColorFormat.fRGB32:
                    return TextureComponentCount.Rgb32f;
                case ColorFormat.fRGB16:
                    return TextureComponentCount.Rgb16f;
                case ColorFormat.fRGBA16:
                    return TextureComponentCount.Rgba16f;
                case ColorFormat.Depth16:
                    return TextureComponentCount.DepthComponent16;
                case ColorFormat.Depth24:
                    return TextureComponentCount.DepthComponent24;
                default:
                    throw new ArgumentException("Unsupported color format!");
            }
        }

        /*TODO: OpenTK 30ES does not seem to support other PixelInternalFormats other than Rgba, Rgb, Alpha, Luminance,
        even though OpenGL 30es seems to do so (https://www.khronos.org/registry/OpenGL-Refpages/es3.0/html/glTexImage2D.xhtml).
        After some research it seems the OpenTK 30es branch suffers due to the development of OpenTK 40es....
        Furthermore it doesn't seem possible to attach a depth texture to a framebuffer (DEPTH_ATTACHMENT), therefore we need to render depth into a COLOR_ATTACHMENT and create a Depth render buffer.
        This is bound to create a overhead.*/
        private TexturePixelInfo GetTexturePixelInfo(ITextureBase tex)
        {
            PixelInternalFormat internalFormat;
            PixelFormat format;
            PixelType pxType;

            switch (tex.PixelFormat.ColorFormat)
            {
                case ColorFormat.RGBA:
                    internalFormat = PixelInternalFormat.Rgba;
                    format = PixelFormat.Rgba;
                    pxType = PixelType.UnsignedByte;
                    break;

                case ColorFormat.RGB:
                    internalFormat = PixelInternalFormat.Rgb;
                    format = PixelFormat.Rgb;
                    pxType = PixelType.UnsignedByte;
                    break;
                // TODO: Handle Alpha-only / Intensity-only and AlphaIntensity correctly.
                case ColorFormat.Intensity:
                    internalFormat = PixelInternalFormat.Alpha;
                    format = PixelFormat.Alpha;
                    pxType = PixelType.UnsignedByte;
                    break;

                case ColorFormat.Depth24:
                case ColorFormat.Depth16:
                    internalFormat = PixelInternalFormat.Rgb;
                    format = PixelFormat.Rgb;
                    pxType = PixelType.UnsignedByte;
                    break;

                case ColorFormat.uiRgb8:
                    // SHOULD:
                    //internalFormat = (PixelInternalFormat)SizedInternalFormat.Rgba8ui;
                    //format = PixelFormat.RgbaInteger;
                    //pxType = PixelType.UnsignedByte;
                    internalFormat = PixelInternalFormat.Rgb;
                    format = PixelFormat.Rgb;
                    pxType = PixelType.UnsignedByte;
                    break;

                case ColorFormat.fRGB32:
                    // SHOULD:
                    //internalFormat = (PixelInternalFormat)SizedInternalFormat.Rgb32f;
                    //format = PixelFormat.Rgb;
                    //pxType = PixelType.Float;
                    internalFormat = PixelInternalFormat.Rgb;
                    format = PixelFormat.Rgb;
                    pxType = PixelType.UnsignedByte;
                    break;

                case ColorFormat.fRGB16:
                    // SHOULD:
                    //internalFormat = (PixelInternalFormat)SizedInternalFormat.Rgb16f;
                    //format = PixelFormat.Rgb;
                    //pxType = PixelType.Float;
                    internalFormat = PixelInternalFormat.Rgb;
                    format = PixelFormat.Rgb;
                    pxType = PixelType.UnsignedByte;
                    break;
                case ColorFormat.fRGBA16:
                    // SHOULD:
                    //internalFormat = (PixelInternalFormat)SizedInternalFormat.Rgb16f;
                    //format = PixelFormat.Rgb;
                    //pxType = PixelType.Float;
                    internalFormat = PixelInternalFormat.Rgba;
                    format = PixelFormat.Rgba;
                    pxType = PixelType.UnsignedByte;
                    break;

                default:
                    throw new ArgumentOutOfRangeException("CreateTexture: Image pixel format not supported");
            }

            return new TexturePixelInfo()
            {
                Format = format,
                InternalFormat = internalFormat,
                PxType = pxType
            };
        }

        /// <summary>
        /// Creates a new Texture and binds it to the shader.
        /// </summary>
        /// <param name="img">A given ImageData object, containing all necessary information for the upload to the graphics card.</param>
        /// <returns>An ITextureHandle that can be used for texturing in the shader. In this implementation, the handle is an integer-value which is necessary for OpenTK.</returns>
        public ITextureHandle CreateTexture(IWritableArrayTexture img)
        {
            int id = GL.GenTexture();
            GL.BindTexture(TextureTarget.Texture2DArray, id);

            var glMinMagFilter = GetMinMagFilter(img.FilterMode);
            var minFilter = glMinMagFilter.Item1;
            var magFilter = glMinMagFilter.Item2;
            var glWrapMode = GetWrapMode(img.WrapMode);
            var pxInfo = GetTexturePixelInfo(img);

            GL.TexImage3D(TextureTarget3D.Texture2DArray, 0, GetTexTureComponentCount(img), img.Width, img.Height, img.Layers, 0, pxInfo.Format, pxInfo.PxType, IntPtr.Zero);

            if (img.DoGenerateMipMaps)
                GL.GenerateMipmap(TextureTarget.Texture2DArray);

            GL.TexParameter(TextureTarget.Texture2DArray, TextureParameterName.TextureCompareMode, (int)GetTexComapreMode(img.CompareMode));
            GL.TexParameter(TextureTarget.Texture2DArray, TextureParameterName.TextureCompareFunc, (int)GetDepthCompareFunc(img.CompareFunc));
            GL.TexParameter(TextureTarget.Texture2DArray, TextureParameterName.TextureMinFilter, (int)minFilter);
            GL.TexParameter(TextureTarget.Texture2DArray, TextureParameterName.TextureMagFilter, (int)magFilter);
            GL.TexParameter(TextureTarget.Texture2DArray, TextureParameterName.TextureWrapS, (int)glWrapMode);
            GL.TexParameter(TextureTarget.Texture2DArray, TextureParameterName.TextureWrapT, (int)glWrapMode);

            ITextureHandle texID = new TextureHandle { TexHandle = id };

            return texID;
        }

        /// <summary>
        /// Creates a new CubeMap and binds it to the shader.
        /// </summary>
        /// <param name="img">A given ImageData object, containing all necessary information for the upload to the graphics card.</param>
        /// <returns>An ITextureHandle that can be used for texturing in the shader. In this implementation, the handle is an integer-value which is necessary for OpenTK.</returns>
        public ITextureHandle CreateTexture(IWritableCubeMap img)
        {
            int id = GL.GenTexture();
            GL.BindTexture(TextureTarget.TextureCubeMap, id);

            var glMinMagFilter = GetMinMagFilter(img.FilterMode);
            var minFilter = glMinMagFilter.Item1;
            var magFilter = glMinMagFilter.Item2;

            var glWrapMode = GetWrapMode(img.WrapMode);

            var pxInfo = GetTexturePixelInfo(img);

            for (int i = 0; i < 6; i++)
                GL.TexImage2D(TextureTarget.TextureCubeMapPositiveX + i, 0, pxInfo.InternalFormat, img.Width, img.Height, 0, pxInfo.Format, pxInfo.PxType, IntPtr.Zero);

            GL.TexParameter(TextureTarget.TextureCubeMap, TextureParameterName.TextureMagFilter, (int)magFilter);
            GL.TexParameter(TextureTarget.TextureCubeMap, TextureParameterName.TextureMinFilter, (int)minFilter);
            GL.TexParameter(TextureTarget.TextureCubeMap, TextureParameterName.TextureWrapS, (int)glWrapMode);
            GL.TexParameter(TextureTarget.TextureCubeMap, TextureParameterName.TextureWrapT, (int)glWrapMode);
            GL.TexParameter(TextureTarget.TextureCubeMap, TextureParameterName.TextureWrapR, (int)glWrapMode);

            ITextureHandle texID = new TextureHandle { TexHandle = id };

            return texID;
        }

        /// <summary>
        /// Creates a new Texture and binds it to the shader.
        /// </summary>
        /// <param name="img">A given ImageData object, containing all necessary information for the upload to the graphics card.</param>
        /// <returns>An ITextureHandle that can be used for texturing in the shader. In this implementation, the handle is an integer-value which is necessary for OpenTK.</returns>
        public ITextureHandle CreateTexture(ITexture img)
        {
            int id = GL.GenTexture();
            GL.BindTexture(TextureTarget.Texture2D, id);

            var glMinMagFilter = GetMinMagFilter(img.FilterMode);
            var minFilter = glMinMagFilter.Item1;
            var magFilter = glMinMagFilter.Item2;

            var glWrapMode = GetWrapMode(img.WrapMode);

            var pxInfo = GetTexturePixelInfo(img);

            GL.TexImage2D(TextureTarget.Texture2D, 0, pxInfo.InternalFormat, img.Width, img.Height, 0, pxInfo.Format, pxInfo.PxType, img.PixelData);

            if (img.DoGenerateMipMaps)
                GL.GenerateMipmap(TextureTarget.Texture2D);

            GL.TexParameter(TextureTarget.Texture2D, TextureParameterName.TextureMinFilter, (int)minFilter);
            GL.TexParameter(TextureTarget.Texture2D, TextureParameterName.TextureMagFilter, (int)magFilter);
            GL.TexParameter(TextureTarget.Texture2D, TextureParameterName.TextureWrapS, (int)glWrapMode);
            GL.TexParameter(TextureTarget.Texture2D, TextureParameterName.TextureWrapT, (int)glWrapMode);
            GL.TexParameter(TextureTarget.Texture2D, TextureParameterName.TextureWrapR, (int)glWrapMode);

            ITextureHandle texID = new TextureHandle { TexHandle = id };

            //Diagnostics.Debug(GL.GetErrorCode());

            return texID;
        }

        /// <summary>
        /// Creates a new Texture and binds it to the shader.
        /// </summary>
        /// <param name="img">A given ImageData object, containing all necessary information for the upload to the graphics card.</param>
        /// <returns>An ITextureHandle that can be used for texturing in the shader. In this implementation, the handle is an integer-value which is necessary for OpenTK.</returns>
        public ITextureHandle CreateTexture(IWritableTexture img)
        {
            int id = GL.GenTexture();
            GL.BindTexture(TextureTarget.Texture2D, id);

            var glMinMagFilter = GetMinMagFilter(img.FilterMode);
            var minFilter = glMinMagFilter.Item1;
            var magFilter = glMinMagFilter.Item2;

            var glWrapMode = GetWrapMode(img.WrapMode);

            var pxInfo = GetTexturePixelInfo(img);

            GL.TexImage2D(TextureTarget.Texture2D, 0, pxInfo.InternalFormat, img.Width, img.Height, 0, pxInfo.Format, pxInfo.PxType, IntPtr.Zero);

            if (img.DoGenerateMipMaps)
                GL.GenerateMipmap(TextureTarget.Texture2D);

            GL.TexParameter(TextureTarget.Texture2D, TextureParameterName.TextureCompareMode, (int)GetTexComapreMode(img.CompareMode));
            GL.TexParameter(TextureTarget.Texture2D, TextureParameterName.TextureCompareFunc, (int)GetDepthCompareFunc(img.CompareFunc));

            GL.TexParameter(TextureTarget.Texture2D, TextureParameterName.TextureMinFilter, (int)minFilter);
            GL.TexParameter(TextureTarget.Texture2D, TextureParameterName.TextureMagFilter, (int)magFilter);
            GL.TexParameter(TextureTarget.Texture2D, TextureParameterName.TextureWrapS, (int)glWrapMode);
            GL.TexParameter(TextureTarget.Texture2D, TextureParameterName.TextureWrapT, (int)glWrapMode);
            GL.TexParameter(TextureTarget.Texture2D, TextureParameterName.TextureWrapR, (int)glWrapMode);

            ITextureHandle texID = new TextureHandle { TexHandle = id };

            //Diagnostics.Debug(GL.GetErrorCode());

            return texID;
        }

        /// <summary>
        /// Updates a specific rectangle of a texture.
        /// </summary>
        /// <param name="tex">The texture to which the ImageData is bound to.</param>
        /// <param name="img">The ImageData-Struct containing information about the image. </param>
        /// <param name="startX">The x-value of the upper left corner of th rectangle.</param>
        /// <param name="startY">The y-value of the upper left corner of th rectangle.</param>
        /// <param name="width">The width of the rectangle.</param>
        /// <param name="height">The height of the rectangle.</param>
        /// <remarks> /// <remarks>Look at the VideoTextureExample for further information.</remarks></remarks>
        public void UpdateTextureRegion(ITextureHandle tex, ITexture img, int startX, int startY, int width, int height)
        {
            PixelFormat format = GetTexturePixelInfo(img).Format;

            GL.BindTexture(TextureTarget.Texture2D, ((TextureHandle)tex).TexHandle);
            GL.TexSubImage2D(TextureTarget.Texture2D, 0, startX, startY, width, height,
                format, PixelType.UnsignedByte, img.PixelData);
        }

        /// <summary>
        /// Sets the textures filter mode (<see cref="TextureFilterMode"/> at runtime.
        /// </summary>
        /// <param name="tex">The handle of the texture.</param>
        /// <param name="filterMode">The new filter mode.</param>
        public void SetTextureFilterMode(ITextureHandle tex, TextureFilterMode filterMode)
        {
            GL.BindTexture(TextureTarget.Texture2D, ((TextureHandle)tex).TexHandle);
            var glMinMagFilter = GetMinMagFilter(filterMode);
            GL.TexParameter(TextureTarget.Texture2D, TextureParameterName.TextureMinFilter, (int)glMinMagFilter.Item1);
            GL.TexParameter(TextureTarget.Texture2D, TextureParameterName.TextureMagFilter, (int)glMinMagFilter.Item2);
        }

        /// <summary>
        /// Sets the textures filter mode (<see cref="Common.TextureWrapMode"/> at runtime.
        /// </summary>
        /// <param name="tex">The handle of the texture.</param>
        ///<param name="wrapMode">The new wrap mode.</param>
        public void SetTextureWrapMode(ITextureHandle tex, Common.TextureWrapMode wrapMode)
        {
            GL.BindTexture(TextureTarget.Texture2D, ((TextureHandle)tex).TexHandle);
            var glWrapMode = GetWrapMode(wrapMode);
            GL.TexParameter(TextureTarget.Texture2D, TextureParameterName.TextureWrapS, (int)glWrapMode);
            GL.TexParameter(TextureTarget.Texture2D, TextureParameterName.TextureWrapT, (int)glWrapMode);
            GL.TexParameter(TextureTarget.Texture2D, TextureParameterName.TextureWrapR, (int)glWrapMode);
        }

        /// <summary>
        /// Free all allocated gpu memory that belong to a frame-buffer object.
        /// </summary>
        /// <param name="bh">The platform dependent abstraction of the gpu buffer handle.</param>
        public void DeleteFrameBuffer(IBufferHandle bh)
        {
            GL.DeleteFramebuffers(1, ref ((FrameBufferHandle)bh).Handle);
        }

        /// <summary>
        /// Free all allocated gpu memory that belong to a render-buffer object.
        /// </summary>
        /// <param name="bh">The platform dependent abstraction of the gpu buffer handle.</param>
        public void DeleteRenderBuffer(IBufferHandle bh)
        {
            GL.DeleteFramebuffers(1, ref ((RenderBufferHandle)bh).Handle);
        }

        /// <summary>
<<<<<<< HEAD
        /// Free all allocated gpu memory that belong to the given <see cref="ITextureHandle"/>.
        /// </summary>
        /// <param name="textureHandle">The <see cref="ITextureHandle"/> which gpu allocated memory will be freed.</param>
=======
        /// Removes the TextureHandle's buffers and textures from the graphics card's memory
        /// </summary>
        /// <remarks>
        /// Method should be called after an TextureHandle is no longer required by the application.
        /// </remarks>
        /// <param name="textureHandle">An TextureHandle object, containing necessary information for the upload to the graphics card.</param>
>>>>>>> 67b721b4
        public void RemoveTextureHandle(ITextureHandle textureHandle)
        {
            TextureHandle texHandle = (TextureHandle)textureHandle;

            if (texHandle.FrameBufferHandle != -1)
            {
                GL.DeleteFramebuffers(1, ref texHandle.FrameBufferHandle);
            }

            if (texHandle.DepthRenderBufferHandle != -1)
            {
                GL.DeleteRenderbuffers(1, ref texHandle.DepthRenderBufferHandle);
            }

            if (texHandle.TexHandle != -1)
            {
                GL.DeleteTextures(1, ref texHandle.TexHandle);
                _textureCountPerShader--;
            }
        }

        #endregion Image data related Members

        #region Shader related Members
        /// <summary>
        /// Creates a shader object from compute shader source code.
        /// </summary>
        /// <param name="cs">A string containing the compute shader source.</param>
        /// <returns></returns>
        public IShaderHandle CreateShaderProgramCompute(string cs)
        {
            string info = string.Empty;
            int statusCode = -1;

            // Compile compute shader
            int computeObject = -1;
            if (!string.IsNullOrEmpty(cs))
            {
                computeObject = GL.CreateShader(ShaderType.ComputeShader);

                GL.ShaderSource(computeObject, cs);
                GL.CompileShader(computeObject);
                GL.GetShaderInfoLog(computeObject, out info);
                GL.GetShader(computeObject, ShaderParameter.CompileStatus, out statusCode);
            }

            if (statusCode != 1)
                throw new ApplicationException(info);

            int program = GL.CreateProgram();

            GL.AttachShader(program, computeObject);
            GL.LinkProgram(program); //Must be called AFTER BindAttribLocation
            GL.DetachShader(program, computeObject);
            GL.DeleteShader(computeObject);

            return new ShaderHandleImp { Handle = program };
        }

        /// <summary>
        /// Creates the shader program by using a valid GLSL vertex and fragment shader code. This code is compiled at runtime.
        /// Do not use this function in frequent updates.
        /// </summary>
        /// <param name="vs">The vertex shader code.</param>
        /// <param name="ps">The pixel(=fragment) shader code.</param>
<<<<<<< HEAD
        /// <param name="gs">The geometry shader code. Caution: must be null because geometry shaders are unsupported by Android right now.</param>
=======
        /// <param name="gs">A string containing the geometry shader source.</param>
>>>>>>> 67b721b4
        /// <returns>An instance of <see cref="IShaderHandle" />.</returns>
        /// <exception cref="System.ApplicationException">
        /// </exception>
        public IShaderHandle CreateShaderProgram(string vs, string ps, string gs = null)
        {
            if (!string.IsNullOrEmpty(gs))
                Diagnostics.Warn("Geometry Shaders are unsupported");

            int statusCode;
            StringBuilder info = new StringBuilder(512);
            int length;

            int vertexObject = GL.CreateShader(ShaderType.VertexShader);
            int fragmentObject = GL.CreateShader(ShaderType.FragmentShader);

            // Compile vertex shader
            GL.ShaderSource(vertexObject, 1, new[] { vs }, new[] { vs.Length });
            GL.CompileShader(vertexObject);
            GL.GetShaderInfoLog(vertexObject, 512, out length, info);
            GL.GetShader(vertexObject, ShaderParameter.CompileStatus, out statusCode);

            if (statusCode != 1)
            {
                var errMsg = info.ToString();
                throw new ApplicationException(info.ToString());
            }

            // Compile pixel shader
            GL.ShaderSource(fragmentObject, 1, new[] { ps }, new[] { ps.Length });
            GL.CompileShader(fragmentObject);
            GL.GetShaderInfoLog(vertexObject, 512, out length, info);
            GL.GetShader(fragmentObject, ShaderParameter.CompileStatus, out statusCode);

            if (statusCode != 1)
                throw new ApplicationException(info.ToString());

            int program = GL.CreateProgram();
            GL.AttachShader(program, fragmentObject);
            GL.AttachShader(program, vertexObject);

            // enable GLSL (ES) shaders to use fuVertex, fuColor and fuNormal attributes
            GL.BindAttribLocation(program, AttributeLocations.VertexAttribLocation, UniformNameDeclarations.Vertex);
            GL.BindAttribLocation(program, AttributeLocations.ColorAttribLocation, UniformNameDeclarations.VertexColor);
            GL.BindAttribLocation(program, AttributeLocations.UvAttribLocation, UniformNameDeclarations.TextureCoordinates);
            GL.BindAttribLocation(program, AttributeLocations.NormalAttribLocation, UniformNameDeclarations.Normal);
            GL.BindAttribLocation(program, AttributeLocations.TangentAttribLocation, UniformNameDeclarations.Tangent);
            GL.BindAttribLocation(program, AttributeLocations.BoneIndexAttribLocation, UniformNameDeclarations.BoneIndex);
            GL.BindAttribLocation(program, AttributeLocations.BoneWeightAttribLocation, UniformNameDeclarations.BoneWeight);
            GL.BindAttribLocation(program, AttributeLocations.BitangentAttribLocation, UniformNameDeclarations.Bitangent);

            GL.LinkProgram(program);
            return new ShaderHandleImp { Handle = program };
        }

        /// <inheritdoc />
        /// <summary>
        /// Removes shader from the GPU
        /// </summary>
        /// <param name="sp"></param>
        public void RemoveShader(IShaderHandle sp)
        {
            if (_androidContext == null) return; // if no RenderContext is available return - otherwise memory read error

            var program = ((ShaderHandleImp)sp).Handle;

            // wait for all threads to be finished
            GL.Finish();
            GL.Flush();

            // cleanup
            GL.DeleteShader(program);
            GL.DeleteProgram(program);
        }

        /// <summary>
        /// Sets the shader program onto the GL render context.
        /// </summary>
        /// <param name="program">The shader program.</param>
        public void SetShader(IShaderHandle program)
        {
            _textureCountPerShader = 0;
            _shaderParam2TexUnit.Clear();

            GL.UseProgram(((ShaderHandleImp)program).Handle);
        }

        /// <summary>
<<<<<<< HEAD
        /// Specifies the rasterized width of both aliased and antialiased lines.
        /// </summary>
        /// <param name="width">The width in px.</param>
=======
        /// Sets the line width when drawing a mesh with primitive mode line
        /// </summary>
        /// <param name="width">The width of the line.</param>
>>>>>>> 67b721b4
        public void SetLineWidth(float width)
        {
            GL.LineWidth(width);
        }

        /// <summary>
        /// Gets the shader parameter.
        /// The Shader parameter is used to bind values inside of shader programs that run on the graphics card.
        /// Do not use this function in frequent updates as it transfers information from graphics card to the cpu which takes time.
        /// </summary>
        /// <param name="shaderProgram">The shader program.</param>
        /// <param name="paramName">Name of the parameter.</param>
        /// <returns>The Shader parameter is returned if the name is found, otherwise null.</returns>
        public IShaderParam GetShaderUniformParam(IShaderHandle shaderProgram, string paramName)
        {
            StringBuilder sbParamName = new StringBuilder(paramName);
            int h = GL.GetUniformLocation(((ShaderHandleImp)shaderProgram).Handle, sbParamName);
            return (h == -1) ? null : new ShaderParam { handle = h };
        }

        /// <summary>
        /// Gets the float parameter value inside a shader program by using a <see cref="IShaderParam" /> as search reference.
        /// Do not use this function in frequent updates as it transfers information from graphics card to the cpu which takes time.
        /// </summary>
        /// <param name="program">The program.</param>
        /// <param name="param">The parameter.</param>
        /// <returns>A float number (default is 0).</returns>
        public float GetParamValue(IShaderHandle program, IShaderParam param)
        {
            GL.GetUniform(((ShaderHandleImp)program).Handle, ((ShaderParam)param).handle, out float f);
            return f;
        }

        /// <summary>
        /// Returns a List of type <see cref="ShaderParamInfo"/> for all ShaderStorageBlocks
        /// </summary>
        /// <param name="shaderProgram">The shader program to query.</param>
        public IList<ShaderParamInfo> GetShaderStorageBufferList(IShaderHandle shaderProgram)
        {
            var paramList = new List<ShaderParamInfo>();
            var sProg = (ShaderHandleImp)shaderProgram;
            GL.GetProgramInterface(sProg.Handle, All.ShaderStorageBlock, All.MaxNameLength, out int ssboMaxLen);
            GL.GetProgramInterface(sProg.Handle, All.ShaderStorageBlock, All.ActiveResources, out int nParams);

            for (var i = 0; i < nParams; i++)
            {
                var paramInfo = new ShaderParamInfo();
                var name = new StringBuilder();
                GL.GetProgramResourceName(sProg.Handle, All.ShaderStorageBlock, i, ssboMaxLen, out _, name);
                paramInfo.Name = name.ToString();

                int h = GL.GetProgramResourceIndex(sProg.Handle, All.ShaderStorageBlock, name);
                paramInfo.Handle = (h == -1) ? null : new ShaderParam { handle = h };
                paramList.Add(paramInfo);
            }

            return paramList;
        }

        /// <summary>
        /// Gets the shader parameter list of a specific <see cref="IShaderHandle" />.
        /// </summary>
        /// <param name="shaderProgram">The shader program.</param>
        /// <returns>All Shader parameters of a shader program are returned.</returns>
        /// <exception cref="System.ArgumentOutOfRangeException"></exception>
        public IList<ShaderParamInfo> GetActiveUniformsList(IShaderHandle shaderProgram)
        {
            var sProg = (ShaderHandleImp)shaderProgram;
            var paramList = new List<ShaderParamInfo>();

            GL.GetProgram(sProg.Handle, ProgramParameter.ActiveUniforms, out int nParams);

            for (var i = 0; i < nParams; i++)
            {
                var paramInfo = new ShaderParamInfo();
                StringBuilder sbName = new StringBuilder(512);
                GL.GetActiveUniform(sProg.Handle, i, 511, out int lenWritten, out paramInfo.Size, out ActiveUniformType uType, sbName);
                paramInfo.Name = sbName.ToString();
                paramInfo.Handle = GetShaderUniformParam(sProg, paramInfo.Name);

                switch (uType)
                {
                    case ActiveUniformType.Int:
                        paramInfo.Type = typeof(int);
                        break;

                    case ActiveUniformType.Float:
                        paramInfo.Type = typeof(float);
                        break;

                    case ActiveUniformType.FloatVec2:
                        paramInfo.Type = typeof(float2);
                        break;

                    case ActiveUniformType.FloatVec3:
                        paramInfo.Type = typeof(float3);
                        break;

                    case ActiveUniformType.FloatVec4:
                        paramInfo.Type = typeof(float4);
                        break;

                    case ActiveUniformType.FloatMat4:
                        paramInfo.Type = typeof(float4x4);
                        break;

                    case ActiveUniformType.Sampler2D:
                    case ActiveUniformType.UnsignedIntSampler2D:
                    case ActiveUniformType.IntSampler2D:
                    case ActiveUniformType.Sampler2DShadow:
                        paramInfo.Type = typeof(ITextureBase);
                        break;

                    case ActiveUniformType.SamplerCube:
                    case ActiveUniformType.SamplerCubeShadow:
                        paramInfo.Type = typeof(IWritableCubeMap);
                        break;
                    case ActiveUniformType.Sampler2DArray:
                        paramInfo.Type = typeof(IWritableArrayTexture);
                        break;
                    default:
                        throw new ArgumentOutOfRangeException($"ActiveUniformType {uType} unknown.");
                }

                paramList.Add(paramInfo);
            }
            return paramList;
        }

        /// <summary>
        /// Sets a float shader parameter.
        /// </summary>
        /// <param name="param">The parameter.</param>
        /// <param name="val">The value.</param>
        public void SetShaderParam(IShaderParam param, float val)
        {
            GL.Uniform1(((ShaderParam)param).handle, val);
        }

        /// <summary>
        /// Sets a double shader parameter.
        /// </summary>
        /// <param name="param">The parameter.</param>
        /// <param name="val">The value.</param>
        public void SetShaderParam(IShaderParam param, double val)
        {
            Diagnostics.Warn("No support for double values - it is cast to float!");
            GL.Uniform1(((ShaderParam)param).handle, (float)val);
        }

        /// <summary>
        /// Sets a <see cref="float2" /> shader parameter.
        /// </summary>
        /// <param name="param">The parameter.</param>
        /// <param name="val">The value.</param>
        public void SetShaderParam(IShaderParam param, float2 val)
        {
            GL.Uniform2(((ShaderParam)param).handle, val.x, val.y);
        }

        /// <summary>
        /// Sets a <see cref="float2" /> array shader parameter.
        /// </summary>
        /// <param name="param">The parameter.</param>
        /// <param name="val">The value.</param>
        public unsafe void SetShaderParam(IShaderParam param, float2[] val)
        {
            fixed (float2* pFlt = &val[0])
                GL.Uniform2(((ShaderParam)param).handle, val.Length, (float*)pFlt);
        }

        /// <summary>
        /// Sets a <see cref="float3" /> shader parameter.
        /// </summary>
        /// <param name="param">The parameter.</param>
        /// <param name="val">The value.</param>
        public void SetShaderParam(IShaderParam param, float3 val)
        {
            GL.Uniform3(((ShaderParam)param).handle, val.x, val.y, val.z);
        }

        /// <summary>
        ///     Sets a <see cref="float3" /> array shader parameter.
        /// </summary>
        /// <param name="param">The parameter.</param>
        /// <param name="val">The value.</param>
        public unsafe void SetShaderParam(IShaderParam param, float3[] val)
        {
            fixed (float3* pFlt = &val[0])
                GL.Uniform4(((ShaderParam)param).handle, val.Length, (float*)pFlt);
        }

        /// <summary>
        /// Sets a <see cref="float4" /> shader parameter.
        /// </summary>
        /// <param name="param">The parameter.</param>
        /// <param name="val">The value.</param>
        public void SetShaderParam(IShaderParam param, float4 val)
        {
            GL.Uniform4(((ShaderParam)param).handle, val.x, val.y, val.z, val.w);
        }

        /// <summary>
        /// Sets a <see cref="float4x4" /> shader parameter.
        /// </summary>
        /// <param name="param">The parameter.</param>
        /// <param name="val">The value.</param>
        public void SetShaderParam(IShaderParam param, float4x4 val)
        {
            unsafe
            {
                var mF = (float*)(&val);

                // Column order notation
                GL.UniformMatrix4(((ShaderParam)param).handle, 1, true, mF);
            }
        }

        /// <summary>
        ///     Sets a <see cref="float4" /> array shader parameter.
        /// </summary>
        /// <param name="param">The parameter.</param>
        /// <param name="val">The value.</param>
        public unsafe void SetShaderParam(IShaderParam param, float4[] val)
        {
            fixed (float4* pFlt = &val[0])
                GL.Uniform4(((ShaderParam)param).handle, val.Length, (float*)pFlt);
        }

        /// <summary>
        /// Sets a <see cref="float4x4" /> array shader parameter.
        /// </summary>
        /// <param name="param">The parameter.</param>
        /// <param name="val">The value.</param>
        public unsafe void SetShaderParam(IShaderParam param, float4x4[] val)
        {
            var tmpArray = new float4[val.Length * 4];

            for (var i = 0; i < val.Length; i++)
            {
                tmpArray[i * 4] = val[i].Column0;
                tmpArray[i * 4 + 1] = val[i].Column1;
                tmpArray[i * 4 + 2] = val[i].Column2;
                tmpArray[i * 4 + 3] = val[i].Column3;
            }

            fixed (float4* pMtx = &tmpArray[0])
                GL.UniformMatrix4(((ShaderParam)param).handle, val.Length, false, (float*)pMtx);
        }

        /// <summary>
        /// Sets a int shader parameter.
        /// </summary>
        /// <param name="param">The parameter.</param>
        /// <param name="val">The value.</param>
        public void SetShaderParam(IShaderParam param, int val)
        {
            GL.Uniform1(((ShaderParam)param).handle, val);
        }

        private void BindImage(TextureType texTarget, ITextureHandle texId, int texUint, All access, SizedInternalFormat format)
        {
            Diagnostics.Warn("SizedInternalFormat not supported by BindImageTexture!");
            //switch (texTarget)
            //{
            //    case TextureType.Image2D:
            //        GL.BindImageTexture(texUint, ((TextureHandle)texId).TexHandle, 0, false, 0, access, format);
            //        break;
            //    default:
            //        throw new ArgumentException($"Unknown texture target: {texTarget}.");
            //}
        }

        private void BindTextureByTarget(ITextureHandle texId, TextureType texTarget)
        {
            switch (texTarget)
            {
                case TextureType.Texture1D:
                    Diagnostics.Error("Xamarin OpenTK ES31 does not support Texture1D.");
                    break;
                case TextureType.Texture2D:
                    GL.BindTexture(TextureTarget.Texture2D, ((TextureHandle)texId).TexHandle);
                    break;
                case TextureType.Texture3D:
                    GL.BindTexture(TextureTarget.Texture3D, ((TextureHandle)texId).TexHandle);
                    break;
                case TextureType.TextureCubeMap:
                    GL.BindTexture(TextureTarget.TextureCubeMap, ((TextureHandle)texId).TexHandle);
                    break;
                case TextureType.ArrayTexture:
                    GL.BindTexture(TextureTarget.Texture2DArray, ((TextureHandle)texId).TexHandle);
                    break;
                default:
                    throw new ArgumentException($"Unknown texture target: {texTarget}.");
            }
        }

        /// <summary>
        /// Sets a texture active and binds it.
        /// </summary>
        /// <param name="param">The shader parameter, associated with this texture.</param>
        /// <param name="texId">The texture handle.</param>
        /// <param name="texTarget">The texture type, describing to which texture target the texture gets bound to.</param>
        public void SetActiveAndBindTexture(IShaderParam param, ITextureHandle texId, TextureType texTarget)
        {
            int iParam = ((ShaderParam)param).handle;
            if (!_shaderParam2TexUnit.TryGetValue(iParam, out int texUnit))
            {
                _textureCountPerShader++;
                texUnit = _textureCountPerShader;
                _shaderParam2TexUnit[iParam] = texUnit;
            }

            GL.ActiveTexture(TextureUnit.Texture0 + texUnit);
            BindTextureByTarget(texId, texTarget);
        }

        /// <summary>
        /// Sets a texture active and binds it.
        /// </summary>
        /// <param name="param">The shader parameter, associated with this texture.</param>
        /// <param name="texId">The texture handle.</param>
        /// <param name="texTarget">The texture type, describing to which texture target the texture gets bound to.</param>
        /// <param name="texUnit">The texture unit.</param>
        public void SetActiveAndBindTexture(IShaderParam param, ITextureHandle texId, TextureType texTarget, out int texUnit)
        {
            int iParam = ((ShaderParam)param).handle;
            if (!_shaderParam2TexUnit.TryGetValue(iParam, out texUnit))
            {
                _textureCountPerShader++;
                texUnit = _textureCountPerShader;
                _shaderParam2TexUnit[iParam] = texUnit;
            }

            GL.ActiveTexture(TextureUnit.Texture0 + texUnit);
            BindTextureByTarget(texId, texTarget);
        }

        /// <summary>
        /// Sets a given Shader Parameter to a created texture
        /// </summary>
        /// <param name="param">Shader Parameter used for texture binding</param>
        /// <param name="texIds">An array of ITextureHandles returned from CreateTexture method or the ShaderEffectManager.</param>
        /// /// <param name="texTarget">The texture type, describing to which texture target the texture gets bound to.</param>
        public void SetActiveAndBindTextureArray(IShaderParam param, ITextureHandle[] texIds, TextureType texTarget)
        {
            int iParam = ((ShaderParam)param).handle;
            int[] texUnitArray = new int[texIds.Length];

            if (!_shaderParam2TexUnit.TryGetValue(iParam, out int firstTexUnit))
            {
                _textureCountPerShader++;
                firstTexUnit = _textureCountPerShader;
                _textureCountPerShader += texIds.Length;
                _shaderParam2TexUnit[iParam] = firstTexUnit;
            }

            for (int i = 0; i < texIds.Length; i++)
            {
                texUnitArray[i] = firstTexUnit + i;

                GL.ActiveTexture(TextureUnit.Texture0 + firstTexUnit + i);
                BindTextureByTarget(texIds[i], texTarget);
            }
        }

        /// <summary>
        /// Sets a texture active and binds it.
        /// </summary>
        /// <param name="param">The shader parameter, associated with this texture.</param>
        /// <param name="texIds">An array of ITextureHandles returned from CreateTexture method or the ShaderEffectManager.</param>
        /// <param name="texTarget">The texture type, describing to which texture target the texture gets bound to.</param>
        /// <param name="texUnitArray">The texture units.</param>
        public void SetActiveAndBindTextureArray(IShaderParam param, ITextureHandle[] texIds, TextureType texTarget, out int[] texUnitArray)
        {
            int iParam = ((ShaderParam)param).handle;
            texUnitArray = new int[texIds.Length];

            if (!_shaderParam2TexUnit.TryGetValue(iParam, out int firstTexUnit))
            {
                _textureCountPerShader++;
                firstTexUnit = _textureCountPerShader;
                _textureCountPerShader += texIds.Length;
                _shaderParam2TexUnit[iParam] = firstTexUnit;
            }

            for (int i = 0; i < texIds.Length; i++)
            {
                texUnitArray[i] = firstTexUnit + i;

                GL.ActiveTexture(TextureUnit.Texture0 + firstTexUnit + i);
                BindTextureByTarget(texIds[i], texTarget);
            }
        }

        /// <summary>
        /// Sets a given Shader Parameter to a created texture
        /// </summary>
        /// <param name="param">Shader Parameter used for texture binding</param>
        /// <param name="texId">An ITextureHandle probably returned from CreateTexture method</param>
        /// <param name="texTarget">The texture type, describing to which texture target the texture gets bound to.</param>
        /// <param name="format">The internal sized format of the texture.</param>
        public void SetShaderParamImage(IShaderParam param, ITextureHandle texId, TextureType texTarget, ImagePixelFormat format)
        {
            SetActiveAndBindImage(param, texId, texTarget, format, All.ReadWrite, out int texUnit);
            GL.Uniform1(((ShaderParam)param).handle, texUnit);
        }

        private void SetActiveAndBindImage(IShaderParam param, ITextureHandle texId, TextureType texTarget, ImagePixelFormat format, All access, out int texUnit)
        {
            int iParam = ((ShaderParam)param).handle;
            if (!_shaderParam2TexUnit.TryGetValue(iParam, out texUnit))
            {
                _textureCountPerShader++;
                texUnit = _textureCountPerShader;
                _shaderParam2TexUnit[iParam] = texUnit;
            }

            var sizedIntFormat = GetSizedInteralFormat(format);

            GL.ActiveTexture(TextureUnit.Texture0 + texUnit);
            BindImage(texTarget, texId, texUnit, access, sizedIntFormat);
        }

        /// <summary>
        /// Sets a given Shader Parameter to a created texture
        /// </summary>
        /// <param name="param">Shader Parameter used for texture binding</param>
        /// <param name="texId">An ITextureHandle probably returned from CreateTexture method</param>
        /// <param name="texTarget">The texture type, describing to which texture target the texture gets bound to.</param>
        public void SetShaderParamTexture(IShaderParam param, ITextureHandle texId, TextureType texTarget)
        {
            SetActiveAndBindTexture(param, texId, texTarget, out int texUnit);
            GL.Uniform1(((ShaderParam)param).handle, texUnit);
        }

        /// <summary>
        /// Sets a given Shader Parameter to a created texture
        /// </summary>
        /// <param name="param">Shader Parameter used for texture binding</param>
        /// <param name="texIds">An array of ITextureHandles probably returned from CreateTexture method</param>
        /// <param name="texTarget">The texture type, describing to which texture target the texture gets bound to.</param>
        public unsafe void SetShaderParamTextureArray(IShaderParam param, ITextureHandle[] texIds, TextureType texTarget)
        {
            SetActiveAndBindTextureArray(param, texIds, texTarget, out int[] texUnitArray);

            fixed (int* pFlt = &texUnitArray[0])
                GL.Uniform1(((ShaderParam)param).handle, texUnitArray.Length, pFlt);
        }

        #endregion Shader related Members

        #region Clear

        /// <summary>
        /// Clears the specified flags.
        /// </summary>
        /// <param name="flags">The flags.</param>
        public void Clear(ClearFlags flags)
        {
            GL.Clear((ClearBufferMask)flags);
        }

        /// <summary>
        /// Gets and sets the color of the background.
        /// </summary>
        /// <value>
        /// The color of the clear.
        /// </value>
        public float4 ClearColor
        {
            get
            {
                float[] ret = new float[4];
                GL.GetFloat(GetPName.ColorClearValue, ret);
                return new float4(ret[0], ret[1], ret[2], ret[3]);
            }
            set { GL.ClearColor(value.x, value.y, value.z, value.w); }
        }

        /// <summary>
        /// Gets and sets the clear depth value which is used to clear the depth buffer.
        /// </summary>
        /// <value>
        /// Specifies the depth value used when the depth buffer is cleared. The initial value is 1. This value is clamped to the range [0,1].
        /// </value>
        public float ClearDepth
        {
            get
            {
                GL.GetFloat(GetPName.DepthClearValue, out float ret);
                return ret;
            }
            set { GL.ClearDepth(value); }
        }

        #endregion Clear

        #region Rendering related Members

        /// <summary>
        /// Creates a <see cref="IRenderTarget"/> with the purpose of being used as CPU GBuffer representation.
        /// </summary>
        /// <param name="res">The texture resolution.</param>
        public IRenderTarget CreateGBufferTarget(TexRes res)
        {
            var gBufferRenderTarget = new RenderTarget(res);
            gBufferRenderTarget.SetPositionTex();
            gBufferRenderTarget.SetAlbedoSpecularTex();
            gBufferRenderTarget.SetNormalTex();
            gBufferRenderTarget.SetDepthTex(Common.TextureCompareMode.CompareRefToTexture, Compare.LessEqual);
            gBufferRenderTarget.SetSpecularTex();
            gBufferRenderTarget.SetEmissiveTex();

            return gBufferRenderTarget;
        }


        /// <summary>
        /// Only pixels that lie within the scissor box can be modified by drawing commands.
        /// Note that the Scissor test must be enabled for this to work.
        /// </summary>
        /// <param name="x">X Coordinate of the lower left point of the scissor box.</param>
        /// <param name="y">Y Coordinate of the lower left point of the scissor box.</param>
        /// <param name="width">Width of the scissor box.</param>
        /// <param name="height">Height of the scissor box.</param>
        public void Scissor(int x, int y, int width, int height)
        {
            GL.Scissor(x, y, width, height);
        }

        /// <summary>
        /// The clipping behavior against the Z position of a vertex can be turned off by activating depth clamping.
        /// This is done with glEnable(GL_DEPTH_CLAMP). This will cause the clip-space Z to remain unclipped by the front and rear viewing volume.
        /// See: https://www.khronos.org/opengl/wiki/Vertex_Post-Processing#Depth_clamping
        /// </summary>
        public void EnableDepthClamp()
        {
            //throw new NotImplementedException("Depth clamping isn't implemented yet!");
        }

        /// <summary>
        /// Disables depths clamping. <seealso cref="EnableDepthClamp"/>
        /// </summary>
        public void DisableDepthClamp()
        {
            //throw new NotImplementedException("Depth clamping isn't implemented yet!");
        }

        /// <summary>
<<<<<<< HEAD
        /// Binds the VertexArrayObject onto the GL Render context and assigns its index to the passed <see cref="IMeshImp" /> instance.
=======
        /// Binds the VertexArrayPbject onto the GL render context and assigns its index to the passed <see cref="IMeshImp" /> instance.
>>>>>>> 67b721b4
        /// </summary>
        /// <param name="mr">The <see cref="IMeshImp" /> instance.</param>
        public void SetVertexArrayObject(IMeshImp mr)
        {
            //throw new NotImplementedException("Depth clamping isn't implemented yet!");
        }

        /// <summary>
        /// Binds the vertices onto the GL render context and assigns an VertexBuffer index to the passed <see cref="IMeshImp" /> instance.
        /// </summary>
        /// <param name="mr">The <see cref="IMeshImp" /> instance.</param>
        /// <param name="vertices">The vertices.</param>
        /// <exception cref="System.ArgumentException">Vertices must not be null or empty</exception>
        /// <exception cref="System.ApplicationException"></exception>
        public void SetVertices(IMeshImp mr, float3[] vertices)
        {
            if (vertices == null || vertices.Length == 0)
            {
                throw new ArgumentException("Vertices must not be null or empty");
            }

            int vboBytes;
            int vertsBytes = vertices.Length * 3 * sizeof(float);
            if (((MeshImp)mr).VertexBufferObject == 0)
                GL.GenBuffers(1, out ((MeshImp)mr).VertexBufferObject);

            GL.BindBuffer(BufferTarget.ArrayBuffer, ((MeshImp)mr).VertexBufferObject);
            GL.BufferData(BufferTarget.ArrayBuffer, (IntPtr)(vertsBytes), vertices, BufferUsage.StaticDraw);
            GL.GetBufferParameter(BufferTarget.ArrayBuffer, BufferParameterName.BufferSize, out vboBytes);
            if (vboBytes != vertsBytes)
                throw new ApplicationException(string.Format(
                    "Problem uploading vertex buffer to VBO (vertices). Tried to upload {0} bytes, uploaded {1}.",
                    vertsBytes, vboBytes));

        }

        /// <summary>
<<<<<<< HEAD
        /// Binds the tangents onto the GL Render context and assigns an TangentBuffer index to the passed <see cref="IMeshImp" /> instance.
        /// </summary>
        /// <param name="mr">The <see cref="IMeshImp" /> instance.</param>
        /// <param name="tangents">The tangents.</param>
        /// <exception cref="ArgumentException">Tangents must not be null or empty</exception>
        /// <exception cref="ApplicationException"></exception>
=======
        /// Binds the tangents onto the GL render context and assigns an TangentBuffer index to the passed <see cref="IMeshImp" /> instance.
        /// </summary>
        /// <param name="mr">The <see cref="IMeshImp" /> instance.</param>
        /// <param name="tangents">The tangents.</param>
        /// <exception cref="System.ArgumentException">Tangents must not be null or empty</exception>
        /// <exception cref="System.ApplicationException"></exception>
>>>>>>> 67b721b4
        public void SetTangents(IMeshImp mr, float4[] tangents)
        {
            if (tangents == null || tangents.Length == 0)
            {
                throw new ArgumentException("Tangents must not be null or empty");
            }

            int vboBytes;
            int vertsBytes = tangents.Length * 4 * sizeof(float);
            if (((MeshImp)mr).TangentBufferObject == 0)
                GL.GenBuffers(1, out ((MeshImp)mr).TangentBufferObject);

            GL.BindBuffer(BufferTarget.ArrayBuffer, ((MeshImp)mr).TangentBufferObject);
            GL.BufferData(BufferTarget.ArrayBuffer, (IntPtr)(vertsBytes), tangents, BufferUsage.StaticDraw);
            GL.GetBufferParameter(BufferTarget.ArrayBuffer, BufferParameterName.BufferSize, out vboBytes);
            if (vboBytes != vertsBytes)
                throw new ApplicationException(String.Format(
                    "Problem uploading vertex buffer to VBO (tangents). Tried to upload {0} bytes, uploaded {1}.",
                    vertsBytes, vboBytes));
        }

        /// <summary>
<<<<<<< HEAD
        /// Binds the bitangents onto the GL Render context and assigns an BiTangentBuffer index to the passed <see cref="IMeshImp" /> instance.
        /// </summary>
        /// <param name="mr">The <see cref="IMeshImp" /> instance.</param>
        /// <param name="bitangents">The BiTangents.</param>
        /// <exception cref="ArgumentException">BiTangents must not be null or empty</exception>
        /// <exception cref="ApplicationException"></exception>
=======
        /// Binds the bitangents onto the GL render context and assigns an BiTangentBuffer index to the passed <see cref="IMeshImp" /> instance.
        /// </summary>
        /// <param name="mr">The <see cref="IMeshImp" /> instance.</param>
        /// <param name = "bitangents">The bitangents.</param>
        /// <exception cref="System.ArgumentException">BiTangents must not be null or empty</exception>
        /// <exception cref="System.ApplicationException"></exception>
>>>>>>> 67b721b4
        public void SetBiTangents(IMeshImp mr, float3[] bitangents)
        {
            if (bitangents == null || bitangents.Length == 0)
            {
                throw new ArgumentException("Tangents must not be null or empty");
            }

            int vboBytes;
            int vertsBytes = bitangents.Length * 3 * sizeof(float);
            if (((MeshImp)mr).BitangentBufferObject == 0)
                GL.GenBuffers(1, out ((MeshImp)mr).BitangentBufferObject);

            GL.BindBuffer(BufferTarget.ArrayBuffer, ((MeshImp)mr).BitangentBufferObject);
            GL.BufferData(BufferTarget.ArrayBuffer, (IntPtr)(vertsBytes), bitangents, BufferUsage.StaticDraw);
            GL.GetBufferParameter(BufferTarget.ArrayBuffer, BufferParameterName.BufferSize, out vboBytes);
            if (vboBytes != vertsBytes)
                throw new ApplicationException(String.Format(
                    "Problem uploading vertex buffer to VBO (bitangents). Tried to upload {0} bytes, uploaded {1}.",
                    vertsBytes, vboBytes));

        }

        /// <summary>
        /// Binds the normals onto the GL Render context and assigns an NormalBuffer index to the passed <see cref="IMeshImp" /> instance.
        /// </summary>
        /// <param name="mr">The <see cref="IMeshImp" /> instance.</param>
        /// <param name="normals">The normals.</param>
        /// <exception cref="System.ArgumentException">Normals must not be null or empty</exception>
        /// <exception cref="System.ApplicationException"></exception>
        public void SetNormals(IMeshImp mr, float3[] normals)
        {
            if (normals == null || normals.Length == 0)
            {
                throw new ArgumentException("Normals must not be null or empty");
            }

            int normsBytes = normals.Length * 3 * sizeof(float);
            if (((MeshImp)mr).NormalBufferObject == 0)
                GL.GenBuffers(1, out ((MeshImp)mr).NormalBufferObject);

            GL.BindBuffer(BufferTarget.ArrayBuffer, ((MeshImp)mr).NormalBufferObject);
            GL.BufferData(BufferTarget.ArrayBuffer, (IntPtr)(normsBytes), normals, BufferUsage.StaticDraw);
            GL.GetBufferParameter(BufferTarget.ArrayBuffer, BufferParameterName.BufferSize, out int vboBytes);
            if (vboBytes != normsBytes)
                throw new ApplicationException(String.Format(
                    "Problem uploading normal buffer to VBO (normals). Tried to upload {0} bytes, uploaded {1}.",
                    normsBytes, vboBytes));
        }

        /// <summary>
        /// Binds the bone indices onto the GL render context and assigns an BondeIndexBuffer index to the passed <see cref="IMeshImp" /> instance.
        /// </summary>
        /// <param name="mr">The <see cref="IMeshImp" /> instance.</param>
        /// <param name="boneIndices">The bone indices.</param>
        /// <exception cref="System.ArgumentException">BoneIndices must not be null or empty</exception>
        /// <exception cref="System.ApplicationException"></exception>
        public void SetBoneIndices(IMeshImp mr, float4[] boneIndices)
        {
            if (boneIndices == null || boneIndices.Length == 0)
            {
                throw new ArgumentException("BoneIndices must not be null or empty");
            }

            int indicesBytes = boneIndices.Length * 4 * sizeof(float);
            if (((MeshImp)mr).BoneIndexBufferObject == 0)
                GL.GenBuffers(1, out ((MeshImp)mr).BoneIndexBufferObject);

            GL.BindBuffer(BufferTarget.ArrayBuffer, ((MeshImp)mr).BoneIndexBufferObject);
            GL.BufferData(BufferTarget.ArrayBuffer, (IntPtr)(indicesBytes), boneIndices, BufferUsage.StaticDraw);
            GL.GetBufferParameter(BufferTarget.ArrayBuffer, BufferParameterName.BufferSize, out int vboBytes);
            if (vboBytes != indicesBytes)
                throw new ApplicationException(String.Format(
                    "Problem uploading bone indices buffer to VBO (bone indices). Tried to upload {0} bytes, uploaded {1}.",
                    indicesBytes, vboBytes));
        }

        /// <summary>
        /// Binds the bone weights onto the GL render context and assigns an BondeWeightBuffer index to the passed <see cref="IMeshImp" /> instance.
        /// </summary>
        /// <param name="mr">The <see cref="IMeshImp" /> instance.</param>
        /// <param name="boneWeights">The bone weights.</param>
        /// <exception cref="System.ArgumentException">BoneWeights must not be null or empty</exception>
        /// <exception cref="System.ApplicationException"></exception>
        public void SetBoneWeights(IMeshImp mr, float4[] boneWeights)
        {
            if (boneWeights == null || boneWeights.Length == 0)
            {
                throw new ArgumentException("BoneWeights must not be null or empty");
            }

            int weightsBytes = boneWeights.Length * 4 * sizeof(float);
            if (((MeshImp)mr).BoneWeightBufferObject == 0)
                GL.GenBuffers(1, out ((MeshImp)mr).BoneWeightBufferObject);

            GL.BindBuffer(BufferTarget.ArrayBuffer, ((MeshImp)mr).BoneWeightBufferObject);
            GL.BufferData(BufferTarget.ArrayBuffer, (IntPtr)(weightsBytes), boneWeights, BufferUsage.StaticDraw);
            GL.GetBufferParameter(BufferTarget.ArrayBuffer, BufferParameterName.BufferSize, out int vboBytes);
            if (vboBytes != weightsBytes)
                throw new ApplicationException(String.Format(
                    "Problem uploading bone weights buffer to VBO (bone weights). Tried to upload {0} bytes, uploaded {1}.",
                    weightsBytes, vboBytes));
        }

        /// <summary>
        /// Binds the UV coordinates onto the GL render context and assigns an UVBuffer index to the passed <see cref="IMeshImp" /> instance.
        /// </summary>
        /// <param name="mr">The <see cref="IMeshImp" /> instance.</param>
        /// <param name="uvs">The UV's.</param>
        /// <exception cref="System.ArgumentException">UVs must not be null or empty</exception>
        /// <exception cref="System.ApplicationException"></exception>
        public void SetUVs(IMeshImp mr, float2[] uvs)
        {
            if (uvs == null || uvs.Length == 0)
            {
                throw new ArgumentException("UVs must not be null or empty");
            }

            int uvsBytes = uvs.Length * 2 * sizeof(float);
            if (((MeshImp)mr).UVBufferObject == 0)
                GL.GenBuffers(1, out ((MeshImp)mr).UVBufferObject);

            GL.BindBuffer(BufferTarget.ArrayBuffer, ((MeshImp)mr).UVBufferObject);
            GL.BufferData(BufferTarget.ArrayBuffer, (IntPtr)(uvsBytes), uvs, BufferUsage.StaticDraw);
            GL.GetBufferParameter(BufferTarget.ArrayBuffer, BufferParameterName.BufferSize, out int vboBytes);
            if (vboBytes != uvsBytes)
                throw new ApplicationException(String.Format(
                    "Problem uploading uv buffer to VBO (uvs). Tried to upload {0} bytes, uploaded {1}.",
                    uvsBytes, vboBytes));
        }

        /// <summary>
        /// Binds the colors onto the GL render context and assigns an ColorBuffer index to the passed <see cref="IMeshImp" /> instance.
        /// </summary>
        /// <param name="mr">The <see cref="IMeshImp" /> instance.</param>
        /// <param name="colors">The colors.</param>
        /// <exception cref="System.ArgumentException">colors must not be null or empty</exception>
        /// <exception cref="System.ApplicationException"></exception>
        public void SetColors(IMeshImp mr, uint[] colors)
        {
            if (colors == null || colors.Length == 0)
            {
                throw new ArgumentException("colors must not be null or empty");
            }

            int vboBytes;
            int colsBytes = colors.Length * sizeof(uint);
            if (((MeshImp)mr).ColorBufferObject == 0)
                GL.GenBuffers(1, out ((MeshImp)mr).ColorBufferObject);

            GL.BindBuffer(BufferTarget.ArrayBuffer, ((MeshImp)mr).ColorBufferObject);
            GL.BufferData(BufferTarget.ArrayBuffer, (IntPtr)(colsBytes), colors, BufferUsage.StaticDraw);
            GL.GetBufferParameter(BufferTarget.ArrayBuffer, BufferParameterName.BufferSize, out vboBytes);
            if (vboBytes != colsBytes)
                throw new ApplicationException(String.Format(
                    "Problem uploading color buffer to VBO (colors). Tried to upload {0} bytes, uploaded {1}.",
                    colsBytes, vboBytes));
        }

        /// <summary>
        /// Binds the triangles onto the GL render context and assigns an ElementBuffer index to the passed <see cref="IMeshImp" /> instance.
        /// </summary>
        /// <param name="mr">The <see cref="IMeshImp" /> instance.</param>
        /// <param name="triangleIndices">The triangle indices.</param>
        /// <exception cref="System.ArgumentException">triangleIndices must not be null or empty</exception>
        /// <exception cref="System.ApplicationException"></exception>
        public void SetTriangles(IMeshImp mr, ushort[] triangleIndices)
        {
            if (triangleIndices == null || triangleIndices.Length == 0)
            {
                throw new ArgumentException("triangleIndices must not be null or empty");
            }
            ((MeshImp)mr).NElements = triangleIndices.Length;
            int vboBytes;
            int trisBytes = triangleIndices.Length * sizeof(short);

            if (((MeshImp)mr).ElementBufferObject == 0)
                GL.GenBuffers(1, out ((MeshImp)mr).ElementBufferObject);
            // Upload the index buffer (elements inside the vertex buffer, not color indices as per the IndexPointer function!)
            GL.BindBuffer(BufferTarget.ElementArrayBuffer, ((MeshImp)mr).ElementBufferObject);
            GL.BufferData(BufferTarget.ElementArrayBuffer, (IntPtr)(trisBytes), triangleIndices,
                BufferUsage.StaticDraw);
            GL.GetBufferParameter(BufferTarget.ElementArrayBuffer, BufferParameterName.BufferSize, out vboBytes);
            if (vboBytes != trisBytes)
                throw new ApplicationException(String.Format(
                    "Problem uploading vertex buffer to VBO (offsets). Tried to upload {0} bytes, uploaded {1}.",
                    trisBytes, vboBytes));
        }

        /// <summary>
        /// Deletes the buffer associated with the mesh implementation.
        /// </summary>
        /// <param name="mr">The mesh which buffer respectively GPU memory should be deleted.</param>
        public void RemoveVertices(IMeshImp mr)
        {
            GL.DeleteBuffers(1, ref ((MeshImp)mr).VertexBufferObject);
            ((MeshImp)mr).InvalidateVertices();
        }

        /// <summary>
        /// Deletes the buffer associated with the mesh implementation.
        /// </summary>
        /// <param name="mr">The mesh which buffer respectively GPU memory should be deleted.</param>
        public void RemoveNormals(IMeshImp mr)
        {
            GL.DeleteBuffers(1, ref ((MeshImp)mr).NormalBufferObject);
            ((MeshImp)mr).InvalidateNormals();
        }

        /// <summary>
        /// Deletes the buffer associated with the mesh implementation.
        /// </summary>
        /// <param name="mr">The mesh which buffer respectively GPU memory should be deleted.</param>
        public void RemoveColors(IMeshImp mr)
        {
            GL.DeleteBuffers(1, ref ((MeshImp)mr).ColorBufferObject);
            ((MeshImp)mr).InvalidateColors();
        }

        /// <summary>
        /// Deletes the buffer associated with the mesh implementation.
        /// </summary>
        /// <param name="mr">The mesh which buffer respectively GPU memory should be deleted.</param>
        public void RemoveUVs(IMeshImp mr)
        {
            GL.DeleteBuffers(1, ref ((MeshImp)mr).UVBufferObject);
            ((MeshImp)mr).InvalidateUVs();
        }

        /// <summary>
        /// Deletes the buffer associated with the mesh implementation.
        /// </summary>
        /// <param name="mr">The mesh which buffer respectively GPU memory should be deleted.</param>
        public void RemoveTriangles(IMeshImp mr)
        {
            GL.DeleteBuffers(1, ref ((MeshImp)mr).ElementBufferObject);
            ((MeshImp)mr).InvalidateTriangles();
        }

        /// <summary>
        /// Deletes the buffer associated with the mesh implementation.
        /// </summary>
        /// <param name="mr">The mesh which buffer respectively GPU memory should be deleted.</param>
        public void RemoveBoneWeights(IMeshImp mr)
        {
            GL.DeleteBuffers(1, ref ((MeshImp)mr).BoneWeightBufferObject);
            ((MeshImp)mr).InvalidateBoneWeights();
        }

        /// <summary>
        /// Deletes the buffer associated with the mesh implementation.
        /// </summary>
        /// <param name="mr">The mesh which buffer respectively GPU memory should be deleted.</param>
        public void RemoveBoneIndices(IMeshImp mr)
        {
            GL.DeleteBuffers(1, ref ((MeshImp)mr).BoneIndexBufferObject);
            ((MeshImp)mr).InvalidateBoneIndices();
        }

        /// <summary>
        /// Deletes the buffer associated with the mesh implementation.
        /// </summary>
        /// <param name="mr">The mesh which buffer respectively GPU memory should be deleted.</param>
        public void RemoveTangents(IMeshImp mr)
        {
            GL.DeleteBuffers(1, ref ((MeshImp)mr).TangentBufferObject);
            ((MeshImp)mr).InvalidateTangents();
        }

        /// <summary>
        /// Deletes the buffer associated with the mesh implementation.
        /// </summary>
        /// <param name="mr">The mesh which buffer respectively GPU memory should be deleted.</param>
        public void RemoveBiTangents(IMeshImp mr)
        {
            GL.DeleteBuffers(1, ref ((MeshImp)mr).BitangentBufferObject);
            ((MeshImp)mr).InvalidateBiTangents();
        }

        /// <summary>
        /// Defines a barrier ordering memory transactions. At the moment it will insert all supported barriers.
        /// </summary>
        public void MemoryBarrier()
        {
            GL.MemoryBarrier(MemoryBarrierMask.AllBarrierBits);
        }

        /// <summary>
        /// Launch the bound Compute Shader Program.
        /// </summary>
        /// <param name="kernelIndex"></param>
        /// <param name="threadGroupsX">The number of work groups to be launched in the X dimension.</param>
        /// <param name="threadGroupsY">The number of work groups to be launched in the Y dimension.</param>
        /// <param name="threadGroupsZ">he number of work groups to be launched in the Z dimension.</param>
        public void DispatchCompute(int kernelIndex, int threadGroupsX, int threadGroupsY, int threadGroupsZ)
        {
            GL.DispatchCompute(threadGroupsX, threadGroupsY, threadGroupsZ);
        }

        /// <summary>
        /// Renders the specified <see cref="IMeshImp" />.
        /// </summary>
        /// <param name="mr">The <see cref="IMeshImp" /> instance.</param>
        public void Render(IMeshImp mr)
        {
            if (((MeshImp)mr).VertexBufferObject != 0)
            {
                GL.EnableVertexAttribArray(AttributeLocations.VertexAttribLocation);
                GL.BindBuffer(BufferTarget.ArrayBuffer, ((MeshImp)mr).VertexBufferObject);
                GL.VertexAttribPointer(AttributeLocations.VertexAttribLocation, 3, VertexAttribPointerType.Float, false, 0,
                    IntPtr.Zero);
            }
            if (((MeshImp)mr).ColorBufferObject != 0)
            {
                GL.EnableVertexAttribArray(AttributeLocations.ColorAttribLocation);
                GL.BindBuffer(BufferTarget.ArrayBuffer, ((MeshImp)mr).ColorBufferObject);
                GL.VertexAttribPointer(AttributeLocations.ColorAttribLocation, 4, VertexAttribPointerType.UnsignedByte, true, 0,
                    IntPtr.Zero);
            }

            if (((MeshImp)mr).UVBufferObject != 0)
            {
                GL.EnableVertexAttribArray(AttributeLocations.UvAttribLocation);
                GL.BindBuffer(BufferTarget.ArrayBuffer, ((MeshImp)mr).UVBufferObject);
                GL.VertexAttribPointer(AttributeLocations.UvAttribLocation, 2, VertexAttribPointerType.Float, false, 0, IntPtr.Zero);
            }

            if (((MeshImp)mr).NormalBufferObject != 0)
            {
                GL.EnableVertexAttribArray(AttributeLocations.NormalAttribLocation);
                GL.BindBuffer(BufferTarget.ArrayBuffer, ((MeshImp)mr).NormalBufferObject);
                GL.VertexAttribPointer(AttributeLocations.NormalAttribLocation, 3, VertexAttribPointerType.Float, false, 0,
                    IntPtr.Zero);
            }
            if (((MeshImp)mr).BoneIndexBufferObject != 0)
            {
                GL.EnableVertexAttribArray(AttributeLocations.BoneIndexAttribLocation);
                GL.BindBuffer(BufferTarget.ArrayBuffer, ((MeshImp)mr).BoneIndexBufferObject);
                GL.VertexAttribPointer(AttributeLocations.BoneIndexAttribLocation, 4, VertexAttribPointerType.Float, false, 0,
                    IntPtr.Zero);
            }
            if (((MeshImp)mr).BoneWeightBufferObject != 0)
            {
                GL.EnableVertexAttribArray(AttributeLocations.BoneWeightAttribLocation);
                GL.BindBuffer(BufferTarget.ArrayBuffer, ((MeshImp)mr).BoneWeightBufferObject);
                GL.VertexAttribPointer(AttributeLocations.BoneWeightAttribLocation, 4, VertexAttribPointerType.Float, false, 0,
                    IntPtr.Zero);
            }
            if (((MeshImp)mr).TangentBufferObject != 0)
            {
                GL.EnableVertexAttribArray(AttributeLocations.TangentAttribLocation);
                GL.BindBuffer(BufferTarget.ArrayBuffer, ((MeshImp)mr).TangentBufferObject);
                GL.VertexAttribPointer(AttributeLocations.TangentAttribLocation, 4, VertexAttribPointerType.Float, false, 0,
                    IntPtr.Zero);
            }

            if (((MeshImp)mr).BitangentBufferObject != 0)
            {
                GL.EnableVertexAttribArray(AttributeLocations.BitangentAttribLocation);
                GL.BindBuffer(BufferTarget.ArrayBuffer, ((MeshImp)mr).BitangentBufferObject);
                GL.VertexAttribPointer(AttributeLocations.BitangentAttribLocation, 3, VertexAttribPointerType.Float, false, 0,
                    IntPtr.Zero);
            }

            if (((MeshImp)mr).ElementBufferObject != 0)
            {
                GL.BindBuffer(BufferTarget.ElementArrayBuffer, ((MeshImp)mr).ElementBufferObject);
                GL.DrawElements(BeginMode.Triangles, ((MeshImp)mr).NElements, DrawElementsType.UnsignedShort,
                    IntPtr.Zero);
                //GL.DrawArrays(GL.Enums.All.POINTS, 0, shape.Vertices.Length);

                switch (((MeshImp)mr).MeshType)
                {
                    case OpenGLPrimitiveType.Triangles:
                    default:
                        GL.DrawElements(BeginMode.Triangles, ((MeshImp)mr).NElements, DrawElementsType.UnsignedShort, IntPtr.Zero);
                        break;

                    case OpenGLPrimitiveType.Points:
                        // enable gl_PointSize to set the point size
                        GL.Enable(EnableCap.DepthTest);
                        //GL.Enable(EnableCap.DepthTest);
                        //GL.DepthMask(true);
                        //GL.Enable(All.VertexProgramPointSize);
                        GL.DrawElements(BeginMode.Points, ((MeshImp)mr).NElements, DrawElementsType.UnsignedShort, IntPtr.Zero);
                        break;

                    case OpenGLPrimitiveType.Lines:
                        GL.DrawElements(BeginMode.Lines, ((MeshImp)mr).NElements, DrawElementsType.UnsignedShort, IntPtr.Zero);
                        break;

                    case OpenGLPrimitiveType.LineLoop:
                        GL.DrawElements(BeginMode.LineLoop, ((MeshImp)mr).NElements, DrawElementsType.UnsignedShort, IntPtr.Zero);
                        break;

                    case OpenGLPrimitiveType.LineStrip:
                        GL.DrawElements(BeginMode.LineStrip, ((MeshImp)mr).NElements, DrawElementsType.UnsignedShort, IntPtr.Zero);
                        break;

                    case OpenGLPrimitiveType.Patches:
                        throw new NotSupportedException("Patches is no valid primitive type within OpenGL ES 3.0");
                    case OpenGLPrimitiveType.QuadStrip:
                        throw new NotSupportedException("Quad strip is no valid primitive type within OpenGL ES 3.0");
                    case OpenGLPrimitiveType.TriangleFan:
                        GL.DrawElements(BeginMode.TriangleFan, ((MeshImp)mr).NElements, DrawElementsType.UnsignedShort, IntPtr.Zero);
                        break;

                    case OpenGLPrimitiveType.TriangleStrip:
                        GL.DrawElements(BeginMode.TriangleStrip, ((MeshImp)mr).NElements, DrawElementsType.UnsignedShort, IntPtr.Zero);
                        break;
                }
            }
            if (((MeshImp)mr).VertexBufferObject != 0)
            {
                GL.BindBuffer(BufferTarget.ArrayBuffer, 0);
                GL.DisableVertexAttribArray(AttributeLocations.VertexAttribLocation);
            }
            if (((MeshImp)mr).ColorBufferObject != 0)
            {
                GL.BindBuffer(BufferTarget.ArrayBuffer, 0);
                GL.DisableVertexAttribArray(AttributeLocations.ColorAttribLocation);
            }
            if (((MeshImp)mr).NormalBufferObject != 0)
            {
                GL.BindBuffer(BufferTarget.ArrayBuffer, 0);
                GL.DisableVertexAttribArray(AttributeLocations.NormalAttribLocation);
            }
            if (((MeshImp)mr).UVBufferObject != 0)
            {
                GL.BindBuffer(BufferTarget.ArrayBuffer, 0);
                GL.DisableVertexAttribArray(AttributeLocations.UvAttribLocation);
            }
        }

        /// <summary>
        /// Gets the content of the buffer.
        /// </summary>
        /// <param name="quad">The Rectangle where the content is draw into.</param>
        /// <param name="texId">The texture identifier.</param>
        public void GetBufferContent(Common.Rectangle quad, ITextureHandle texId)
        {
            GL.BindTexture(TextureTarget.Texture2D, ((TextureHandle)texId).TexHandle);
            GL.CopyTexImage2D(TextureTarget.Texture2D, 0, PixelInternalFormat.Rgba, quad.Left, quad.Top, quad.Width,
                quad.Height, 0);
        }

        /// <summary>
        /// Creates the mesh implementation.
        /// </summary>
        /// <returns>The <see cref="IMeshImp" /> instance.</returns>
        public IMeshImp CreateMeshImp()
        {
            return new MeshImp();
        }

        internal static BlendEquationMode BlendOperationToOgl(BlendOperation bo)
        {
            switch (bo)
            {
                case BlendOperation.Add:
                    return BlendEquationMode.FuncAdd;

                case BlendOperation.Subtract:
                    return BlendEquationMode.FuncSubtract;

                case BlendOperation.ReverseSubtract:
                    return BlendEquationMode.FuncReverseSubtract;

                case BlendOperation.Minimum:
                    return BlendEquationMode.Min;

                case BlendOperation.Maximum:
                    return BlendEquationMode.Max;

                default:
                    throw new ArgumentOutOfRangeException("bo");
            }
        }

        internal static BlendOperation BlendOperationFromOgl(BlendEquationMode bom)
        {
            switch (bom)
            {
                case BlendEquationMode.FuncAdd:
                    return BlendOperation.Add;

                case BlendEquationMode.Min:
                    return BlendOperation.Minimum;

                case BlendEquationMode.Max:
                    return BlendOperation.Maximum;

                case BlendEquationMode.FuncSubtract:
                    return BlendOperation.Subtract;

                case BlendEquationMode.FuncReverseSubtract:
                    return BlendOperation.ReverseSubtract;

                default:
                    throw new ArgumentOutOfRangeException($"Invalid argument: {bom}");
            }
        }

        internal static int BlendToOgl(Blend blend, bool isForAlpha = false)
        {
            switch (blend)
            {
                case Blend.Zero:
                    return (int)BlendingFactorSrc.Zero;

                case Blend.One:
                    return (int)BlendingFactorSrc.One;

                case Blend.SourceColor:
                    return (int)BlendingFactorDest.SrcColor;

                case Blend.InverseSourceColor:
                    return (int)BlendingFactorDest.OneMinusSrcColor;

                case Blend.SourceAlpha:
                    return (int)BlendingFactorSrc.SrcAlpha;

                case Blend.InverseSourceAlpha:
                    return (int)BlendingFactorSrc.OneMinusSrcAlpha;

                case Blend.DestinationAlpha:
                    return (int)BlendingFactorSrc.DstAlpha;

                case Blend.InverseDestinationAlpha:
                    return (int)BlendingFactorSrc.OneMinusDstAlpha;

                case Blend.DestinationColor:
                    return (int)BlendingFactorSrc.DstColor;

                case Blend.InverseDestinationColor:
                    return (int)BlendingFactorSrc.OneMinusDstColor;

                case Blend.BlendFactor:
                    return (int)((isForAlpha) ? BlendingFactorSrc.ConstantAlpha : BlendingFactorSrc.ConstantColor);

                case Blend.InverseBlendFactor:
                    return (int)((isForAlpha) ? BlendingFactorSrc.OneMinusConstantAlpha : BlendingFactorSrc.OneMinusConstantColor);
                // Ignored...
                // case Blend.SourceAlphaSaturated:
                //     break;
                //case Blend.Bothsrcalpha:
                //    break;
                //case Blend.BothInverseSourceAlpha:
                //    break;
                //case Blend.SourceColor2:
                //    break;
                //case Blend.InverseSourceColor2:
                //    break;
                default:
                    throw new ArgumentOutOfRangeException("blend");
            }
        }

        internal static Blend BlendFromOgl(int bf)
        {
            switch (bf)
            {
                case (int)BlendingFactorSrc.Zero:
                    return Blend.Zero;

                case (int)BlendingFactorSrc.One:
                    return Blend.One;

                case (int)BlendingFactorDest.SrcColor:
                    return Blend.SourceColor;

                case (int)BlendingFactorDest.OneMinusSrcColor:
                    return Blend.InverseSourceColor;

                case (int)BlendingFactorSrc.SrcAlpha:
                    return Blend.SourceAlpha;

                case (int)BlendingFactorSrc.OneMinusSrcAlpha:
                    return Blend.InverseSourceAlpha;

                case (int)BlendingFactorSrc.DstAlpha:
                    return Blend.DestinationAlpha;

                case (int)BlendingFactorSrc.OneMinusDstAlpha:
                    return Blend.InverseDestinationAlpha;

                case (int)BlendingFactorSrc.DstColor:
                    return Blend.DestinationColor;

                case (int)BlendingFactorSrc.OneMinusDstColor:
                    return Blend.InverseDestinationColor;

                case (int)BlendingFactorSrc.ConstantAlpha:
                case (int)BlendingFactorSrc.ConstantColor:
                    return Blend.BlendFactor;

                case (int)BlendingFactorSrc.OneMinusConstantAlpha:
                case (int)BlendingFactorSrc.OneMinusConstantColor:
                    return Blend.InverseBlendFactor;

                default:
                    throw new ArgumentOutOfRangeException("blend");
            }
        }

        /// <summary>
        /// Sets the RenderState object onto the current OpenGL based RenderContext.
        /// </summary>
        /// <param name="renderState">State of the render(enum).</param>
        /// <param name="value">The value. See <see cref="RenderState"/> for detailed information. </param>
        /// <exception cref="System.ArgumentOutOfRangeException">
        /// value
        /// or
        /// value
        /// or
        /// value
        /// or
        /// renderState
        /// </exception>
        public void SetRenderState(RenderState renderState, uint value)
        {
            GL.Enable(EnableCap.ScissorTest);

            switch (renderState)
            {
                case RenderState.FillMode:
                    {
                        switch ((FillMode)value)
                        {
                            case FillMode.Point:
                            case FillMode.Wireframe:
                                Diagnostics.Warn("SetRenderState(RenderState.FillMode): Trying to set unsupported FillMode (PolygonMode) on Android. Not supported by OpenGL ES 3.0.");
                                break;

                            case FillMode.Solid:
                                break;

                            default:
                                throw new ArgumentOutOfRangeException(nameof(value));
                        }
                        return;
                    }
                case RenderState.CullMode:
                    {
                        switch ((Cull)value)
                        {
                            case Cull.None:
                                if (_isCullEnabled)
                                {
                                    _isCullEnabled = false;
                                    GL.Disable(EnableCap.CullFace);
                                }
                                GL.FrontFace(FrontFaceDirection.Ccw);
                                break;
                            case Cull.Clockwise:
                                if (!_isCullEnabled)
                                {
                                    _isCullEnabled = true;
                                    GL.Enable(EnableCap.CullFace);
                                }
                                GL.FrontFace(FrontFaceDirection.Cw);
                                break;
                            case Cull.Counterclockwise:
                                if (!_isCullEnabled)
                                {
                                    _isCullEnabled = true;
                                    GL.Enable(EnableCap.CullFace);
                                }
                                GL.FrontFace(FrontFaceDirection.Ccw);
                                break;
                            default:
                                throw new ArgumentOutOfRangeException("value");
                        }
                    }
                    break;

                case RenderState.Clipping:
                    // clipping is always on in OpenGL - This state is simply ignored
                    break;

                case RenderState.ZFunc:
                    {
                        DepthFunction df = GetDepthCompareFunc((Compare)value);
                        GL.DepthFunc(df);
                    }
                    break;

                case RenderState.ZEnable:
                    if (value == 0)
                        GL.Disable(EnableCap.DepthTest);
                    else
                        GL.Enable(EnableCap.DepthTest);
                    break;

                case RenderState.ZWriteEnable:
                    GL.DepthMask(value != 0);
                    break;

                case RenderState.AlphaBlendEnable:
                    if (value == 0)
                        GL.Disable(EnableCap.Blend);
                    else
                        GL.Enable(EnableCap.Blend);
                    break;

                case RenderState.BlendOperation:
                    {
                        _blendEquationRgb = BlendOperationToOgl((BlendOperation)value);
                        GL.BlendEquationSeparate(_blendEquationRgb, _blendEquationAlpha);
                    }
                    break;

                case RenderState.BlendOperationAlpha:
                    {
                        _blendEquationAlpha = BlendOperationToOgl((BlendOperation)value);
                        GL.BlendEquationSeparate(_blendEquationRgb, _blendEquationAlpha);
                    }
                    break;
                case RenderState.SourceBlend:
                    {
                        _blendSrcRgb = (BlendingFactorSrc)BlendToOgl((Blend)value);
                        GL.BlendFuncSeparate(_blendSrcRgb, _blendDstRgb, _blendSrcAlpha, _blendDstAlpha);
                    }
                    break;
                case RenderState.DestinationBlend:
                    {
                        _blendDstRgb = (BlendingFactorDest)BlendToOgl((Blend)value);
                        GL.BlendFuncSeparate(_blendSrcRgb, _blendDstRgb, _blendSrcAlpha, _blendDstAlpha);
                    }
                    break;
                case RenderState.SourceBlendAlpha:
                    {
                        _blendSrcAlpha = (BlendingFactorSrc)BlendToOgl((Blend)value);
                        GL.BlendFuncSeparate(_blendSrcRgb, _blendDstRgb, _blendSrcAlpha, _blendDstAlpha);
                    }
                    break;
                case RenderState.DestinationBlendAlpha:
                    {
                        _blendDstAlpha = (BlendingFactorDest)BlendToOgl((Blend)value);
                        GL.BlendFuncSeparate(_blendSrcRgb, _blendDstRgb, _blendSrcAlpha, _blendDstAlpha);
                    }
                    break;
                case RenderState.BlendFactor:
                    float4 col = (float4)ColorUint.FromRgba(value);
                    GL.BlendColor(col.r, col.g, col.b, col.a);
                    break;

                default:
                    throw new ArgumentOutOfRangeException(nameof(renderState));
            }
        }

        /// <summary>
        /// Gets the current RenderState that is applied to the current OpenGL based RenderContext.
        /// </summary>
        /// <param name="renderState">State of the render. See <see cref="RenderState"/> for further information.</param>
        /// <returns></returns>
        /// <exception cref="System.ArgumentOutOfRangeException">
        /// pm;Value  + ((PolygonMode)pm) +  not handled
        /// or
        /// depFunc;Value  + ((All)depFunc) +  not handled
        /// or
        /// renderState
        /// </exception>
        public uint GetRenderState(RenderState renderState)
        {
            switch (renderState)
            {
                case RenderState.FillMode:
                    {
                        Diagnostics.Warn("GetRenderState(RenderState.FillMode): FillMode (PolygonMode) on Android is not supported by OpenGL ES 3.0. Returning FillMode.Solid.");
                        return (uint)FillMode.Solid;
                    }
                case RenderState.CullMode:
                    {
                        GL.GetInteger(GetPName.CullFace, out int cullFace);
                        if (cullFace == 0)
                            return (uint)Cull.None;
                        GL.GetInteger(GetPName.FrontFace, out int frontFace);
                        if (frontFace == (int)All.Cw)
                            return (uint)Cull.Clockwise;
                        return (uint)Cull.Counterclockwise;
                    }
                case RenderState.Clipping:
                    // clipping is always on in OpenGL - This state is simply ignored
                    return 1; // == true
                case RenderState.ZFunc:
                    {
                        GL.GetInteger(GetPName.DepthFunc, out int depFunc);
                        Compare ret;
                        switch ((All)depFunc)
                        {
                            case All.Never:
                                ret = Compare.Never;
                                break;

                            case All.Less:
                                ret = Compare.Less;
                                break;

                            case All.Equal:
                                ret = Compare.Equal;
                                break;

                            case All.Lequal:
                                ret = Compare.LessEqual;
                                break;

                            case All.Greater:
                                ret = Compare.Greater;
                                break;

                            case All.Notequal:
                                ret = Compare.NotEqual;
                                break;

                            case All.Gequal:
                                ret = Compare.GreaterEqual;
                                break;

                            case All.Always:
                                ret = Compare.Always;
                                break;

                            default:
                                throw new ArgumentOutOfRangeException("depFunc", "Value " + ((All)depFunc) + " not handled");
                        }
                        return (uint)ret;
                    }
                case RenderState.ZEnable:
                    {
                        GL.GetInteger(GetPName.DepthTest, out int depTest);
                        return (uint)(depTest);
                    }
                case RenderState.ZWriteEnable:
                    {
                        GL.GetInteger(GetPName.DepthWritemask, out int depWriteMask);
                        return (uint)(depWriteMask);
                    }
                case RenderState.AlphaBlendEnable:
                    {
                        GL.GetInteger(GetPName.Blend, out int blendEnable);
                        return (uint)(blendEnable);
                    }
                case RenderState.BlendOperation:
                    {
                        GL.GetInteger(GetPName.BlendEquation, out int rgbMode);
                        return (uint)BlendOperationFromOgl((BlendEquationMode)rgbMode);
                    }
                case RenderState.BlendOperationAlpha:
                    {
                        GL.GetInteger(GetPName.BlendEquationAlpha, out int alphaMode);
                        return (uint)BlendOperationFromOgl((BlendEquationMode)alphaMode);
                    }
                case RenderState.SourceBlend:
                    {
                        GL.GetInteger(GetPName.BlendSrcRgb, out int rgbSrc);
                        return (uint)BlendFromOgl(rgbSrc);
                    }
                case RenderState.DestinationBlend:
                    {
                        GL.GetInteger(GetPName.BlendSrcRgb, out int rgbDst);
                        return (uint)BlendFromOgl(rgbDst);
                    }
                case RenderState.SourceBlendAlpha:
                    {
                        GL.GetInteger(GetPName.BlendSrcAlpha, out int alphaSrc);
                        return (uint)BlendFromOgl(alphaSrc);
                    }
                case RenderState.DestinationBlendAlpha:
                    {
                        GL.GetInteger(GetPName.BlendDstAlpha, out int alphaDst);
                        return (uint)BlendFromOgl(alphaDst);
                    }
                case RenderState.BlendFactor:
                    int col;
                    GL.GetInteger(GetPName.BlendColor, out col);
                    return (uint)col;

                default:
                    throw new ArgumentOutOfRangeException(nameof(renderState));
            }
        }

        /// <summary>
        /// Renders into the given texture.
        /// </summary>
        /// <param name="tex">The texture.</param>
        /// <param name="texHandle">The texture handle, associated with the given texture. Should be created by the TextureManager in the RenderContext.</param>
        public void SetRenderTarget(IWritableTexture tex, ITextureHandle texHandle)
        {
            if (((TextureHandle)texHandle).FrameBufferHandle == -1)
            {
                GL.GenFramebuffers(1, out int fBuffer);
                ((TextureHandle)texHandle).FrameBufferHandle = fBuffer;
                GL.BindFramebuffer(FramebufferTarget.Framebuffer, fBuffer);

                GL.BindTexture(TextureTarget.Texture2D, ((TextureHandle)texHandle).TexHandle);

                CreateDepthRenderBuffer(tex.Width, tex.Height);
                GL.FramebufferTexture2D(FramebufferTarget.Framebuffer, FramebufferSlot.ColorAttachment0, TextureTarget.Texture2D, ((TextureHandle)texHandle).TexHandle, 0);
                GL.DrawBuffers(1, new DrawBufferMode[1] { DrawBufferMode.ColorAttachment0 });
            }
            else
                GL.BindFramebuffer(FramebufferTarget.Framebuffer, ((TextureHandle)texHandle).FrameBufferHandle);

            if (GL.CheckFramebufferStatus(FramebufferTarget.Framebuffer) != FramebufferErrorCode.FramebufferComplete)
                throw new Exception($"Error creating RenderTarget: {GL.GetErrorCode()}, {GL.CheckFramebufferStatus(FramebufferTarget.Framebuffer)}");

            GL.Clear(ClearBufferMask.DepthBufferBit | ClearBufferMask.ColorBufferBit);
        }

        /// <summary>
        /// Renders into the given cube map.
        /// </summary>
        /// <param name="tex">The texture.</param>
        /// <param name="texHandle">The texture handle, associated with the given cube map. Should be created by the TextureManager in the RenderContext.</param>
        public void SetRenderTarget(IWritableCubeMap tex, ITextureHandle texHandle)
        {
            if (((TextureHandle)texHandle).FrameBufferHandle == -1)
            {
                GL.GenFramebuffers(1, out int fBuffer);
                ((TextureHandle)texHandle).FrameBufferHandle = fBuffer;
                GL.BindFramebuffer(FramebufferTarget.Framebuffer, fBuffer);

                GL.BindTexture(TextureTarget.TextureCubeMap, ((TextureHandle)texHandle).TexHandle);

                CreateDepthRenderBuffer(tex.Width, tex.Height);
                GL.FramebufferTexture2D(FramebufferTarget.Framebuffer, FramebufferSlot.ColorAttachment0, TextureTarget.TextureCubeMap, ((TextureHandle)texHandle).TexHandle, 0);
                GL.DrawBuffers(1, new DrawBufferMode[1] { DrawBufferMode.ColorAttachment0 });
            }
            else
                GL.BindFramebuffer(FramebufferTarget.Framebuffer, ((TextureHandle)texHandle).FrameBufferHandle);

            if (GL.CheckFramebufferStatus(FramebufferTarget.Framebuffer) != FramebufferErrorCode.FramebufferComplete)
                throw new Exception($"Error creating RenderTarget: {GL.GetErrorCode()}, {GL.CheckFramebufferStatus(FramebufferTarget.Framebuffer)}");

            GL.Clear(ClearBufferMask.DepthBufferBit | ClearBufferMask.ColorBufferBit);
        }

        /// <summary>
        /// Renders into the given layer of the array texture.
        /// </summary>
        /// <param name="tex">The array texture.</param>
        /// <param name="layer">The layer to render to.</param>
        /// <param name="texHandle">The texture handle, associated with the given texture. Should be created by the TextureManager in the RenderContext.</param>
        public void SetRenderTarget(IWritableArrayTexture tex, int layer, ITextureHandle texHandle)
        {
            if (((TextureHandle)texHandle).FrameBufferHandle == -1)
            {
                GL.GenFramebuffers(1, out int fBuffer);
                ((TextureHandle)texHandle).FrameBufferHandle = fBuffer;
                GL.BindFramebuffer(FramebufferTarget.Framebuffer, fBuffer);

                GL.BindTexture(TextureTarget.Texture2DArray, ((TextureHandle)texHandle).TexHandle);

                if (tex.TextureType != RenderTargetTextureTypes.Depth)
                {
                    CreateDepthRenderBuffer(tex.Width, tex.Height);
                    GL.FramebufferTextureLayer(FramebufferTarget.Framebuffer, FramebufferAttachment.ColorAttachment0, ((TextureHandle)texHandle).TexHandle, 0, layer);
                    GL.DrawBuffers(1, new DrawBufferMode[1] { DrawBufferMode.ColorAttachment0 });
                }
                else
                {
                    GL.FramebufferTextureLayer(FramebufferTarget.Framebuffer, FramebufferAttachment.DepthAttachment, ((TextureHandle)texHandle).TexHandle, 0, layer);
                    GL.DrawBuffers(1, new DrawBufferMode[1] { DrawBufferMode.None });
                    GL.ReadBuffer(ReadBufferMode.None);
                }
            }
            else
            {
                GL.BindFramebuffer(FramebufferTarget.Framebuffer, ((TextureHandle)texHandle).FrameBufferHandle);
                GL.BindTexture(TextureTarget.Texture2DArray, ((TextureHandle)texHandle).TexHandle);
                GL.FramebufferTextureLayer(FramebufferTarget.Framebuffer, FramebufferAttachment.DepthAttachment, ((TextureHandle)texHandle).TexHandle, 0, layer);
            }

            if (GL.CheckFramebufferStatus(FramebufferTarget.Framebuffer) != FramebufferErrorCode.FramebufferComplete)
                throw new Exception($"Error creating RenderTarget: {GL.GetErrorCode()}, {GL.CheckFramebufferStatus(FramebufferTarget.Framebuffer)}");

            GL.Clear(ClearBufferMask.DepthBufferBit | ClearBufferMask.ColorBufferBit);
        }

        /// <summary>
        /// Renders into the given textures of the RenderTarget.
        /// </summary>
        /// <param name="renderTarget">The render target.</param>
        /// <param name="texHandles">The texture handles, associated with the given textures. Each handle should be created by the TextureManager in the RenderContext.</param>
        public void SetRenderTarget(IRenderTarget renderTarget, ITextureHandle[] texHandles)
        {
            if (renderTarget == null || (renderTarget.RenderTextures.All(x => x == null)))
            {
                GL.BindFramebuffer(FramebufferTarget.Framebuffer, 0);
                return;
            }

            int gBuffer;

            if (renderTarget.GBufferHandle == null)
            {
                renderTarget.GBufferHandle = new FrameBufferHandle();
                gBuffer = CreateFrameBuffer(renderTarget, texHandles);
                ((FrameBufferHandle)renderTarget.GBufferHandle).Handle = gBuffer;
            }
            else
            {
                gBuffer = ((FrameBufferHandle)renderTarget.GBufferHandle).Handle;
                GL.BindFramebuffer(FramebufferTarget.Framebuffer, gBuffer);
            }

            int gDepthRenderbufferHandle;
            if (renderTarget.DepthBufferHandle == null)
            {
                renderTarget.DepthBufferHandle = new RenderBufferHandle();
                // Create and attach depth buffer (render buffer)
                gDepthRenderbufferHandle = CreateDepthRenderBuffer((int)renderTarget.TextureResolution, (int)renderTarget.TextureResolution);
                ((RenderBufferHandle)renderTarget.DepthBufferHandle).Handle = gDepthRenderbufferHandle;
            }
            else
            {
                gDepthRenderbufferHandle = ((RenderBufferHandle)renderTarget.DepthBufferHandle).Handle;
                GL.BindRenderbuffer(RenderbufferTarget.Renderbuffer, gDepthRenderbufferHandle);
            }

            if (GL.CheckFramebufferStatus(FramebufferTarget.Framebuffer) != FramebufferErrorCode.FramebufferComplete)
                throw new Exception($"Error creating RenderTarget: {GL.GetErrorCode()}, {GL.CheckFramebufferStatus(FramebufferTarget.Framebuffer)}");

            GL.Clear(ClearBufferMask.DepthBufferBit | ClearBufferMask.ColorBufferBit);
        }

        private int CreateDepthRenderBuffer(int width, int height)
        {
            GL.Enable(EnableCap.DepthTest);

            GL.GenRenderbuffers(1, out int gDepthRenderbufferHandle);
            //((FrameBufferHandle)renderTarget.DepthBufferHandle).Handle = gDepthRenderbufferHandle;
            GL.BindRenderbuffer(RenderbufferTarget.Renderbuffer, gDepthRenderbufferHandle);
            GL.RenderbufferStorage(RenderbufferTarget.Renderbuffer, RenderbufferInternalFormat.DepthComponent24, width, height);
            GL.FramebufferRenderbuffer(FramebufferTarget.Framebuffer, FramebufferSlot.DepthAttachment, RenderbufferTarget.Renderbuffer, gDepthRenderbufferHandle);
            return gDepthRenderbufferHandle;
        }

        private int CreateFrameBuffer(IRenderTarget renderTarget, ITextureHandle[] texHandles)
        {
            GL.GenBuffers(1, out int gBuffer);
            GL.BindFramebuffer(FramebufferTarget.Framebuffer, gBuffer);

            int depthCnt = 0;

            var depthTexPos = (int)RenderTargetTextureTypes.Depth;

            if (!renderTarget.IsDepthOnly)
            {
                var attachments = new List<DrawBufferMode>();

                //Textures
                for (int i = 0; i < texHandles.Length; i++)
                {
                    attachments.Add(DrawBufferMode.ColorAttachment0 + i);

                    var texHandle = texHandles[i];
                    if (texHandle == null) continue;

                    if (i == depthTexPos)
                    {
                        GL.FramebufferTexture2D(FramebufferTarget.Framebuffer, FramebufferSlot.DepthAttachment + (depthCnt), TextureTarget.Texture2D, ((TextureHandle)texHandle).TexHandle, 0);
                        depthCnt++;
                    }
                    else
                        GL.FramebufferTexture2D(FramebufferTarget.Framebuffer, FramebufferSlot.ColorAttachment0 + (i - depthCnt), TextureTarget.Texture2D, ((TextureHandle)texHandle).TexHandle, 0);
                }
                GL.DrawBuffers(attachments.Count, attachments.ToArray());
            }
            else //If a frame-buffer only has a depth texture we don't need draw buffers
            {
                var texHandle = texHandles[depthTexPos];

                if (texHandle != null)
                    GL.FramebufferTexture2D(FramebufferTarget.Framebuffer, FramebufferSlot.DepthAttachment, TextureTarget.Texture2D, ((TextureHandle)texHandle).TexHandle, 0);
                else
                    throw new NullReferenceException("Texture handle is null!");

                GL.ColorMask(false, false, false, false);
                //GL.DrawBuffers(0, new DrawBufferMode[1] { DrawBufferMode.None }); //TODO: Correct call? GL.DrawBuffer(DrawBufferMode.None) does not exist.
                GL.ReadBuffer(ReadBufferMode.None);
            }
            return gBuffer;
        }

        /// <summary>
        /// Detaches a texture from the frame buffer object, associated with the given render target.
        /// </summary>
        /// <param name="renderTarget">The render target.</param>
        /// <param name="attachment">Number of the fbo attachment. For example: attachment = 1 will detach the texture currently associated with <see cref="FramebufferAttachment.ColorAttachment1"/>.</param>
        /// <param name="isDepthTex">Determines if the texture is a depth texture. In this case the texture currently associated with <see cref="FramebufferAttachment.DepthAttachment"/> will be detached.</param>
        public void DetachTextureFromFbo(IRenderTarget renderTarget, bool isDepthTex, int attachment = 0)
        {
            ChangeFramebufferTexture2D(renderTarget, attachment, 0, isDepthTex);
        }


        /// <summary>
        /// Attaches a texture to the frame buffer object, associated with the given render target.
        /// </summary>
        /// <param name="renderTarget">The render target.</param>
        /// <param name="attachment">Number of the fbo attachment. For example: attachment = 1 will attach the texture to <see cref="FramebufferAttachment.ColorAttachment1"/>.</param>
        /// <param name="isDepthTex">Determines if the texture is a depth texture. In this case the texture is attached to <see cref="FramebufferAttachment.DepthAttachment"/>.</param>
        /// <param name="texHandle">The gpu handle of the texture.</param>
        public void AttacheTextureToFbo(IRenderTarget renderTarget, bool isDepthTex, ITextureHandle texHandle, int attachment = 0)
        {
            ChangeFramebufferTexture2D(renderTarget, attachment, ((TextureHandle)texHandle).TexHandle, isDepthTex);
        }

        private void ChangeFramebufferTexture2D(IRenderTarget renderTarget, int attachment, int handle, bool isDepth)
        {
            GL.GetInteger(GetPName.FramebufferBinding, out int boundFbo);
            var rtFbo = ((FrameBufferHandle)renderTarget.GBufferHandle).Handle;

            var isCurrentFbo = true;

            if (boundFbo != rtFbo)
            {
                isCurrentFbo = false;
                GL.BindFramebuffer(FramebufferTarget.Framebuffer, rtFbo);
            }

            if (!isDepth)
                GL.FramebufferTexture2D(FramebufferTarget.Framebuffer, FramebufferSlot.ColorAttachment0 + attachment, TextureTarget.Texture2D, handle, 0);
            else
                GL.FramebufferTexture2D(FramebufferTarget.Framebuffer, FramebufferSlot.DepthAttachment, TextureTarget.Texture2D, handle, 0);

            if (GL.CheckFramebufferStatus(FramebufferTarget.Framebuffer) != FramebufferErrorCode.FramebufferComplete)
                throw new Exception($"Error creating RenderTarget: {GL.GetErrorCode()}, {GL.CheckFramebufferStatus(FramebufferTarget.Framebuffer)}");

            if (!isCurrentFbo)
                GL.BindFramebuffer(FramebufferTarget.Framebuffer, boundFbo);
        }

        /// <summary>
        /// Set the Viewport of the rendering output window by x,y position and width,height parameters.
        /// The Viewport is the portion of the final image window.
        /// </summary>
        /// <param name="x">The x.</param>
        /// <param name="y">The y.</param>
        /// <param name="width">The width.</param>
        /// <param name="height">The height.</param>
        public void Viewport(int x, int y, int width, int height)
        {
            GL.Viewport(x, y, width, height);
        }

        /// <summary>
        /// Enable or disable Color channels to be written to the frame buffer (final image).
        /// Use this function as a color channel filter for the final image.
        /// </summary>
        /// <param name="red">if set to <c>true</c> [red].</param>
        /// <param name="green">if set to <c>true</c> [green].</param>
        /// <param name="blue">if set to <c>true</c> [blue].</param>
        /// <param name="alpha">if set to <c>true</c> [alpha].</param>
        public void ColorMask(bool red, bool green, bool blue, bool alpha)
        {
            GL.ColorMask(red, green, blue, alpha);
        }

        /// <summary>
        /// Returns the capabilities of the underlying graphics hardware
        /// </summary>
        /// <param name="capability"></param>
        /// <returns>uint</returns>
        public uint GetHardwareCapabilities(HardwareCapability capability)
        {
            switch (capability)
            {
                case HardwareCapability.CanRenderDeferred:
                    return !GL.GetString(StringName.Extensions).Contains("EXT_framebuffer_object") ? 0U : 1U;

                case HardwareCapability.CanUseGeometryShaders:
                    return 0U; //Android uses OpenGL es, where no geometry shaders can be used.
                default:
                    throw new ArgumentOutOfRangeException(nameof(capability), capability, null);
            }
        }

        /// <summary>
        /// Returns a human readable description of the underlying graphics hardware. This implementation reports GL_VENDOR, GL_RENDERER, GL_VERSION and GL_EXTENSIONS.
        /// </summary>
        /// <returns></returns>
        public string GetHardwareDescription()
        {
            return "Vendor: " + GL.GetString(StringName.Vendor) + "\nRenderer: " + GL.GetString(StringName.Renderer) + "\nVersion: " + GL.GetString(StringName.Version) + "\nExtensions: " + GL.GetString(StringName.Extensions);
        }

        /// <summary>
        /// Draws a Debug Line in 3D Space by using a start and end point (float3).
        /// </summary>
        /// <param name="start">The start point of the DebugLine.</param>
        /// <param name="end">The endpoint of the DebugLine.</param>
        /// <param name="color">The color of the DebugLine.</param>
        public void DebugLine(float3 start, float3 end, float4 color)
        {
            throw new NotImplementedException("TODO: Implement RenderContextImp.DebugLine on Android");
            /*
            GL.Begin(All.Lines);
            GL.Vertex3(start.x, start.y, start.z);
            GL.Vertex3(end.x, end.y, end.z);
            GL.End();
            */
        }

        #endregion Rendering related Members

        #region Shader Storage Buffer

        /// <summary>
        /// Connects the given SSBO to the currently active shader program.
        /// </summary>
        /// <param name="currentProgram">The handle of the current shader program.</param>
        /// <param name="buffer">The Storage Buffer object on the CPU.</param>
        /// <param name="ssboName">The SSBO's name.</param>
        public void ConnectBufferToShaderStorage(IShaderHandle currentProgram, IStorageBuffer buffer, string ssboName)
        {
            Diagnostics.Warn("GL does not contain a definition for ShaderStorageBlockBinding!");
            //var shaderProgram = ((ShaderHandleImp)currentProgram).Handle;
            //var resInx = GL.GetProgramResourceIndex(shaderProgram, All.ShaderStorageBlock, new StringBuilder(ssboName));
            //GL.ShaderStorageBlockBinding(shaderProgram, resInx, buffer.BindingIndex);
            //GL.BindBufferBase(BufferRangeTarget.ShaderStorageBuffer, buffer.BindingIndex, ((StorageBufferHandle)buffer.BufferHandle).Handle);
        }

        /// <summary>
        /// Uploads the given data to the SSBO. If the buffer is not created on the GPU by no it will be.
        /// </summary>
        /// <typeparam name="T">The data type.</typeparam>
        /// <param name="storageBuffer">The Storage Buffer Object on the CPU.</param>
        /// <param name="data">The data that will be uploaded.</param>
        public void StorageBufferSetData<T>(IStorageBuffer storageBuffer, T[] data) where T : struct
        {
            Diagnostics.Warn("The GL enums BufferTarget.ShaderStorageBuffer and BufferUsage.DynamicCopy do not exist!");

            //if (storageBuffer.BufferHandle == null)
            //    storageBuffer.BufferHandle = new StorageBufferHandle();
            //var bufferHandle = (StorageBufferHandle)storageBuffer.BufferHandle;
            //int dataBytes = storageBuffer.Count * storageBuffer.Size;

            //if (bufferHandle.Handle == -1)
            //{
            //    GL.GenBuffers(1, out bufferHandle.Handle);
            //}

            //if (data == null || data.Length == 0)
            //{
            //    throw new ArgumentException("Data must not be null or empty");
            //}

            //GL.BindBuffer(BufferTarget.ShaderStorageBuffer, bufferHandle.Handle);
            //GL.BufferData(BufferTarget.ShaderStorageBuffer, dataBytes, data, BufferUsage.DynamicCopy);

            //GL.GetBufferParameter(BufferTarget.ShaderStorageBuffer, BufferParameterName.BufferSize, out int bufferBytes);
            //if (bufferBytes != dataBytes)
            //    throw new ApplicationException(string.Format("Problem uploading bone indices buffer to SSBO. Tried to upload {0} bytes, uploaded {1}.", bufferBytes, dataBytes));

            //GL.BindBuffer(BufferTarget.ShaderStorageBuffer, 0);
        }

        /// <summary>
        /// Deletes the shader storage buffer on the GPU.
        /// </summary>
        /// <param name="storageBufferHandle">The buffer object.</param>
        public void DeleteStorageBuffer(IBufferHandle storageBufferHandle)
        {
            GL.DeleteBuffers(1, ref ((StorageBufferHandle)storageBufferHandle).Handle);
        }
        #endregion

        #region Picking related Members

        /// <summary>
        /// Retrieves a sub-image of the given region.
        /// </summary>
        /// <param name="x">The x value of the start of the region.</param>
        /// <param name="y">The y value of the start of the region.</param>
        /// <param name="w">The width to copy.</param>
        /// <param name="h">The height to copy.</param>
        /// <returns>The specified sub-image</returns>
        public IImageData GetPixelColor(int x, int y, int w = 1, int h = 1)
        {
            ImageData image = ImageData.CreateImage(w, h, ColorUint.Black);
            GL.ReadPixels(x, y, w, h, PixelFormat.Rgb, PixelType.UnsignedByte, image.PixelData);
            return image;
        }

        /// <summary>
        /// Retrieves the Z-value at the given pixel position.
        /// </summary>
        /// <param name="x">The x value.</param>
        /// <param name="y">The y value.</param>
        /// <returns>The Z value at (x, y).</returns>
        public float GetPixelDepth(int x, int y)
        {
            float depth = 0;
            GL.ReadPixels(x, y, 1, 1, PixelFormat.DepthComponent, PixelType.UnsignedByte, ref depth);

            return depth;
        }

        #endregion Picking related Members
    }
}<|MERGE_RESOLUTION|>--- conflicted
+++ resolved
@@ -40,11 +40,7 @@
         /// Initializes a new instance of the <see cref="RenderContextImp"/> class.
         /// </summary>
         /// <param name="renderCanvas">The render canvas interface.</param>
-<<<<<<< HEAD
-        /// <param name="androidContext">The <see cref="Context"/>.</param>
-=======
         /// <param name="androidContext">The android <see cref="Context"/>.</param>
->>>>>>> 67b721b4
         public RenderContextImp(IRenderCanvasImp renderCanvas, Context androidContext)
         {
             _textureCountPerShader = 0;
@@ -532,18 +528,12 @@
         }
 
         /// <summary>
-<<<<<<< HEAD
-        /// Free all allocated gpu memory that belong to the given <see cref="ITextureHandle"/>.
-        /// </summary>
-        /// <param name="textureHandle">The <see cref="ITextureHandle"/> which gpu allocated memory will be freed.</param>
-=======
         /// Removes the TextureHandle's buffers and textures from the graphics card's memory
         /// </summary>
         /// <remarks>
         /// Method should be called after an TextureHandle is no longer required by the application.
         /// </remarks>
         /// <param name="textureHandle">An TextureHandle object, containing necessary information for the upload to the graphics card.</param>
->>>>>>> 67b721b4
         public void RemoveTextureHandle(ITextureHandle textureHandle)
         {
             TextureHandle texHandle = (TextureHandle)textureHandle;
@@ -609,11 +599,7 @@
         /// </summary>
         /// <param name="vs">The vertex shader code.</param>
         /// <param name="ps">The pixel(=fragment) shader code.</param>
-<<<<<<< HEAD
         /// <param name="gs">The geometry shader code. Caution: must be null because geometry shaders are unsupported by Android right now.</param>
-=======
-        /// <param name="gs">A string containing the geometry shader source.</param>
->>>>>>> 67b721b4
         /// <returns>An instance of <see cref="IShaderHandle" />.</returns>
         /// <exception cref="System.ApplicationException">
         /// </exception>
@@ -701,15 +687,9 @@
         }
 
         /// <summary>
-<<<<<<< HEAD
-        /// Specifies the rasterized width of both aliased and antialiased lines.
-        /// </summary>
-        /// <param name="width">The width in px.</param>
-=======
         /// Sets the line width when drawing a mesh with primitive mode line
         /// </summary>
         /// <param name="width">The width of the line.</param>
->>>>>>> 67b721b4
         public void SetLineWidth(float width)
         {
             GL.LineWidth(width);
@@ -1260,11 +1240,7 @@
         }
 
         /// <summary>
-<<<<<<< HEAD
         /// Binds the VertexArrayObject onto the GL Render context and assigns its index to the passed <see cref="IMeshImp" /> instance.
-=======
-        /// Binds the VertexArrayPbject onto the GL render context and assigns its index to the passed <see cref="IMeshImp" /> instance.
->>>>>>> 67b721b4
         /// </summary>
         /// <param name="mr">The <see cref="IMeshImp" /> instance.</param>
         public void SetVertexArrayObject(IMeshImp mr)
@@ -1302,21 +1278,12 @@
         }
 
         /// <summary>
-<<<<<<< HEAD
-        /// Binds the tangents onto the GL Render context and assigns an TangentBuffer index to the passed <see cref="IMeshImp" /> instance.
-        /// </summary>
-        /// <param name="mr">The <see cref="IMeshImp" /> instance.</param>
-        /// <param name="tangents">The tangents.</param>
-        /// <exception cref="ArgumentException">Tangents must not be null or empty</exception>
-        /// <exception cref="ApplicationException"></exception>
-=======
         /// Binds the tangents onto the GL render context and assigns an TangentBuffer index to the passed <see cref="IMeshImp" /> instance.
         /// </summary>
         /// <param name="mr">The <see cref="IMeshImp" /> instance.</param>
         /// <param name="tangents">The tangents.</param>
         /// <exception cref="System.ArgumentException">Tangents must not be null or empty</exception>
         /// <exception cref="System.ApplicationException"></exception>
->>>>>>> 67b721b4
         public void SetTangents(IMeshImp mr, float4[] tangents)
         {
             if (tangents == null || tangents.Length == 0)
@@ -1339,21 +1306,12 @@
         }
 
         /// <summary>
-<<<<<<< HEAD
-        /// Binds the bitangents onto the GL Render context and assigns an BiTangentBuffer index to the passed <see cref="IMeshImp" /> instance.
-        /// </summary>
-        /// <param name="mr">The <see cref="IMeshImp" /> instance.</param>
-        /// <param name="bitangents">The BiTangents.</param>
-        /// <exception cref="ArgumentException">BiTangents must not be null or empty</exception>
-        /// <exception cref="ApplicationException"></exception>
-=======
         /// Binds the bitangents onto the GL render context and assigns an BiTangentBuffer index to the passed <see cref="IMeshImp" /> instance.
         /// </summary>
         /// <param name="mr">The <see cref="IMeshImp" /> instance.</param>
         /// <param name = "bitangents">The bitangents.</param>
         /// <exception cref="System.ArgumentException">BiTangents must not be null or empty</exception>
         /// <exception cref="System.ApplicationException"></exception>
->>>>>>> 67b721b4
         public void SetBiTangents(IMeshImp mr, float3[] bitangents)
         {
             if (bitangents == null || bitangents.Length == 0)
