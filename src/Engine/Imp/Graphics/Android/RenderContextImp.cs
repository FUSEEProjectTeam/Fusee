using Android.Content;
using Fusee.Base.Common;
using Fusee.Base.Core;
using Fusee.Engine.Common;
using Fusee.Engine.Core.ShaderShards;
using Fusee.Math.Core;
using OpenTK.Graphics.ES31;
using System;
using System.Collections.Generic;
using System.Linq;
using System.Text;

namespace Fusee.Engine.Imp.Graphics.Android
{
    /// <summary>
    /// Implementation of the <see cref="IRenderContextImp" /> interface for usage with OpenTK framework.
    /// </summary>
    public class RenderContextImp : IRenderContextImp
    {
        private int _textureCountPerShader;
        private readonly Dictionary<int, int> _shaderParam2TexUnit;
        private readonly Context _androidContext;

        private BlendEquationMode _blendEquationAlpha;
        private BlendEquationMode _blendEquationRgb;
        private BlendingFactorDest _blendDstRgb;
        private BlendingFactorSrc _blendSrcRgb;
        private BlendingFactorSrc _blendSrcAlpha;
        private BlendingFactorDest _blendDstAlpha;

        private bool _isCullEnabled;        

        /// <summary>
        /// Initializes a new instance of the <see cref="RenderContextImp"/> class.
        /// </summary>
        /// <param name="renderCanvas">The render canvas interface.</param>
        public RenderContextImp(IRenderCanvasImp renderCanvas, Context androidContext)
        {
            _textureCountPerShader = 0;
            _shaderParam2TexUnit = new Dictionary<int, int>();

            _androidContext = androidContext;

            // Due to the right-handed nature of OpenGL and the left-handed design of FUSEE
            // the meaning of what's Front and Back of a face simply flips.
            // TODO - implement this in render states!!!
            GL.CullFace(CullFaceMode.Back);

            GL.GetInteger(GetPName.BlendSrcAlpha, out int blendSrcAlpha);
            GL.GetInteger(GetPName.BlendDstAlpha, out int blendDstAlpha);
            GL.GetInteger(GetPName.BlendDstRgb, out int blendDstRgb);
            GL.GetInteger(GetPName.BlendSrcRgb, out int blendSrcRgb);
            GL.GetInteger(GetPName.BlendEquationAlpha, out int blendEqA);
            GL.GetInteger(GetPName.BlendEquationRgb, out int blendEqRgb);

            _blendDstRgb = (BlendingFactorDest)blendDstRgb;
            _blendSrcRgb = (BlendingFactorSrc)blendSrcRgb;
            _blendSrcAlpha = (BlendingFactorSrc)blendSrcAlpha;
            _blendDstAlpha = (BlendingFactorDest)blendDstAlpha;
            _blendEquationAlpha = (BlendEquationMode)blendEqA;
            _blendEquationRgb = (BlendEquationMode)blendEqRgb;

            Diagnostics.Debug(GetHardwareDescription());
        }

        #region Image data related Members

        private TextureCompareMode GetTexComapreMode(Common.TextureCompareMode compareMode)
        {
            switch (compareMode)
            {
                case TextureCompareMode.None:
                    return TextureCompareMode.None;

                case Common.TextureCompareMode.CompareRefToTexture:
                    return TextureCompareMode.CompareRefToTexture;

                default:
                    throw new ArgumentException("Invalid compare mode.");
            }
        }
        private Tuple<TextureMinFilter, TextureMagFilter> GetMinMagFilter(TextureFilterMode filterMode)
        {
            TextureMinFilter minFilter;
            TextureMagFilter magFilter;

            switch (filterMode)
            {
                case TextureFilterMode.Nearest:
                    minFilter = TextureMinFilter.Nearest;
                    magFilter = TextureMagFilter.Nearest;
                    break;

                default:
                case TextureFilterMode.Linear:
                    minFilter = TextureMinFilter.Linear;
                    magFilter = TextureMagFilter.Linear;
                    break;

                case TextureFilterMode.NearestMipmapNearest:
                    minFilter = TextureMinFilter.NearestMipmapNearest;
                    magFilter = TextureMagFilter.Nearest;
                    break;

                case TextureFilterMode.LinearMipmapNearest:
                    minFilter = TextureMinFilter.LinearMipmapNearest;
                    magFilter = TextureMagFilter.Linear;
                    break;

                case TextureFilterMode.NearestMipmapLinear:
                    minFilter = TextureMinFilter.NearestMipmapLinear;
                    magFilter = TextureMagFilter.Nearest;
                    break;

                case TextureFilterMode.LinearMipmapLinear:
                    minFilter = TextureMinFilter.LinearMipmapLinear;
                    magFilter = TextureMagFilter.Linear;
                    break;
            }

            return new Tuple<TextureMinFilter, TextureMagFilter>(minFilter, magFilter);
        }

        private OpenTK.Graphics.ES30.TextureWrapMode GetWrapMode(Common.TextureWrapMode wrapMode)
        {
            switch (wrapMode)
            {
                default:
                case Common.TextureWrapMode.Repeat:
                    return OpenTK.Graphics.ES30.TextureWrapMode.Repeat;

                case Common.TextureWrapMode.MirroredRepeat:
                    return OpenTK.Graphics.ES30.TextureWrapMode.MirroredRepeat;

                case Common.TextureWrapMode.ClampToEdge:
                    return OpenTK.Graphics.ES30.TextureWrapMode.ClampToEdge;

                case Common.TextureWrapMode.ClampToBorder:
                    {
<<<<<<< HEAD
                        Diagnostics.Warn("TextureWrapMode.CLAMP_TO_BORDER is not supported on Android. OpenTK.Graphics.ES30.TextureWrapMode.ClampToEdge is set instead.");
=======
                        Diagnostics.Warn("TextureWrapMode.ClampToBorder is not supported on Android. OpenTK.Graphics.ES30.TextureWrapMode.ClampToEdge is set instead.");
>>>>>>> 52cf1bbe
                        return OpenTK.Graphics.ES30.TextureWrapMode.ClampToEdge;
                    }
            }
        }

        private DepthFunction GetDepthCompareFunc(Compare compareFunc)
        {
            switch (compareFunc)
            {
                case Compare.Never:
                    return DepthFunction.Never;

                case Compare.Less:
                    return DepthFunction.Less;

                case Compare.Equal:
                    return DepthFunction.Equal;

                case Compare.LessEqual:
                    return DepthFunction.Lequal;

                case Compare.Greater:
                    return DepthFunction.Greater;

                case Compare.NotEqual:
                    return DepthFunction.Notequal;

                case Compare.GreaterEqual:
                    return DepthFunction.Gequal;

                case Compare.Always:
                    return DepthFunction.Always;

                default:
                    throw new ArgumentOutOfRangeException("value");
            }
        }

        private TextureComponentCount GetTexTureComponentCount(ITextureBase tex)
        {
            switch (tex.PixelFormat.ColorFormat)
            {
                case ColorFormat.RGBA:
                    return TextureComponentCount.Rgba;
                case ColorFormat.RGB:
                    return TextureComponentCount.Rgb;
                case ColorFormat.Intensity:
                    return TextureComponentCount.Alpha;
                case ColorFormat.uiRgb8:
                    return TextureComponentCount.Rgb8ui;
                case ColorFormat.fRGB32:
                    return TextureComponentCount.Rgb32f;
                case ColorFormat.fRGB16:
                    return TextureComponentCount.Rgb16f;
                case ColorFormat.fRGBA16:
                    return TextureComponentCount.Rgba16f;
                case ColorFormat.Depth16:
                    return TextureComponentCount.DepthComponent16;
                case ColorFormat.Depth24:
                    return TextureComponentCount.DepthComponent24;
                default:
                    throw new ArgumentException("Unsupported color format!");
            }
        }

        /*TODO: OpenTK 30ES does not seem to support other PixelInternalFormats other than Rgba, Rgb, Alpha, Luminance,
        even though OpenGL 30es seems to do so (https://www.khronos.org/registry/OpenGL-Refpages/es3.0/html/glTexImage2D.xhtml).
        After some research it seems the OpenTK 30es branch suffers due to the development of OpenTK 40es....
        Furthermore it doesn't seem possible to attach a depth texture to a framebuffer (DEPTH_ATTACHMENT), therefore we need to render depth into a COLOR_ATTACHMENT and create a Depth render buffer.
        This is bound to create a overhead.*/
        private TexturePixelInfo GetTexturePixelInfo(ITextureBase tex)
        {
            PixelInternalFormat internalFormat;
            PixelFormat format;
            PixelType pxType;

            switch (tex.PixelFormat.ColorFormat)
            {
                case ColorFormat.RGBA:
                    internalFormat = PixelInternalFormat.Rgba;
                    format = PixelFormat.Rgba;
                    pxType = PixelType.UnsignedByte;
                    break;

                case ColorFormat.RGB:
                    internalFormat = PixelInternalFormat.Rgb;
                    format = PixelFormat.Rgb;
                    pxType = PixelType.UnsignedByte;
                    break;
                // TODO: Handle Alpha-only / Intensity-only and AlphaIntensity correctly.
                case ColorFormat.Intensity:
                    internalFormat = PixelInternalFormat.Alpha;
                    format = PixelFormat.Alpha;
                    pxType = PixelType.UnsignedByte;
                    break;

                case ColorFormat.Depth24:
                case ColorFormat.Depth16:
                    internalFormat = PixelInternalFormat.Rgb;
                    format = PixelFormat.Rgb;
                    pxType = PixelType.UnsignedByte;
                    break;

                case ColorFormat.uiRgb8:
                    // SHOULD:
                    //internalFormat = (PixelInternalFormat)SizedInternalFormat.Rgba8ui;
                    //format = PixelFormat.RgbaInteger;
                    //pxType = PixelType.UnsignedByte;
                    internalFormat = PixelInternalFormat.Rgb;
                    format = PixelFormat.Rgb;
                    pxType = PixelType.UnsignedByte;
                    break;

                case ColorFormat.fRGB32:
                    // SHOULD:
                    //internalFormat = (PixelInternalFormat)SizedInternalFormat.Rgb32f;
                    //format = PixelFormat.Rgb;
                    //pxType = PixelType.Float;
                    internalFormat = PixelInternalFormat.Rgb;
                    format = PixelFormat.Rgb;
                    pxType = PixelType.UnsignedByte;
                    break;

                case ColorFormat.fRGB16:
                    // SHOULD:
                    //internalFormat = (PixelInternalFormat)SizedInternalFormat.Rgb16f;
                    //format = PixelFormat.Rgb;
                    //pxType = PixelType.Float;
                    internalFormat = PixelInternalFormat.Rgb;
                    format = PixelFormat.Rgb;
                    pxType = PixelType.UnsignedByte;
                    break;
                case ColorFormat.fRGBA16:
                    // SHOULD:
                    //internalFormat = (PixelInternalFormat)SizedInternalFormat.Rgb16f;
                    //format = PixelFormat.Rgb;
                    //pxType = PixelType.Float;
                    internalFormat = PixelInternalFormat.Rgba;
                    format = PixelFormat.Rgba;
                    pxType = PixelType.UnsignedByte;
                    break;

                default:
                    throw new ArgumentOutOfRangeException("CreateTexture: Image pixel format not supported");
            }

            return new TexturePixelInfo()
            {
                Format = format,
                InternalFormat = internalFormat,
                PxType = pxType
            };
        }

        /// <summary>
        /// Creates a new Texture and binds it to the shader.
        /// </summary>
        /// <param name="img">A given ImageData object, containing all necessary information for the upload to the graphics card.</param>
        /// <returns>An ITextureHandle that can be used for texturing in the shader. In this implementation, the handle is an integer-value which is necessary for OpenTK.</returns>
        public ITextureHandle CreateTexture(IWritableArrayTexture img)
        {
            int id = GL.GenTexture();
            GL.BindTexture(TextureTarget.Texture2DArray, id);

            var glMinMagFilter = GetMinMagFilter(img.FilterMode);
            var minFilter = glMinMagFilter.Item1;
            var magFilter = glMinMagFilter.Item2;
            var glWrapMode = GetWrapMode(img.WrapMode);
            var pxInfo = GetTexturePixelInfo(img);
            
            GL.TexImage3D(TextureTarget3D.Texture2DArray, 0, GetTexTureComponentCount(img), img.Width, img.Height, img.Layers, 0, pxInfo.Format, pxInfo.PxType, IntPtr.Zero);

            if (img.DoGenerateMipMaps)
                GL.GenerateMipmap(TextureTarget.Texture2DArray);

            GL.TexParameter(TextureTarget.Texture2DArray, TextureParameterName.TextureCompareMode, (int)GetTexComapreMode(img.CompareMode));
            GL.TexParameter(TextureTarget.Texture2DArray, TextureParameterName.TextureCompareFunc, (int)GetDepthCompareFunc(img.CompareFunc));
            GL.TexParameter(TextureTarget.Texture2DArray, TextureParameterName.TextureMinFilter, (int)minFilter);
            GL.TexParameter(TextureTarget.Texture2DArray, TextureParameterName.TextureMagFilter, (int)magFilter);
            GL.TexParameter(TextureTarget.Texture2DArray, TextureParameterName.TextureWrapS, (int)glWrapMode);
            GL.TexParameter(TextureTarget.Texture2DArray, TextureParameterName.TextureWrapT, (int)glWrapMode);

            ITextureHandle texID = new TextureHandle { TexHandle = id };

            return texID;
        }

        /// <summary>
        /// Creates a new CubeMap and binds it to the shader.
        /// </summary>
        /// <param name="img">A given ImageData object, containing all necessary information for the upload to the graphics card.</param>
        /// <returns>An ITextureHandle that can be used for texturing in the shader. In this implementation, the handle is an integer-value which is necessary for OpenTK.</returns>
        public ITextureHandle CreateTexture(IWritableCubeMap img)
        {
            int id = GL.GenTexture();
            GL.BindTexture(TextureTarget.TextureCubeMap, id);

            var glMinMagFilter = GetMinMagFilter(img.FilterMode);
            var minFilter = glMinMagFilter.Item1;
            var magFilter = glMinMagFilter.Item2;

            var glWrapMode = GetWrapMode(img.WrapMode);

            var pxInfo = GetTexturePixelInfo(img);

            for (int i = 0; i < 6; i++)
                GL.TexImage2D(TextureTarget.TextureCubeMapPositiveX + i, 0, pxInfo.InternalFormat, img.Width, img.Height, 0, pxInfo.Format, pxInfo.PxType, IntPtr.Zero);

            GL.TexParameter(TextureTarget.TextureCubeMap, TextureParameterName.TextureMagFilter, (int)magFilter);
            GL.TexParameter(TextureTarget.TextureCubeMap, TextureParameterName.TextureMinFilter, (int)minFilter);
            GL.TexParameter(TextureTarget.TextureCubeMap, TextureParameterName.TextureWrapS, (int)glWrapMode);
            GL.TexParameter(TextureTarget.TextureCubeMap, TextureParameterName.TextureWrapT, (int)glWrapMode);
            GL.TexParameter(TextureTarget.TextureCubeMap, TextureParameterName.TextureWrapR, (int)glWrapMode);

            ITextureHandle texID = new TextureHandle { TexHandle = id };

            return texID;
        }

        /// <summary>
        /// Creates a new Texture and binds it to the shader.
        /// </summary>
        /// <param name="img">A given ImageData object, containing all necessary information for the upload to the graphics card.</param>
        /// <returns>An ITextureHandle that can be used for texturing in the shader. In this implementation, the handle is an integer-value which is necessary for OpenTK.</returns>
        public ITextureHandle CreateTexture(ITexture img)
        {
            int id = GL.GenTexture();
            GL.BindTexture(TextureTarget.Texture2D, id);

            var glMinMagFilter = GetMinMagFilter(img.FilterMode);
            var minFilter = glMinMagFilter.Item1;
            var magFilter = glMinMagFilter.Item2;

            var glWrapMode = GetWrapMode(img.WrapMode);

            var pxInfo = GetTexturePixelInfo(img);

            GL.TexImage2D(TextureTarget.Texture2D, 0, pxInfo.InternalFormat, img.Width, img.Height, 0, pxInfo.Format, pxInfo.PxType, img.PixelData);

            if (img.DoGenerateMipMaps)
                GL.GenerateMipmap(TextureTarget.Texture2D);

            GL.TexParameter(TextureTarget.Texture2D, TextureParameterName.TextureMinFilter, (int)minFilter);
            GL.TexParameter(TextureTarget.Texture2D, TextureParameterName.TextureMagFilter, (int)magFilter);
            GL.TexParameter(TextureTarget.Texture2D, TextureParameterName.TextureWrapS, (int)glWrapMode);
            GL.TexParameter(TextureTarget.Texture2D, TextureParameterName.TextureWrapT, (int)glWrapMode);
            GL.TexParameter(TextureTarget.Texture2D, TextureParameterName.TextureWrapR, (int)glWrapMode);

            ITextureHandle texID = new TextureHandle { TexHandle = id };

            Diagnostics.Debug(GL.GetErrorCode());

            return texID;
        }

        /// <summary>
        /// Creates a new Texture and binds it to the shader.
        /// </summary>
        /// <param name="img">A given ImageData object, containing all necessary information for the upload to the graphics card.</param>
        /// <returns>An ITextureHandle that can be used for texturing in the shader. In this implementation, the handle is an integer-value which is necessary for OpenTK.</returns>
        public ITextureHandle CreateTexture(IWritableTexture img)
        {
            int id = GL.GenTexture();
            GL.BindTexture(TextureTarget.Texture2D, id);

            var glMinMagFilter = GetMinMagFilter(img.FilterMode);
            var minFilter = glMinMagFilter.Item1;
            var magFilter = glMinMagFilter.Item2;

            var glWrapMode = GetWrapMode(img.WrapMode);

            var pxInfo = GetTexturePixelInfo(img);

            GL.TexImage2D(TextureTarget.Texture2D, 0, pxInfo.InternalFormat, img.Width, img.Height, 0, pxInfo.Format, pxInfo.PxType, IntPtr.Zero);

            if (img.DoGenerateMipMaps)
                GL.GenerateMipmap(TextureTarget.Texture2D);

            GL.TexParameter(TextureTarget.Texture2D, TextureParameterName.TextureCompareMode, (int)GetTexComapreMode(img.CompareMode));
            GL.TexParameter(TextureTarget.Texture2D, TextureParameterName.TextureCompareFunc, (int)GetDepthCompareFunc(img.CompareFunc));

            GL.TexParameter(TextureTarget.Texture2D, TextureParameterName.TextureMinFilter, (int)minFilter);
            GL.TexParameter(TextureTarget.Texture2D, TextureParameterName.TextureMagFilter, (int)magFilter);
            GL.TexParameter(TextureTarget.Texture2D, TextureParameterName.TextureWrapS, (int)glWrapMode);
            GL.TexParameter(TextureTarget.Texture2D, TextureParameterName.TextureWrapT, (int)glWrapMode);
            GL.TexParameter(TextureTarget.Texture2D, TextureParameterName.TextureWrapR, (int)glWrapMode);

            ITextureHandle texID = new TextureHandle { TexHandle = id };

            Diagnostics.Debug(GL.GetErrorCode());

            return texID;
        }

        /// <summary>
        /// Updates a specific rectangle of a texture.
        /// </summary>
        /// <param name="tex">The texture to which the ImageData is bound to.</param>
        /// <param name="img">The ImageData-Struct containing information about the image. </param>
        /// <param name="startX">The x-value of the upper left corner of th rectangle.</param>
        /// <param name="startY">The y-value of the upper left corner of th rectangle.</param>
        /// <param name="width">The width of the rectangle.</param>
        /// <param name="height">The height of the rectangle.</param>
        /// <remarks> /// <remarks>Look at the VideoTextureExample for further information.</remarks></remarks>
        public void UpdateTextureRegion(ITextureHandle tex, ITexture img, int startX, int startY, int width, int height)
        {
            PixelFormat format = GetTexturePixelInfo(img).Format;

            GL.BindTexture(TextureTarget.Texture2D, ((TextureHandle)tex).TexHandle);
            GL.TexSubImage2D(TextureTarget.Texture2D, 0, startX, startY, width, height,
                format, PixelType.UnsignedByte, img.PixelData);
        }

        /// <summary>
        /// Sets the textures filter mode (<see cref="TextureFilterMode"/> at runtime.
        /// </summary>
        /// <param name="tex">The handle of the texture.</param>
        /// <param name="filterMode">The new filter mode.</param>
        public void SetTextureFilterMode(ITextureHandle tex, TextureFilterMode filterMode)
        {
            GL.BindTexture(TextureTarget.Texture2D, ((TextureHandle)tex).TexHandle);
            var glMinMagFilter = GetMinMagFilter(filterMode);
            GL.TexParameter(TextureTarget.Texture2D, TextureParameterName.TextureMinFilter, (int)glMinMagFilter.Item1);
            GL.TexParameter(TextureTarget.Texture2D, TextureParameterName.TextureMagFilter, (int)glMinMagFilter.Item2);
        }

        /// <summary>
        /// Sets the textures filter mode (<see cref="Common.TextureWrapMode"/> at runtime.
        /// </summary>
        /// <param name="tex">The handle of the texture.</param>
        ///<param name="wrapMode">The new wrap mode.</param>
        public void SetTextureWrapMode(ITextureHandle tex, Common.TextureWrapMode wrapMode)
        {
            GL.BindTexture(TextureTarget.Texture2D, ((TextureHandle)tex).TexHandle);
            var glWrapMode = GetWrapMode(wrapMode);
            GL.TexParameter(TextureTarget.Texture2D, TextureParameterName.TextureWrapS, (int)glWrapMode);
            GL.TexParameter(TextureTarget.Texture2D, TextureParameterName.TextureWrapT, (int)glWrapMode);
            GL.TexParameter(TextureTarget.Texture2D, TextureParameterName.TextureWrapR, (int)glWrapMode);
        }

        /// <summary>
        /// Free all allocated gpu memory that belong to a frame-buffer object.
        /// </summary>
        /// <param name="bh">The platform dependent abstraction of the gpu buffer handle.</param>
        public void DeleteFrameBuffer(IBufferHandle bh)
        {
            GL.DeleteFramebuffers(1, ref ((FrameBufferHandle)bh).Handle);
        }

        /// <summary>
        /// Free all allocated gpu memory that belong to a render-buffer object.
        /// </summary>
        /// <param name="bh">The platform dependent abstraction of the gpu buffer handle.</param>
        public void DeleteRenderBuffer(IBufferHandle bh)
        {
            GL.DeleteFramebuffers(1, ref ((RenderBufferHandle)bh).Handle);
        }

        public void RemoveTextureHandle(ITextureHandle textureHandle)
        {
            TextureHandle texHandle = (TextureHandle)textureHandle;

            if (texHandle.FrameBufferHandle != -1)
            {
                GL.DeleteFramebuffers(1, ref texHandle.FrameBufferHandle);
            }
            
            if (texHandle.DepthRenderBufferHandle != -1)
            {
                GL.DeleteRenderbuffers(1, ref texHandle.DepthRenderBufferHandle);
            }

            if (texHandle.TexHandle != -1)
            {
                GL.DeleteTextures(1, ref texHandle.TexHandle);
                _textureCountPerShader--;
            }
        }

        #endregion Image data related Members

        #region Shader related Members

        /// <summary>
        /// Creates the shader program by using a valid GLSL vertex and fragment shader code. This code is compiled at runtime.
        /// Do not use this function in frequent updates.
        /// </summary>
        /// <param name="vs">The vertex shader code.</param>
        /// <param name="ps">The pixel(=fragment) shader code.</param>
        /// <returns>An instance of <see cref="IShaderHandle" />.</returns>
        /// <exception cref="System.ApplicationException">
        /// </exception>
        public IShaderHandle CreateShaderProgram(string vs, string ps, string gs = null)
        {
            if (!string.IsNullOrEmpty(gs))
                Diagnostics.Warn("Geometry Shaders are unsupported");

            int statusCode;
            StringBuilder info = new StringBuilder(512);
            int length;

            int vertexObject = GL.CreateShader(ShaderType.VertexShader);
            int fragmentObject = GL.CreateShader(ShaderType.FragmentShader);

            // Compile vertex shader
            GL.ShaderSource(vertexObject, 1, new[] { vs }, new[] { vs.Length });
            GL.CompileShader(vertexObject);
            GL.GetShaderInfoLog(vertexObject, 512, out length, info);
            GL.GetShader(vertexObject, ShaderParameter.CompileStatus, out statusCode);

            if (statusCode != 1)
            {
                var errMsg = info.ToString();
                throw new ApplicationException(info.ToString());
            }

            // Compile pixel shader
            GL.ShaderSource(fragmentObject, 1, new[] { ps }, new[] { ps.Length });
            GL.CompileShader(fragmentObject);
            GL.GetShaderInfoLog(vertexObject, 512, out length, info);
            GL.GetShader(fragmentObject, ShaderParameter.CompileStatus, out statusCode);

            if (statusCode != 1)
                throw new ApplicationException(info.ToString());

            int program = GL.CreateProgram();
            GL.AttachShader(program, fragmentObject);
            GL.AttachShader(program, vertexObject);

            // enable GLSL (ES) shaders to use fuVertex, fuColor and fuNormal attributes
            GL.BindAttribLocation(program, AttributeLocations.VertexAttribLocation, UniformNameDeclarations.Vertex);
            GL.BindAttribLocation(program, AttributeLocations.ColorAttribLocation, UniformNameDeclarations.VertexColor);
            GL.BindAttribLocation(program, AttributeLocations.UvAttribLocation, UniformNameDeclarations.TextureCoordinates);
            GL.BindAttribLocation(program, AttributeLocations.NormalAttribLocation, UniformNameDeclarations.Normal);
            GL.BindAttribLocation(program, AttributeLocations.TangentAttribLocation, UniformNameDeclarations.Tangent);
            GL.BindAttribLocation(program, AttributeLocations.BoneIndexAttribLocation, UniformNameDeclarations.BoneIndex);
            GL.BindAttribLocation(program, AttributeLocations.BoneWeightAttribLocation, UniformNameDeclarations.BoneWeight);
            GL.BindAttribLocation(program, AttributeLocations.BitangentAttribLocation, UniformNameDeclarations.Bitangent);

            GL.LinkProgram(program);
            return new ShaderHandleImp { Handle = program };
        }

        /// <inheritdoc />
        /// <summary>
        /// Removes shader from the GPU
        /// </summary>
        /// <param name="sp"></param>
        public void RemoveShader(IShaderHandle sp)
        {
            if (_androidContext == null) return; // if no RenderContext is available return - otherwise memory read error

            var program = ((ShaderHandleImp)sp).Handle;

            // wait for all threads to be finished
            GL.Finish();
            GL.Flush();

            // cleanup
            GL.DeleteShader(program);
            GL.DeleteProgram(program);
        }

        /// <summary>
        /// Sets the shader program onto the GL render context.
        /// </summary>
        /// <param name="program">The shader program.</param>
        public void SetShader(IShaderHandle program)
        {
            _textureCountPerShader = 0;
            _shaderParam2TexUnit.Clear();

            GL.UseProgram(((ShaderHandleImp)program).Handle);
        }

        public void SetLineWidth(float width)
        {
            GL.LineWidth(width);
        }

        /// <summary>
        /// Gets the shader parameter.
        /// The Shader parameter is used to bind values inside of shader programs that run on the graphics card.
        /// Do not use this function in frequent updates as it transfers information from graphics card to the cpu which takes time.
        /// </summary>
        /// <param name="shaderProgram">The shader program.</param>
        /// <param name="paramName">Name of the parameter.</param>
        /// <returns>The Shader parameter is returned if the name is found, otherwise null.</returns>
        public IShaderParam GetShaderParam(IShaderHandle shaderProgram, string paramName)
        {
            StringBuilder sbParamName = new StringBuilder(paramName);
            int h = GL.GetUniformLocation(((ShaderHandleImp)shaderProgram).Handle, sbParamName);
            return (h == -1) ? null : new ShaderParam { handle = h };
        }

        /// <summary>
        /// Gets the float parameter value inside a shader program by using a <see cref="IShaderParam" /> as search reference.
        /// Do not use this function in frequent updates as it transfers information from graphics card to the cpu which takes time.
        /// </summary>
        /// <param name="program">The program.</param>
        /// <param name="param">The parameter.</param>
        /// <returns>A float number (default is 0).</returns>
        public float GetParamValue(IShaderHandle program, IShaderParam param)
        {
            GL.GetUniform(((ShaderHandleImp)program).Handle, ((ShaderParam)param).handle, out float f);
            return f;
        }

        /// <summary>
        /// Gets the shader parameter list of a specific <see cref="IShaderHandle" />.
        /// </summary>
        /// <param name="shaderProgram">The shader program.</param>
        /// <returns>All Shader parameters of a shader program are returned.</returns>
        /// <exception cref="System.ArgumentOutOfRangeException"></exception>
        public IList<ShaderParamInfo> GetShaderParamList(IShaderHandle shaderProgram)
        {
            var sProg = (ShaderHandleImp)shaderProgram;
            var paramList = new List<ShaderParamInfo>();

            GL.GetProgram(sProg.Handle, ProgramParameter.ActiveUniforms, out int nParams);

            for (var i = 0; i < nParams; i++)
            {
                var paramInfo = new ShaderParamInfo();
                StringBuilder sbName = new StringBuilder(512);
                GL.GetActiveUniform(sProg.Handle, i, 511, out int lenWritten, out paramInfo.Size, out ActiveUniformType uType, sbName);
                paramInfo.Name = sbName.ToString();
                paramInfo.Handle = GetShaderParam(sProg, paramInfo.Name);

                switch (uType)
                {
                    case ActiveUniformType.Int:
                        paramInfo.Type = typeof(int);
                        break;

                    case ActiveUniformType.Float:
                        paramInfo.Type = typeof(float);
                        break;

                    case ActiveUniformType.FloatVec2:
                        paramInfo.Type = typeof(float2);
                        break;

                    case ActiveUniformType.FloatVec3:
                        paramInfo.Type = typeof(float3);
                        break;

                    case ActiveUniformType.FloatVec4:
                        paramInfo.Type = typeof(float4);
                        break;

                    case ActiveUniformType.FloatMat4:
                        paramInfo.Type = typeof(float4x4);
                        break;

                    case ActiveUniformType.Sampler2D:
                    case ActiveUniformType.UnsignedIntSampler2D:
                    case ActiveUniformType.IntSampler2D:
                    case ActiveUniformType.Sampler2DShadow:
                        paramInfo.Type = typeof(ITextureBase);
                        break;

                    case ActiveUniformType.SamplerCube:
                    case ActiveUniformType.SamplerCubeShadow:
                        paramInfo.Type = typeof(IWritableCubeMap);
                        break;
                    case ActiveUniformType.Sampler2DArray:
                        paramInfo.Type = typeof(IWritableArrayTexture);
                        break;
                    default:
                        throw new ArgumentOutOfRangeException($"ActiveUniformType {uType} unknown.");
                }

                paramList.Add(paramInfo);
            }
            return paramList;
        }

        /// <summary>
        /// Sets a float shader parameter.
        /// </summary>
        /// <param name="param">The parameter.</param>
        /// <param name="val">The value.</param>
        public void SetShaderParam(IShaderParam param, float val)
        {
            GL.Uniform1(((ShaderParam)param).handle, val);
        }

        /// <summary>
        /// Sets a <see cref="float2" /> shader parameter.
        /// </summary>
        /// <param name="param">The parameter.</param>
        /// <param name="val">The value.</param>
        public void SetShaderParam(IShaderParam param, float2 val)
        {
            GL.Uniform2(((ShaderParam)param).handle, val.x, val.y);
        }

        /// <summary>
        /// Sets a <see cref="float2" /> array shader parameter.
        /// </summary>
        /// <param name="param">The parameter.</param>
        /// <param name="val">The value.</param>
        public unsafe void SetShaderParam(IShaderParam param, float2[] val)
        {
            fixed (float2* pFlt = &val[0])
                GL.Uniform2(((ShaderParam)param).handle, val.Length, (float*)pFlt);
        }

        /// <summary>
        /// Sets a <see cref="float3" /> shader parameter.
        /// </summary>
        /// <param name="param">The parameter.</param>
        /// <param name="val">The value.</param>
        public void SetShaderParam(IShaderParam param, float3 val)
        {
            GL.Uniform3(((ShaderParam)param).handle, val.x, val.y, val.z);
        }

        /// <summary>
        ///     Sets a <see cref="float3" /> array shader parameter.
        /// </summary>
        /// <param name="param">The parameter.</param>
        /// <param name="val">The value.</param>
        public unsafe void SetShaderParam(IShaderParam param, float3[] val)
        {
            fixed (float3* pFlt = &val[0])
                GL.Uniform4(((ShaderParam)param).handle, val.Length, (float*)pFlt);
        }

        /// <summary>
        /// Sets a <see cref="float4" /> shader parameter.
        /// </summary>
        /// <param name="param">The parameter.</param>
        /// <param name="val">The value.</param>
        public void SetShaderParam(IShaderParam param, float4 val)
        {
            GL.Uniform4(((ShaderParam)param).handle, val.x, val.y, val.z, val.w);
        }

        /// <summary>
        /// Sets a <see cref="float4x4" /> shader parameter.
        /// </summary>
        /// <param name="param">The parameter.</param>
        /// <param name="val">The value.</param>
        public void SetShaderParam(IShaderParam param, float4x4 val)
        {
            unsafe
            {
                var mF = (float*)(&val);
                
                // Column order notation
                GL.UniformMatrix4(((ShaderParam)param).handle, 1, true, mF);
            }
        }

        /// <summary>
        ///     Sets a <see cref="float4" /> array shader parameter.
        /// </summary>
        /// <param name="param">The parameter.</param>
        /// <param name="val">The value.</param>
        public unsafe void SetShaderParam(IShaderParam param, float4[] val)
        {
            fixed (float4* pFlt = &val[0])
                GL.Uniform4(((ShaderParam)param).handle, val.Length, (float*)pFlt);
        }

        /// <summary>
        /// Sets a <see cref="float4x4" /> array shader parameter.
        /// </summary>
        /// <param name="param">The parameter.</param>
        /// <param name="val">The value.</param>
        public unsafe void SetShaderParam(IShaderParam param, float4x4[] val)
        {
            var tmpArray = new float4[val.Length * 4];

            for (var i = 0; i < val.Length; i++)
            {
                tmpArray[i * 4] = val[i].Column0;
                tmpArray[i * 4 + 1] = val[i].Column1;
                tmpArray[i * 4 + 2] = val[i].Column2;
                tmpArray[i * 4 + 3] = val[i].Column3;
            }

            fixed (float4* pMtx = &tmpArray[0])
                GL.UniformMatrix4(((ShaderParam)param).handle, val.Length, false, (float*)pMtx);
        }

        /// <summary>
        /// Sets a int shader parameter.
        /// </summary>
        /// <param name="param">The parameter.</param>
        /// <param name="val">The value.</param>
        public void SetShaderParam(IShaderParam param, int val)
        {
            GL.Uniform1(((ShaderParam)param).handle, val);
        }

        private void BindTextureByTarget(ITextureHandle texId, TextureType texTarget)
        {
            switch (texTarget)
            {
                case TextureType.Texture1D:
                    Diagnostics.Error("Xamarin OpenTK ES31 does not support Texture1D.");
                    break;
                case TextureType.Texture2D:
                    GL.BindTexture(TextureTarget.Texture2D, ((TextureHandle)texId).TexHandle);
                    break;
                case TextureType.Texture3D:
                    GL.BindTexture(TextureTarget.Texture3D, ((TextureHandle)texId).TexHandle);
                    break;
                case TextureType.TextureCubeMap:
                    GL.BindTexture(TextureTarget.TextureCubeMap, ((TextureHandle)texId).TexHandle);
                    break;
                case TextureType.ARRAY_TEXTURE:
                    GL.BindTexture(TextureTarget.Texture2DArray, ((TextureHandle)texId).TexHandle);
                    break;
                default:
                    throw new ArgumentException($"Unknown texture target: {texTarget}.");
            }
        }

        /// <summary>
        /// Sets a texture active and binds it.
        /// </summary>
        /// <param name="param">The shader parameter, associated with this texture.</param>
        /// <param name="texId">The texture handle.</param>
        /// <param name="texTarget">The texture type, describing to which texture target the texture gets bound to.</param>
        public void SetActiveAndBindTexture(IShaderParam param, ITextureHandle texId, TextureType texTarget)
        {
            int iParam = ((ShaderParam)param).handle;
            if (!_shaderParam2TexUnit.TryGetValue(iParam, out int texUnit))
            {
                _textureCountPerShader++;
                texUnit = _textureCountPerShader;
                _shaderParam2TexUnit[iParam] = texUnit;
            }

            GL.ActiveTexture(TextureUnit.Texture0 + texUnit);
            BindTextureByTarget(texId, texTarget);
        }

        /// <summary>
        /// Sets a texture active and binds it.
        /// </summary>
        /// <param name="param">The shader parameter, associated with this texture.</param>
        /// <param name="texId">The texture handle.</param>
        /// <param name="texTarget">The texture type, describing to which texture target the texture gets bound to.</param>
        /// <param name="texUnit">The texture unit.</param>
        public void SetActiveAndBindTexture(IShaderParam param, ITextureHandle texId, TextureType texTarget, out int texUnit)
        {
            int iParam = ((ShaderParam)param).handle;
            if (!_shaderParam2TexUnit.TryGetValue(iParam, out texUnit))
            {
                _textureCountPerShader++;
                texUnit = _textureCountPerShader;
                _shaderParam2TexUnit[iParam] = texUnit;
            }

            GL.ActiveTexture(TextureUnit.Texture0 + texUnit);
            BindTextureByTarget(texId, texTarget);
        }

        /// <summary>
        /// Sets a given Shader Parameter to a created texture
        /// </summary>
        /// <param name="param">Shader Parameter used for texture binding</param>
        /// <param name="texIds">An array of ITextureHandles returned from CreateTexture method or the ShaderEffectManager.</param>
        /// /// <param name="texTarget">The texture type, describing to which texture target the texture gets bound to.</param>
        public void SetActiveAndBindTextureArray(IShaderParam param, ITextureHandle[] texIds, TextureType texTarget)
        {
            int iParam = ((ShaderParam)param).handle;
            int[] texUnitArray = new int[texIds.Length];

            if (!_shaderParam2TexUnit.TryGetValue(iParam, out int firstTexUnit))
            {
                _textureCountPerShader++;
                firstTexUnit = _textureCountPerShader;
                _textureCountPerShader += texIds.Length;
                _shaderParam2TexUnit[iParam] = firstTexUnit;
            }

            for (int i = 0; i < texIds.Length; i++)
            {
                texUnitArray[i] = firstTexUnit + i;

                GL.ActiveTexture(TextureUnit.Texture0 + firstTexUnit + i);
                BindTextureByTarget(texIds[i], texTarget);
            }
        }

        /// <summary>
        /// Sets a texture active and binds it.
        /// </summary>
        /// <param name="param">The shader parameter, associated with this texture.</param>
        /// <param name="texIds">An array of ITextureHandles returned from CreateTexture method or the ShaderEffectManager.</param>
        /// <param name="texTarget">The texture type, describing to which texture target the texture gets bound to.</param>
        /// <param name="texUnitArray">The texture units.</param>
        public void SetActiveAndBindTextureArray(IShaderParam param, ITextureHandle[] texIds, TextureType texTarget, out int[] texUnitArray)
        {
            int iParam = ((ShaderParam)param).handle;
            texUnitArray = new int[texIds.Length];

            if (!_shaderParam2TexUnit.TryGetValue(iParam, out int firstTexUnit))
            {
                _textureCountPerShader++;
                firstTexUnit = _textureCountPerShader;
                _textureCountPerShader += texIds.Length;
                _shaderParam2TexUnit[iParam] = firstTexUnit;
            }

            for (int i = 0; i < texIds.Length; i++)
            {
                texUnitArray[i] = firstTexUnit + i;

                GL.ActiveTexture(TextureUnit.Texture0 + firstTexUnit + i);
                BindTextureByTarget(texIds[i], texTarget);
            }
        }

        /// <summary>
        /// Sets a given Shader Parameter to a created texture
        /// </summary>
        /// <param name="param">Shader Parameter used for texture binding</param>
        /// <param name="texId">An ITextureHandle probably returned from CreateTexture method</param>
        /// <param name="texTarget">The texture type, describing to which texture target the texture gets bound to.</param>
        public void SetShaderParamTexture(IShaderParam param, ITextureHandle texId, TextureType texTarget)
        {
            SetActiveAndBindTexture(param, texId, texTarget, out int texUnit);
            GL.Uniform1(((ShaderParam)param).handle, texUnit);
        }

        /// <summary>
        /// Sets a given Shader Parameter to a created texture
        /// </summary>
        /// <param name="param">Shader Parameter used for texture binding</param>
        /// <param name="texIds">An array of ITextureHandles probably returned from CreateTexture method</param>
        /// <param name="texTarget">The texture type, describing to which texture target the texture gets bound to.</param>
        public unsafe void SetShaderParamTextureArray(IShaderParam param, ITextureHandle[] texIds, TextureType texTarget)
        {
            SetActiveAndBindTextureArray(param, texIds, texTarget, out int[] texUnitArray);

            fixed (int* pFlt = &texUnitArray[0])
                GL.Uniform1(((ShaderParam)param).handle, texUnitArray.Length, pFlt);
        }

        #endregion Shader related Members

        #region Clear

        /// <summary>
        /// Clears the specified flags.
        /// </summary>
        /// <param name="flags">The flags.</param>
        public void Clear(ClearFlags flags)
        {
            GL.Clear((ClearBufferMask)flags);
        }

        /// <summary>
        /// Gets and sets the color of the background.
        /// </summary>
        /// <value>
        /// The color of the clear.
        /// </value>
        public float4 ClearColor
        {
            get
            {
                float[] ret = new float[4];
                GL.GetFloat(GetPName.ColorClearValue, ret);
                return new float4(ret[0], ret[1], ret[2], ret[3]);
            }
            set { GL.ClearColor(value.x, value.y, value.z, value.w); }
        }

        /// <summary>
        /// Gets and sets the clear depth value which is used to clear the depth buffer.
        /// </summary>
        /// <value>
        /// Specifies the depth value used when the depth buffer is cleared. The initial value is 1. This value is clamped to the range [0,1].
        /// </value>
        public float ClearDepth
        {
            get
            {
                GL.GetFloat(GetPName.DepthClearValue, out float ret);
                return ret;
            }
            set { GL.ClearDepth(value); }
        }

        #endregion Clear

        #region Rendering related Members

        /// <summary>
        /// Only pixels that lie within the scissor box can be modified by drawing commands.
        /// Note that the Scissor test must be enabled for this to work.
        /// </summary>
        /// <param name="x">X Coordinate of the lower left point of the scissor box.</param>
        /// <param name="y">Y Coordinate of the lower left point of the scissor box.</param>
        /// <param name="width">Width of the scissor box.</param>
        /// <param name="height">Height of the scissor box.</param>
        public void Scissor(int x, int y, int width, int height)
        {
            GL.Scissor(x, y, width, height);
        }

        /// <summary>
        /// The clipping behavior against the Z position of a vertex can be turned off by activating depth clamping. 
        /// This is done with glEnable(GL_DEPTH_CLAMP). This will cause the clip-space Z to remain unclipped by the front and rear viewing volume.
        /// See: https://www.khronos.org/opengl/wiki/Vertex_Post-Processing#Depth_clamping
        /// </summary>
        public void EnableDepthClamp()
        {
            //throw new NotImplementedException("Depth clamping isn't implemented yet!");
        }

        /// <summary>
        /// Disables depths clamping. <seealso cref="EnableDepthClamp"/>
        /// </summary>
        public void DisableDepthClamp()
        {
            //throw new NotImplementedException("Depth clamping isn't implemented yet!");
        }

        /// <summary>
        /// Binds the vertices onto the GL render context and assigns an VertexBuffer index to the passed <see cref="IMeshImp" /> instance.
        /// </summary>
        /// <param name="mr">The <see cref="IMeshImp" /> instance.</param>
        /// <param name="vertices">The vertices.</param>
        /// <exception cref="System.ArgumentException">Vertices must not be null or empty</exception>
        /// <exception cref="System.ApplicationException"></exception>
        public void SetVertices(IMeshImp mr, float3[] vertices)
        {
            if (vertices == null || vertices.Length == 0)
            {
                throw new ArgumentException("Vertices must not be null or empty");
            }

            int vboBytes;
            int vertsBytes = vertices.Length * 3 * sizeof(float);
            if (((MeshImp)mr).VertexBufferObject == 0)
                GL.GenBuffers(1, out ((MeshImp)mr).VertexBufferObject);

            GL.BindBuffer(BufferTarget.ArrayBuffer, ((MeshImp)mr).VertexBufferObject);
            GL.BufferData(BufferTarget.ArrayBuffer, (IntPtr)(vertsBytes), vertices, BufferUsage.StaticDraw);
            GL.GetBufferParameter(BufferTarget.ArrayBuffer, BufferParameterName.BufferSize, out vboBytes);
            if (vboBytes != vertsBytes)
                throw new ApplicationException(string.Format(
                    "Problem uploading vertex buffer to VBO (vertices). Tried to upload {0} bytes, uploaded {1}.",
                    vertsBytes, vboBytes));

        }

        public void SetTangents(IMeshImp mr, float4[] tangents)
        {
            if (tangents == null || tangents.Length == 0)
            {
                throw new ArgumentException("Tangents must not be null or empty");
            }

            int vboBytes;
            int vertsBytes = tangents.Length * 4 * sizeof(float);
            if (((MeshImp)mr).TangentBufferObject == 0)
                GL.GenBuffers(1, out ((MeshImp)mr).TangentBufferObject);

            GL.BindBuffer(BufferTarget.ArrayBuffer, ((MeshImp)mr).TangentBufferObject);
            GL.BufferData(BufferTarget.ArrayBuffer, (IntPtr)(vertsBytes), tangents, BufferUsage.StaticDraw);
            GL.GetBufferParameter(BufferTarget.ArrayBuffer, BufferParameterName.BufferSize, out vboBytes);
            if (vboBytes != vertsBytes)
                throw new ApplicationException(String.Format(
                    "Problem uploading vertex buffer to VBO (tangents). Tried to upload {0} bytes, uploaded {1}.",
                    vertsBytes, vboBytes));

        }

        public void SetBiTangents(IMeshImp mr, float3[] bitangents)
        {
            if (bitangents == null || bitangents.Length == 0)
            {
                throw new ArgumentException("Tangents must not be null or empty");
            }

            int vboBytes;
            int vertsBytes = bitangents.Length * 3 * sizeof(float);
            if (((MeshImp)mr).BitangentBufferObject == 0)
                GL.GenBuffers(1, out ((MeshImp)mr).BitangentBufferObject);

            GL.BindBuffer(BufferTarget.ArrayBuffer, ((MeshImp)mr).BitangentBufferObject);
            GL.BufferData(BufferTarget.ArrayBuffer, (IntPtr)(vertsBytes), bitangents, BufferUsage.StaticDraw);
            GL.GetBufferParameter(BufferTarget.ArrayBuffer, BufferParameterName.BufferSize, out vboBytes);
            if (vboBytes != vertsBytes)
                throw new ApplicationException(String.Format(
                    "Problem uploading vertex buffer to VBO (bitangents). Tried to upload {0} bytes, uploaded {1}.",
                    vertsBytes, vboBytes));

        }

        /// <summary>
        /// Binds the normals onto the GL Render context and assigns an NormalBuffer index to the passed <see cref="IMeshImp" /> instance.
        /// </summary>
        /// <param name="mr">The <see cref="IMeshImp" /> instance.</param>
        /// <param name="normals">The normals.</param>
        /// <exception cref="System.ArgumentException">Normals must not be null or empty</exception>
        /// <exception cref="System.ApplicationException"></exception>
        public void SetNormals(IMeshImp mr, float3[] normals)
        {
            if (normals == null || normals.Length == 0)
            {
                throw new ArgumentException("Normals must not be null or empty");
            }

            int normsBytes = normals.Length * 3 * sizeof(float);
            if (((MeshImp)mr).NormalBufferObject == 0)
                GL.GenBuffers(1, out ((MeshImp)mr).NormalBufferObject);

            GL.BindBuffer(BufferTarget.ArrayBuffer, ((MeshImp)mr).NormalBufferObject);
            GL.BufferData(BufferTarget.ArrayBuffer, (IntPtr)(normsBytes), normals, BufferUsage.StaticDraw);
            GL.GetBufferParameter(BufferTarget.ArrayBuffer, BufferParameterName.BufferSize, out int vboBytes);
            if (vboBytes != normsBytes)
                throw new ApplicationException(String.Format(
                    "Problem uploading normal buffer to VBO (normals). Tried to upload {0} bytes, uploaded {1}.",
                    normsBytes, vboBytes));
        }

        /// <summary>
        /// Binds the bone indices onto the GL render context and assigns an BondeIndexBuffer index to the passed <see cref="IMeshImp" /> instance.
        /// </summary>
        /// <param name="mr">The <see cref="IMeshImp" /> instance.</param>
        /// <param name="boneIndices">The bone indices.</param>
        /// <exception cref="System.ArgumentException">BoneIndices must not be null or empty</exception>
        /// <exception cref="System.ApplicationException"></exception>
        public void SetBoneIndices(IMeshImp mr, float4[] boneIndices)
        {
            if (boneIndices == null || boneIndices.Length == 0)
            {
                throw new ArgumentException("BoneIndices must not be null or empty");
            }

            int indicesBytes = boneIndices.Length * 4 * sizeof(float);
            if (((MeshImp)mr).BoneIndexBufferObject == 0)
                GL.GenBuffers(1, out ((MeshImp)mr).BoneIndexBufferObject);

            GL.BindBuffer(BufferTarget.ArrayBuffer, ((MeshImp)mr).BoneIndexBufferObject);
            GL.BufferData(BufferTarget.ArrayBuffer, (IntPtr)(indicesBytes), boneIndices, BufferUsage.StaticDraw);
            GL.GetBufferParameter(BufferTarget.ArrayBuffer, BufferParameterName.BufferSize, out int vboBytes);
            if (vboBytes != indicesBytes)
                throw new ApplicationException(String.Format(
                    "Problem uploading bone indices buffer to VBO (bone indices). Tried to upload {0} bytes, uploaded {1}.",
                    indicesBytes, vboBytes));
        }

        /// <summary>
        /// Binds the bone weights onto the GL render context and assigns an BondeWeightBuffer index to the passed <see cref="IMeshImp" /> instance.
        /// </summary>
        /// <param name="mr">The <see cref="IMeshImp" /> instance.</param>
        /// <param name="boneWeights">The bone weights.</param>
        /// <exception cref="System.ArgumentException">BoneWeights must not be null or empty</exception>
        /// <exception cref="System.ApplicationException"></exception>
        public void SetBoneWeights(IMeshImp mr, float4[] boneWeights)
        {
            if (boneWeights == null || boneWeights.Length == 0)
            {
                throw new ArgumentException("BoneWeights must not be null or empty");
            }

            int weightsBytes = boneWeights.Length * 4 * sizeof(float);
            if (((MeshImp)mr).BoneWeightBufferObject == 0)
                GL.GenBuffers(1, out ((MeshImp)mr).BoneWeightBufferObject);

            GL.BindBuffer(BufferTarget.ArrayBuffer, ((MeshImp)mr).BoneWeightBufferObject);
            GL.BufferData(BufferTarget.ArrayBuffer, (IntPtr)(weightsBytes), boneWeights, BufferUsage.StaticDraw);
            GL.GetBufferParameter(BufferTarget.ArrayBuffer, BufferParameterName.BufferSize, out int vboBytes);
            if (vboBytes != weightsBytes)
                throw new ApplicationException(String.Format(
                    "Problem uploading bone weights buffer to VBO (bone weights). Tried to upload {0} bytes, uploaded {1}.",
                    weightsBytes, vboBytes));
        }

        /// <summary>
        /// Binds the UV coordinates onto the GL render context and assigns an UVBuffer index to the passed <see cref="IMeshImp" /> instance.
        /// </summary>
        /// <param name="mr">The <see cref="IMeshImp" /> instance.</param>
        /// <param name="uvs">The UV's.</param>
        /// <exception cref="System.ArgumentException">UVs must not be null or empty</exception>
        /// <exception cref="System.ApplicationException"></exception>
        public void SetUVs(IMeshImp mr, float2[] uvs)
        {
            if (uvs == null || uvs.Length == 0)
            {
                throw new ArgumentException("UVs must not be null or empty");
            }

            int uvsBytes = uvs.Length * 2 * sizeof(float);
            if (((MeshImp)mr).UVBufferObject == 0)
                GL.GenBuffers(1, out ((MeshImp)mr).UVBufferObject);

            GL.BindBuffer(BufferTarget.ArrayBuffer, ((MeshImp)mr).UVBufferObject);
            GL.BufferData(BufferTarget.ArrayBuffer, (IntPtr)(uvsBytes), uvs, BufferUsage.StaticDraw);
            GL.GetBufferParameter(BufferTarget.ArrayBuffer, BufferParameterName.BufferSize, out int vboBytes);
            if (vboBytes != uvsBytes)
                throw new ApplicationException(String.Format(
                    "Problem uploading uv buffer to VBO (uvs). Tried to upload {0} bytes, uploaded {1}.",
                    uvsBytes, vboBytes));
        }

        /// <summary>
        /// Binds the colors onto the GL render context and assigns an ColorBuffer index to the passed <see cref="IMeshImp" /> instance.
        /// </summary>
        /// <param name="mr">The <see cref="IMeshImp" /> instance.</param>
        /// <param name="colors">The colors.</param>
        /// <exception cref="System.ArgumentException">colors must not be null or empty</exception>
        /// <exception cref="System.ApplicationException"></exception>
        public void SetColors(IMeshImp mr, uint[] colors)
        {
            if (colors == null || colors.Length == 0)
            {
                throw new ArgumentException("colors must not be null or empty");
            }

            int vboBytes;
            int colsBytes = colors.Length * sizeof(uint);
            if (((MeshImp)mr).ColorBufferObject == 0)
                GL.GenBuffers(1, out ((MeshImp)mr).ColorBufferObject);

            GL.BindBuffer(BufferTarget.ArrayBuffer, ((MeshImp)mr).ColorBufferObject);
            GL.BufferData(BufferTarget.ArrayBuffer, (IntPtr)(colsBytes), colors, BufferUsage.StaticDraw);
            GL.GetBufferParameter(BufferTarget.ArrayBuffer, BufferParameterName.BufferSize, out vboBytes);
            if (vboBytes != colsBytes)
                throw new ApplicationException(String.Format(
                    "Problem uploading color buffer to VBO (colors). Tried to upload {0} bytes, uploaded {1}.",
                    colsBytes, vboBytes));
        }

        /// <summary>
        /// Binds the triangles onto the GL render context and assigns an ElementBuffer index to the passed <see cref="IMeshImp" /> instance.
        /// </summary>
        /// <param name="mr">The <see cref="IMeshImp" /> instance.</param>
        /// <param name="triangleIndices">The triangle indices.</param>
        /// <exception cref="System.ArgumentException">triangleIndices must not be null or empty</exception>
        /// <exception cref="System.ApplicationException"></exception>
        public void SetTriangles(IMeshImp mr, ushort[] triangleIndices)
        {
            if (triangleIndices == null || triangleIndices.Length == 0)
            {
                throw new ArgumentException("triangleIndices must not be null or empty");
            }
            ((MeshImp)mr).NElements = triangleIndices.Length;
            int vboBytes;
            int trisBytes = triangleIndices.Length * sizeof(short);

            if (((MeshImp)mr).ElementBufferObject == 0)
                GL.GenBuffers(1, out ((MeshImp)mr).ElementBufferObject);
            // Upload the index buffer (elements inside the vertex buffer, not color indices as per the IndexPointer function!)
            GL.BindBuffer(BufferTarget.ElementArrayBuffer, ((MeshImp)mr).ElementBufferObject);
            GL.BufferData(BufferTarget.ElementArrayBuffer, (IntPtr)(trisBytes), triangleIndices,
                BufferUsage.StaticDraw);
            GL.GetBufferParameter(BufferTarget.ElementArrayBuffer, BufferParameterName.BufferSize, out vboBytes);
            if (vboBytes != trisBytes)
                throw new ApplicationException(String.Format(
                    "Problem uploading vertex buffer to VBO (offsets). Tried to upload {0} bytes, uploaded {1}.",
                    trisBytes, vboBytes));
        }

        /// <summary>
        /// Deletes the buffer associated with the mesh implementation.
        /// </summary>
        /// <param name="mesh">The mesh which buffer respectively GPU memory should be deleted.</param>
        public void RemoveVertices(IMeshImp mr)
        {
            GL.DeleteBuffers(1, ref ((MeshImp)mr).VertexBufferObject);
            ((MeshImp)mr).InvalidateVertices();
        }

        /// <summary>
        /// Deletes the buffer associated with the mesh implementation.
        /// </summary>
        /// <param name="mesh">The mesh which buffer respectively GPU memory should be deleted.</param>
        public void RemoveNormals(IMeshImp mr)
        {
            GL.DeleteBuffers(1, ref ((MeshImp)mr).NormalBufferObject);
            ((MeshImp)mr).InvalidateNormals();
        }

        /// <summary>
        /// Deletes the buffer associated with the mesh implementation.
        /// </summary>
        /// <param name="mesh">The mesh which buffer respectively GPU memory should be deleted.</param>
        public void RemoveColors(IMeshImp mr)
        {
            GL.DeleteBuffers(1, ref ((MeshImp)mr).ColorBufferObject);
            ((MeshImp)mr).InvalidateColors();
        }

        /// <summary>
        /// Deletes the buffer associated with the mesh implementation.
        /// </summary>
        /// <param name="mesh">The mesh which buffer respectively GPU memory should be deleted.</param>
        public void RemoveUVs(IMeshImp mr)
        {
            GL.DeleteBuffers(1, ref ((MeshImp)mr).UVBufferObject);
            ((MeshImp)mr).InvalidateUVs();
        }

        /// <summary>
        /// Deletes the buffer associated with the mesh implementation.
        /// </summary>
        /// <param name="mesh">The mesh which buffer respectively GPU memory should be deleted.</param>
        public void RemoveTriangles(IMeshImp mr)
        {
            GL.DeleteBuffers(1, ref ((MeshImp)mr).ElementBufferObject);
            ((MeshImp)mr).InvalidateTriangles();
        }

        /// <summary>
        /// Deletes the buffer associated with the mesh implementation.
        /// </summary>
        /// <param name="mesh">The mesh which buffer respectively GPU memory should be deleted.</param>
        public void RemoveBoneWeights(IMeshImp mr)
        {
            GL.DeleteBuffers(1, ref ((MeshImp)mr).BoneWeightBufferObject);
            ((MeshImp)mr).InvalidateBoneWeights();
        }

        /// <summary>
        /// Deletes the buffer associated with the mesh implementation.
        /// </summary>
        /// <param name="mesh">The mesh which buffer respectively GPU memory should be deleted.</param>
        public void RemoveBoneIndices(IMeshImp mr)
        {
            GL.DeleteBuffers(1, ref ((MeshImp)mr).BoneIndexBufferObject);
            ((MeshImp)mr).InvalidateBoneIndices();
        }

        public void RemoveTangents(IMeshImp mr)
        {
            GL.DeleteBuffers(1, ref ((MeshImp)mr).TangentBufferObject);
            ((MeshImp)mr).InvalidateTangents();
        }

        public void RemoveBiTangents(IMeshImp mr)
        {
            GL.DeleteBuffers(1, ref ((MeshImp)mr).BitangentBufferObject);
            ((MeshImp)mr).InvalidateBiTangents();
        }

        /// <summary>
        /// Renders the specified <see cref="IMeshImp" />.
        /// </summary>
        /// <param name="mr">The <see cref="IMeshImp" /> instance.</param>
        public void Render(IMeshImp mr)
        {
            if (((MeshImp)mr).VertexBufferObject != 0)
            {
                GL.EnableVertexAttribArray(AttributeLocations.VertexAttribLocation);
                GL.BindBuffer(BufferTarget.ArrayBuffer, ((MeshImp)mr).VertexBufferObject);
                GL.VertexAttribPointer(AttributeLocations.VertexAttribLocation, 3, VertexAttribPointerType.Float, false, 0,
                    IntPtr.Zero);
            }
            if (((MeshImp)mr).ColorBufferObject != 0)
            {
                GL.EnableVertexAttribArray(AttributeLocations.ColorAttribLocation);
                GL.BindBuffer(BufferTarget.ArrayBuffer, ((MeshImp)mr).ColorBufferObject);
                GL.VertexAttribPointer(AttributeLocations.ColorAttribLocation, 4, VertexAttribPointerType.UnsignedByte, true, 0,
                    IntPtr.Zero);
            }

            if (((MeshImp)mr).UVBufferObject != 0)
            {
                GL.EnableVertexAttribArray(AttributeLocations.UvAttribLocation);
                GL.BindBuffer(BufferTarget.ArrayBuffer, ((MeshImp)mr).UVBufferObject);
                GL.VertexAttribPointer(AttributeLocations.UvAttribLocation, 2, VertexAttribPointerType.Float, false, 0, IntPtr.Zero);
            }

            if (((MeshImp)mr).NormalBufferObject != 0)
            {
                GL.EnableVertexAttribArray(AttributeLocations.NormalAttribLocation);
                GL.BindBuffer(BufferTarget.ArrayBuffer, ((MeshImp)mr).NormalBufferObject);
                GL.VertexAttribPointer(AttributeLocations.NormalAttribLocation, 3, VertexAttribPointerType.Float, false, 0,
                    IntPtr.Zero);
            }
            if (((MeshImp)mr).BoneIndexBufferObject != 0)
            {
                GL.EnableVertexAttribArray(AttributeLocations.BoneIndexAttribLocation);
                GL.BindBuffer(BufferTarget.ArrayBuffer, ((MeshImp)mr).BoneIndexBufferObject);
                GL.VertexAttribPointer(AttributeLocations.BoneIndexAttribLocation, 4, VertexAttribPointerType.Float, false, 0,
                    IntPtr.Zero);
            }
            if (((MeshImp)mr).BoneWeightBufferObject != 0)
            {
                GL.EnableVertexAttribArray(AttributeLocations.BoneWeightAttribLocation);
                GL.BindBuffer(BufferTarget.ArrayBuffer, ((MeshImp)mr).BoneWeightBufferObject);
                GL.VertexAttribPointer(AttributeLocations.BoneWeightAttribLocation, 4, VertexAttribPointerType.Float, false, 0,
                    IntPtr.Zero);
            }
            if (((MeshImp)mr).TangentBufferObject != 0)
            {
                GL.EnableVertexAttribArray(AttributeLocations.TangentAttribLocation);
                GL.BindBuffer(BufferTarget.ArrayBuffer, ((MeshImp)mr).TangentBufferObject);
                GL.VertexAttribPointer(AttributeLocations.TangentAttribLocation, 4, VertexAttribPointerType.Float, false, 0,
                    IntPtr.Zero);
            }

            if (((MeshImp)mr).BitangentBufferObject != 0)
            {
                GL.EnableVertexAttribArray(AttributeLocations.BitangentAttribLocation);
                GL.BindBuffer(BufferTarget.ArrayBuffer, ((MeshImp)mr).BitangentBufferObject);
                GL.VertexAttribPointer(AttributeLocations.BitangentAttribLocation, 3, VertexAttribPointerType.Float, false, 0,
                    IntPtr.Zero);
            }

            if (((MeshImp)mr).ElementBufferObject != 0)
            {
                GL.BindBuffer(BufferTarget.ElementArrayBuffer, ((MeshImp)mr).ElementBufferObject);
                GL.DrawElements(BeginMode.Triangles, ((MeshImp)mr).NElements, DrawElementsType.UnsignedShort,
                    IntPtr.Zero);
                //GL.DrawArrays(GL.Enums.All.POINTS, 0, shape.Vertices.Length);

                switch (((MeshImp)mr).MeshType)
                {
                    case OpenGLPrimitiveType.Triangles:
                    default:
                        GL.DrawElements(BeginMode.Triangles, ((MeshImp)mr).NElements, DrawElementsType.UnsignedShort, IntPtr.Zero);
                        break;

                    case OpenGLPrimitiveType.Points:
                        // enable gl_PointSize to set the point size
                        GL.Enable(EnableCap.DepthTest);
                        //GL.Enable(EnableCap.DepthTest);
                        //GL.DepthMask(true);
                        //GL.Enable(All.VertexProgramPointSize);
                        GL.DrawElements(BeginMode.Points, ((MeshImp)mr).NElements, DrawElementsType.UnsignedShort, IntPtr.Zero);
                        break;

                    case OpenGLPrimitiveType.Lines:
                        GL.DrawElements(BeginMode.Lines, ((MeshImp)mr).NElements, DrawElementsType.UnsignedShort, IntPtr.Zero);
                        break;

                    case OpenGLPrimitiveType.LineLoop:
                        GL.DrawElements(BeginMode.LineLoop, ((MeshImp)mr).NElements, DrawElementsType.UnsignedShort, IntPtr.Zero);
                        break;

                    case OpenGLPrimitiveType.LineStrip:
                        GL.DrawElements(BeginMode.LineStrip, ((MeshImp)mr).NElements, DrawElementsType.UnsignedShort, IntPtr.Zero);
                        break;

                    case OpenGLPrimitiveType.Patches:
                        throw new NotSupportedException("Patches is no valid primitive type within OpenGL ES 3.0");
                    case OpenGLPrimitiveType.QuadStrip:
                        throw new NotSupportedException("Quad strip is no valid primitive type within OpenGL ES 3.0");
                    case OpenGLPrimitiveType.TriangleFan:
                        GL.DrawElements(BeginMode.TriangleFan, ((MeshImp)mr).NElements, DrawElementsType.UnsignedShort, IntPtr.Zero);
                        break;

                    case OpenGLPrimitiveType.TriangleStrip:
                        GL.DrawElements(BeginMode.TriangleStrip, ((MeshImp)mr).NElements, DrawElementsType.UnsignedShort, IntPtr.Zero);
                        break;
                }
            }
            if (((MeshImp)mr).VertexBufferObject != 0)
            {
                GL.BindBuffer(BufferTarget.ArrayBuffer, 0);
                GL.DisableVertexAttribArray(AttributeLocations.VertexAttribLocation);
            }
            if (((MeshImp)mr).ColorBufferObject != 0)
            {
                GL.BindBuffer(BufferTarget.ArrayBuffer, 0);
                GL.DisableVertexAttribArray(AttributeLocations.ColorAttribLocation);
            }
            if (((MeshImp)mr).NormalBufferObject != 0)
            {
                GL.BindBuffer(BufferTarget.ArrayBuffer, 0);
                GL.DisableVertexAttribArray(AttributeLocations.NormalAttribLocation);
            }
            if (((MeshImp)mr).UVBufferObject != 0)
            {
                GL.BindBuffer(BufferTarget.ArrayBuffer, 0);
                GL.DisableVertexAttribArray(AttributeLocations.UvAttribLocation);
            }
        }

        /// <summary>
        /// Gets the content of the buffer.
        /// </summary>
        /// <param name="quad">The Rectangle where the content is draw into.</param>
        /// <param name="texId">The texture identifier.</param>
        public void GetBufferContent(Common.Rectangle quad, ITextureHandle texId)
        {
            GL.BindTexture(TextureTarget.Texture2D, ((TextureHandle)texId).TexHandle);
            GL.CopyTexImage2D(TextureTarget.Texture2D, 0, PixelInternalFormat.Rgba, quad.Left, quad.Top, quad.Width,
                quad.Height, 0);
        }

        /// <summary>
        /// Creates the mesh implementation.
        /// </summary>
        /// <returns>The <see cref="IMeshImp" /> instance.</returns>
        public IMeshImp CreateMeshImp()
        {
            return new MeshImp();
        }

        internal static BlendEquationMode BlendOperationToOgl(BlendOperation bo)
        {
            switch (bo)
            {
                case BlendOperation.Add:
                    return BlendEquationMode.FuncAdd;

                case BlendOperation.Subtract:
                    return BlendEquationMode.FuncSubtract;

                case BlendOperation.ReverseSubtract:
                    return BlendEquationMode.FuncReverseSubtract;

                case BlendOperation.Minimum:
                    return BlendEquationMode.Min;

                case BlendOperation.Maximum:
                    return BlendEquationMode.Max;

                default:
                    throw new ArgumentOutOfRangeException("bo");
            }
        }

        internal static BlendOperation BlendOperationFromOgl(BlendEquationMode bom)
        {
            switch (bom)
            {
                case BlendEquationMode.FuncAdd:
                    return BlendOperation.Add;

                case BlendEquationMode.Min:
                    return BlendOperation.Minimum;

                case BlendEquationMode.Max:
                    return BlendOperation.Maximum;

                case BlendEquationMode.FuncSubtract:
                    return BlendOperation.Subtract;

                case BlendEquationMode.FuncReverseSubtract:
                    return BlendOperation.ReverseSubtract;

                default:
                    throw new ArgumentOutOfRangeException($"Invalid argument: {bom}");
            }
        }

        internal static int BlendToOgl(Blend blend, bool isForAlpha = false)
        {
            switch (blend)
            {
                case Blend.Zero:
                    return (int)BlendingFactorSrc.Zero;

                case Blend.One:
                    return (int)BlendingFactorSrc.One;

                case Blend.SourceColor:
                    return (int)BlendingFactorDest.SrcColor;

                case Blend.InverseSourceColor:
                    return (int)BlendingFactorDest.OneMinusSrcColor;

                case Blend.SourceAlpha:
                    return (int)BlendingFactorSrc.SrcAlpha;

                case Blend.InverseSourceAlpha:
                    return (int)BlendingFactorSrc.OneMinusSrcAlpha;

                case Blend.DestinationAlpha:
                    return (int)BlendingFactorSrc.DstAlpha;

                case Blend.InverseDestinationAlpha:
                    return (int)BlendingFactorSrc.OneMinusDstAlpha;

                case Blend.DestinationColor:
                    return (int)BlendingFactorSrc.DstColor;

                case Blend.InverseDestinationColor:
                    return (int)BlendingFactorSrc.OneMinusDstColor;

                case Blend.BlendFactor:
                    return (int)((isForAlpha) ? BlendingFactorSrc.ConstantAlpha : BlendingFactorSrc.ConstantColor);

                case Blend.InverseBlendFactor:
                    return (int)((isForAlpha) ? BlendingFactorSrc.OneMinusConstantAlpha : BlendingFactorSrc.OneMinusConstantColor);
                // Ignored...
                // case Blend.SourceAlphaSaturated:
                //     break;
                //case Blend.Bothsrcalpha:
                //    break;
                //case Blend.BothInverseSourceAlpha:
                //    break;
                //case Blend.SourceColor2:
                //    break;
                //case Blend.InverseSourceColor2:
                //    break;
                default:
                    throw new ArgumentOutOfRangeException("blend");
            }
        }

        internal static Blend BlendFromOgl(int bf)
        {
            switch (bf)
            {
                case (int)BlendingFactorSrc.Zero:
                    return Blend.Zero;

                case (int)BlendingFactorSrc.One:
                    return Blend.One;

                case (int)BlendingFactorDest.SrcColor:
                    return Blend.SourceColor;

                case (int)BlendingFactorDest.OneMinusSrcColor:
                    return Blend.InverseSourceColor;

                case (int)BlendingFactorSrc.SrcAlpha:
                    return Blend.SourceAlpha;

                case (int)BlendingFactorSrc.OneMinusSrcAlpha:
                    return Blend.InverseSourceAlpha;

                case (int)BlendingFactorSrc.DstAlpha:
                    return Blend.DestinationAlpha;

                case (int)BlendingFactorSrc.OneMinusDstAlpha:
                    return Blend.InverseDestinationAlpha;

                case (int)BlendingFactorSrc.DstColor:
                    return Blend.DestinationColor;

                case (int)BlendingFactorSrc.OneMinusDstColor:
                    return Blend.InverseDestinationColor;

                case (int)BlendingFactorSrc.ConstantAlpha:
                case (int)BlendingFactorSrc.ConstantColor:
                    return Blend.BlendFactor;

                case (int)BlendingFactorSrc.OneMinusConstantAlpha:
                case (int)BlendingFactorSrc.OneMinusConstantColor:
                    return Blend.InverseBlendFactor;

                default:
                    throw new ArgumentOutOfRangeException("blend");
            }
        }

        /// <summary>
        /// Sets the RenderState object onto the current OpenGL based RenderContext.
        /// </summary>
        /// <param name="renderState">State of the render(enum).</param>
        /// <param name="value">The value. See <see cref="RenderState"/> for detailed information. </param>
        /// <exception cref="System.ArgumentOutOfRangeException">
        /// value
        /// or
        /// value
        /// or
        /// value
        /// or
        /// renderState
        /// </exception>
        public void SetRenderState(RenderState renderState, uint value)
        {
            GL.Enable(EnableCap.ScissorTest);

            switch (renderState)
            {
                case RenderState.FillMode:
                    {
                        switch ((FillMode)value)
                        {
                            case FillMode.Point:
                            case FillMode.Wireframe:
                                Diagnostics.Warn("SetRenderState(RenderState.FillMode): Trying to set unsupported FillMode (PolygonMode) on Android. Not supported by OpenGL ES 3.0.");
                                break;

                            case FillMode.Solid:
                                break;

                            default:
                                throw new ArgumentOutOfRangeException(nameof(value));
                        }
                        return;
                    }
                case RenderState.CullMode:
                    {
                        switch ((Cull)value)
                        {
                            case Cull.None:
                                if (_isCullEnabled)
                                {
                                    _isCullEnabled = false;
                                    GL.Disable(EnableCap.CullFace);
                                }
                                GL.FrontFace(FrontFaceDirection.Ccw);
                                break;
                            case Cull.Clockwise:
                                if (!_isCullEnabled)
                                {
                                    _isCullEnabled = true;
                                    GL.Enable(EnableCap.CullFace);
                                }
                                GL.FrontFace(FrontFaceDirection.Cw);
                                break;
                            case Cull.Counterclockwise:
                                if (!_isCullEnabled)
                                {
                                    _isCullEnabled = true;
                                    GL.Enable(EnableCap.CullFace);
                                }
                                GL.FrontFace(FrontFaceDirection.Ccw);
                                break;
                            default:
                                throw new ArgumentOutOfRangeException("value");
                        }
                    }
                    break;

                case RenderState.Clipping:
                    // clipping is always on in OpenGL - This state is simply ignored
                    break;

                case RenderState.ZFunc:
                    {
                        DepthFunction df = GetDepthCompareFunc((Compare)value);
                        GL.DepthFunc(df);
                    }
                    break;

                case RenderState.ZEnable:
                    if (value == 0)
                        GL.Disable(EnableCap.DepthTest);
                    else
                        GL.Enable(EnableCap.DepthTest);
                    break;

                case RenderState.ZWriteEnable:
                    GL.DepthMask(value != 0);
                    break;

                case RenderState.AlphaBlendEnable:
                    if (value == 0)
                        GL.Disable(EnableCap.Blend);
                    else
                        GL.Enable(EnableCap.Blend);
                    break;

                case RenderState.BlendOperation:
                    {
                        _blendEquationRgb = BlendOperationToOgl((BlendOperation)value);
                        GL.BlendEquationSeparate(_blendEquationRgb, _blendEquationAlpha);
                    }
                    break;

                case RenderState.BlendOperationAlpha:
                    {
                        _blendEquationAlpha = BlendOperationToOgl((BlendOperation)value);
                        GL.BlendEquationSeparate(_blendEquationRgb, _blendEquationAlpha);
                    }
                    break;
                case RenderState.SourceBlend:
                    {
                        _blendSrcRgb = (BlendingFactorSrc)BlendToOgl((Blend)value);
                        GL.BlendFuncSeparate(_blendSrcRgb, _blendDstRgb, _blendSrcAlpha, _blendDstAlpha);
                    }
                    break;
                case RenderState.DestinationBlend:
                    {
                        _blendDstRgb = (BlendingFactorDest)BlendToOgl((Blend)value);
                        GL.BlendFuncSeparate(_blendSrcRgb, _blendDstRgb, _blendSrcAlpha, _blendDstAlpha);
                    }
                    break;
                case RenderState.SourceBlendAlpha:
                    {
                        _blendSrcAlpha = (BlendingFactorSrc)BlendToOgl((Blend)value);
                        GL.BlendFuncSeparate(_blendSrcRgb, _blendDstRgb, _blendSrcAlpha, _blendDstAlpha);
                    }
                    break;
                case RenderState.DestinationBlendAlpha:
                    {
                        _blendDstAlpha = (BlendingFactorDest)BlendToOgl((Blend)value);
                        GL.BlendFuncSeparate(_blendSrcRgb, _blendDstRgb, _blendSrcAlpha, _blendDstAlpha);
                    }
                    break;
                case RenderState.BlendFactor:
                    float4 col = ColorUint.FromRgba(value).Tofloat4();
                    GL.BlendColor(col.r, col.g, col.b, col.a);
                    break;

                default:
                    throw new ArgumentOutOfRangeException(nameof(renderState));
            }
        }

        /// <summary>
        /// Gets the current RenderState that is applied to the current OpenGL based RenderContext.
        /// </summary>
        /// <param name="renderState">State of the render. See <see cref="RenderState"/> for further information.</param>
        /// <returns></returns>
        /// <exception cref="System.ArgumentOutOfRangeException">
        /// pm;Value  + ((PolygonMode)pm) +  not handled
        /// or
        /// depFunc;Value  + ((All)depFunc) +  not handled
        /// or
        /// renderState
        /// </exception>
        public uint GetRenderState(RenderState renderState)
        {
            switch (renderState)
            {
                case RenderState.FillMode:
                    {
                        Diagnostics.Warn("GetRenderState(RenderState.FillMode): FillMode (PolygonMode) on Android is not supported by OpenGL ES 3.0. Returning FillMode.Solid.");
                        return (uint)FillMode.Solid;
                    }
                case RenderState.CullMode:
                    {
                        GL.GetInteger(GetPName.CullFace, out int cullFace);
                        if (cullFace == 0)
                            return (uint)Cull.None;
                        GL.GetInteger(GetPName.FrontFace, out int frontFace);
                        if (frontFace == (int)All.Cw)
                            return (uint)Cull.Clockwise;
                        return (uint)Cull.Counterclockwise;
                    }
                case RenderState.Clipping:
                    // clipping is always on in OpenGL - This state is simply ignored
                    return 1; // == true
                case RenderState.ZFunc:
                    {
                        GL.GetInteger(GetPName.DepthFunc, out int depFunc);
                        Compare ret;
                        switch ((All)depFunc)
                        {
                            case All.Never:
                                ret = Compare.Never;
                                break;

                            case All.Less:
                                ret = Compare.Less;
                                break;

                            case All.Equal:
                                ret = Compare.Equal;
                                break;

                            case All.Lequal:
                                ret = Compare.LessEqual;
                                break;

                            case All.Greater:
                                ret = Compare.Greater;
                                break;

                            case All.Notequal:
                                ret = Compare.NotEqual;
                                break;

                            case All.Gequal:
                                ret = Compare.GreaterEqual;
                                break;

                            case All.Always:
                                ret = Compare.Always;
                                break;

                            default:
                                throw new ArgumentOutOfRangeException("depFunc", "Value " + ((All)depFunc) + " not handled");
                        }
                        return (uint)ret;
                    }
                case RenderState.ZEnable:
                    {
                        GL.GetInteger(GetPName.DepthTest, out int depTest);
                        return (uint)(depTest);
                    }
                case RenderState.ZWriteEnable:
                    {
                        GL.GetInteger(GetPName.DepthWritemask, out int depWriteMask);
                        return (uint)(depWriteMask);
                    }
                case RenderState.AlphaBlendEnable:
                    {
                        GL.GetInteger(GetPName.Blend, out int blendEnable);
                        return (uint)(blendEnable);
                    }
                case RenderState.BlendOperation:
                    {
                        GL.GetInteger(GetPName.BlendEquation, out int rgbMode);
                        return (uint)BlendOperationFromOgl((BlendEquationMode)rgbMode);
                    }
                case RenderState.BlendOperationAlpha:
                    {
                        GL.GetInteger(GetPName.BlendEquationAlpha, out int alphaMode);
                        return (uint)BlendOperationFromOgl((BlendEquationMode)alphaMode);
                    }
                case RenderState.SourceBlend:
                    {
                        GL.GetInteger(GetPName.BlendSrcRgb, out int rgbSrc);
                        return (uint)BlendFromOgl(rgbSrc);
                    }
                case RenderState.DestinationBlend:
                    {
                        GL.GetInteger(GetPName.BlendSrcRgb, out int rgbDst);
                        return (uint)BlendFromOgl(rgbDst);
                    }
                case RenderState.SourceBlendAlpha:
                    {
                        GL.GetInteger(GetPName.BlendSrcAlpha, out int alphaSrc);
                        return (uint)BlendFromOgl(alphaSrc);
                    }
                case RenderState.DestinationBlendAlpha:
                    {
                        GL.GetInteger(GetPName.BlendDstAlpha, out int alphaDst);
                        return (uint)BlendFromOgl(alphaDst);
                    }
                case RenderState.BlendFactor:
                    int col;
                    GL.GetInteger(GetPName.BlendColor, out col);
                    return (uint)col;

                default:
                    throw new ArgumentOutOfRangeException(nameof(renderState));
            }
        }

        /// <summary>
        /// Renders into the given texture.
        /// </summary>
        /// <param name="tex">The texture.</param>
        /// <param name="texHandle">The texture handle, associated with the given texture. Should be created by the TextureManager in the RenderContext.>
        public void SetRenderTarget(IWritableTexture tex, ITextureHandle texHandle)
        {
            if (((TextureHandle)texHandle).FrameBufferHandle == -1)
            {
                GL.GenFramebuffers(1, out int fBuffer);
                ((TextureHandle)texHandle).FrameBufferHandle = fBuffer;
                GL.BindFramebuffer(FramebufferTarget.Framebuffer, fBuffer);

                GL.BindTexture(TextureTarget.Texture2D, ((TextureHandle)texHandle).TexHandle);

                CreateDepthRenderBuffer(tex.Width, tex.Height);
                GL.FramebufferTexture2D(FramebufferTarget.Framebuffer, FramebufferSlot.ColorAttachment0, TextureTarget.Texture2D, ((TextureHandle)texHandle).TexHandle, 0);
                GL.DrawBuffers(1, new DrawBufferMode[1] { DrawBufferMode.ColorAttachment0 });
            }
            else
                GL.BindFramebuffer(FramebufferTarget.Framebuffer, ((TextureHandle)texHandle).FrameBufferHandle);

            if (GL.CheckFramebufferStatus(FramebufferTarget.Framebuffer) != FramebufferErrorCode.FramebufferComplete)
                throw new Exception($"Error creating RenderTarget: {GL.GetErrorCode()}, {GL.CheckFramebufferStatus(FramebufferTarget.Framebuffer)}");

            GL.Clear(ClearBufferMask.DepthBufferBit | ClearBufferMask.ColorBufferBit);
        }

        /// <summary>
        /// Renders into the given cube map.
        /// </summary>
        /// <param name="tex">The texture.</param>
        /// <param name="texHandle">The texture handle, associated with the given cube map. Should be created by the TextureManager in the RenderContext.>
        public void SetRenderTarget(IWritableCubeMap tex, ITextureHandle texHandle)
        {
            if (((TextureHandle)texHandle).FrameBufferHandle == -1)
            {
                GL.GenFramebuffers(1, out int fBuffer);
                ((TextureHandle)texHandle).FrameBufferHandle = fBuffer;
                GL.BindFramebuffer(FramebufferTarget.Framebuffer, fBuffer);

                GL.BindTexture(TextureTarget.TextureCubeMap, ((TextureHandle)texHandle).TexHandle);

                CreateDepthRenderBuffer(tex.Width, tex.Height);
                GL.FramebufferTexture2D(FramebufferTarget.Framebuffer, FramebufferSlot.ColorAttachment0, TextureTarget.TextureCubeMap, ((TextureHandle)texHandle).TexHandle, 0);
                GL.DrawBuffers(1, new DrawBufferMode[1] { DrawBufferMode.ColorAttachment0 });
            }
            else
                GL.BindFramebuffer(FramebufferTarget.Framebuffer, ((TextureHandle)texHandle).FrameBufferHandle);

            if (GL.CheckFramebufferStatus(FramebufferTarget.Framebuffer) != FramebufferErrorCode.FramebufferComplete)
                throw new Exception($"Error creating RenderTarget: {GL.GetErrorCode()}, {GL.CheckFramebufferStatus(FramebufferTarget.Framebuffer)}");

            GL.Clear(ClearBufferMask.DepthBufferBit | ClearBufferMask.ColorBufferBit);
        }

        /// <summary>
        /// Renders into the given layer of the array texture.
        /// </summary>
        /// <param name="tex">The array texture.</param>
        /// <param name="layer">The layer to render to.</param>
        /// <param name="texHandle">The texture handle, associated with the given texture. Should be created by the TextureManager in the RenderContext.</param>
        public void SetRenderTarget(IWritableArrayTexture tex, int layer, ITextureHandle texHandle)
        {
            if (((TextureHandle)texHandle).FrameBufferHandle == -1)
            {
                GL.GenFramebuffers(1, out int fBuffer);
                ((TextureHandle)texHandle).FrameBufferHandle = fBuffer;
                GL.BindFramebuffer(FramebufferTarget.Framebuffer, fBuffer);

                GL.BindTexture(TextureTarget.Texture2DArray, ((TextureHandle)texHandle).TexHandle);

                if (tex.TextureType != RenderTargetTextureTypes.G_DEPTH)
                {
                    CreateDepthRenderBuffer(tex.Width, tex.Height);
                    GL.FramebufferTextureLayer(FramebufferTarget.Framebuffer, FramebufferAttachment.ColorAttachment0, ((TextureHandle)texHandle).TexHandle, 0, layer);
                    GL.DrawBuffers(1, new DrawBufferMode[1] { DrawBufferMode.ColorAttachment0 });
                }
                else
                {
                    GL.FramebufferTextureLayer(FramebufferTarget.Framebuffer, FramebufferAttachment.DepthAttachment, ((TextureHandle)texHandle).TexHandle, 0, layer);
                    GL.DrawBuffers(1, new DrawBufferMode[1] { DrawBufferMode.None });
                    GL.ReadBuffer(ReadBufferMode.None);
                }
            }
            else
            {
                GL.BindFramebuffer(FramebufferTarget.Framebuffer, ((TextureHandle)texHandle).FrameBufferHandle);
                GL.BindTexture(TextureTarget.Texture2DArray, ((TextureHandle)texHandle).TexHandle);
                GL.FramebufferTextureLayer(FramebufferTarget.Framebuffer, FramebufferAttachment.DepthAttachment, ((TextureHandle)texHandle).TexHandle, 0, layer);
            }

            if (GL.CheckFramebufferStatus(FramebufferTarget.Framebuffer) != FramebufferErrorCode.FramebufferComplete)
                throw new Exception($"Error creating RenderTarget: {GL.GetErrorCode()}, {GL.CheckFramebufferStatus(FramebufferTarget.Framebuffer)}");

            GL.Clear(ClearBufferMask.DepthBufferBit | ClearBufferMask.ColorBufferBit);
        }

        /// <summary>
        /// Renders into the given textures of the RenderTarget.
        /// </summary>
        /// <param name="renderTarget">The render target.</param>
        /// <param name="texHandles">The texture handles, associated with the given textures. Each handle should be created by the TextureManager in the RenderContext.>
        public void SetRenderTarget(IRenderTarget renderTarget, ITextureHandle[] texHandles)
        {
            if (renderTarget == null || (renderTarget.RenderTextures.All(x => x == null)))
            {
                GL.BindFramebuffer(FramebufferTarget.Framebuffer, 0);
                return;
            }

            int gBuffer;

            if (renderTarget.GBufferHandle == null)
            {
                renderTarget.GBufferHandle = new FrameBufferHandle();
                gBuffer = CreateFrameBuffer(renderTarget, texHandles);
                ((FrameBufferHandle)renderTarget.GBufferHandle).Handle = gBuffer;
            }
            else
            {
                gBuffer = ((FrameBufferHandle)renderTarget.GBufferHandle).Handle;
                GL.BindFramebuffer(FramebufferTarget.Framebuffer, gBuffer);
            }

            int gDepthRenderbufferHandle;
            if (renderTarget.DepthBufferHandle == null)
            {
                renderTarget.DepthBufferHandle = new RenderBufferHandle();
                // Create and attach depth buffer (render buffer)
                gDepthRenderbufferHandle = CreateDepthRenderBuffer((int)renderTarget.TextureResolution, (int)renderTarget.TextureResolution);
                ((RenderBufferHandle)renderTarget.DepthBufferHandle).Handle = gDepthRenderbufferHandle;
            }
            else
            {
                gDepthRenderbufferHandle = ((RenderBufferHandle)renderTarget.DepthBufferHandle).Handle;
                GL.BindRenderbuffer(RenderbufferTarget.Renderbuffer, gDepthRenderbufferHandle);
            }

            if (GL.CheckFramebufferStatus(FramebufferTarget.Framebuffer) != FramebufferErrorCode.FramebufferComplete)
                throw new Exception($"Error creating RenderTarget: {GL.GetErrorCode()}, {GL.CheckFramebufferStatus(FramebufferTarget.Framebuffer)}");

            GL.Clear(ClearBufferMask.DepthBufferBit | ClearBufferMask.ColorBufferBit);
        }

        private int CreateDepthRenderBuffer(int width, int height)
        {
            GL.Enable(EnableCap.DepthTest);

            GL.GenRenderbuffers(1, out int gDepthRenderbufferHandle);
            //((FrameBufferHandle)renderTarget.DepthBufferHandle).Handle = gDepthRenderbufferHandle;
            GL.BindRenderbuffer(RenderbufferTarget.Renderbuffer, gDepthRenderbufferHandle);
            GL.RenderbufferStorage(RenderbufferTarget.Renderbuffer, RenderbufferInternalFormat.DepthComponent24, width, height);
            GL.FramebufferRenderbuffer(FramebufferTarget.Framebuffer, FramebufferSlot.DepthAttachment, RenderbufferTarget.Renderbuffer, gDepthRenderbufferHandle);
            return gDepthRenderbufferHandle;
        }

        private int CreateFrameBuffer(IRenderTarget renderTarget, ITextureHandle[] texHandles)
        {
            GL.GenBuffers(1, out int gBuffer);
            GL.BindFramebuffer(FramebufferTarget.Framebuffer, gBuffer);

            int depthCnt = 0;

            var depthTexPos = (int)RenderTargetTextureTypes.Depth;

            if (!renderTarget.IsDepthOnly)
            {
                var attachments = new List<DrawBufferMode>();

                //Textures
                for (int i = 0; i < texHandles.Length; i++)
                {
                    attachments.Add(DrawBufferMode.ColorAttachment0 + i);

                    var texHandle = texHandles[i];
                    if (texHandle == null) continue;

                    if (i == depthTexPos)
                    {
                        GL.FramebufferTexture2D(FramebufferTarget.Framebuffer, FramebufferSlot.DepthAttachment + (depthCnt), TextureTarget.Texture2D, ((TextureHandle)texHandle).TexHandle, 0);
                        depthCnt++;
                    }
                    else
                        GL.FramebufferTexture2D(FramebufferTarget.Framebuffer, FramebufferSlot.ColorAttachment0 + (i - depthCnt), TextureTarget.Texture2D, ((TextureHandle)texHandle).TexHandle, 0);
                }
                GL.DrawBuffers(attachments.Count, attachments.ToArray());
            }
            else //If a frame-buffer only has a depth texture we don't need draw buffers
            {
                var texHandle = texHandles[depthTexPos];

                if (texHandle != null)
                    GL.FramebufferTexture2D(FramebufferTarget.Framebuffer, FramebufferSlot.DepthAttachment, TextureTarget.Texture2D, ((TextureHandle)texHandle).TexHandle, 0);
                else
                    throw new NullReferenceException("Texture handle is null!");

                GL.ColorMask(false, false, false, false);
                //GL.DrawBuffers(0, new DrawBufferMode[1] { DrawBufferMode.None }); //TODO: Correct call? GL.DrawBuffer(DrawBufferMode.None) does not exist.
                GL.ReadBuffer(ReadBufferMode.None);
            }
            return gBuffer;
        }

        /// <summary>
        /// Detaches a texture from the frame buffer object, associated with the given render target.
        /// </summary>
        /// <param name="renderTarget">The render target.</param>
        /// <param name="attachment">Number of the fbo attachment. For example: attachment = 1 will detach the texture currently associated with <see cref="FramebufferAttachment.ColorAttachment1"/>.</param>
        /// <param name="isDepthTex">Determines if the texture is a depth texture. In this case the texture currently associated with <see cref="FramebufferAttachment.DepthAttachment"/> will be detached.</param>       
        public void DetachTextureFromFbo(IRenderTarget renderTarget, bool isDepthTex, int attachment = 0)
        {
            ChangeFramebufferTexture2D(renderTarget, attachment, 0, isDepthTex);
        }


        /// <summary>
        /// Attaches a texture to the frame buffer object, associated with the given render target.
        /// </summary>
        /// <param name="renderTarget">The render target.</param>
        /// <param name="attachment">Number of the fbo attachment. For example: attachment = 1 will attach the texture to <see cref="FramebufferAttachment.ColorAttachment1"/>.</param>
        /// <param name="isDepthTex">Determines if the texture is a depth texture. In this case the texture is attached to <see cref="FramebufferAttachment.DepthAttachment"/>.</param>        
        /// <param name="texHandle">The gpu handle of the texture.</param>
        public void AttacheTextureToFbo(IRenderTarget renderTarget, bool isDepthTex, ITextureHandle texHandle, int attachment = 0)
        {
            ChangeFramebufferTexture2D(renderTarget, attachment, ((TextureHandle)texHandle).TexHandle, isDepthTex);
        }

        private void ChangeFramebufferTexture2D(IRenderTarget renderTarget, int attachment, int handle, bool isDepth)
        {
            GL.GetInteger(GetPName.FramebufferBinding, out int boundFbo);
            var rtFbo = ((FrameBufferHandle)renderTarget.GBufferHandle).Handle;

            var isCurrentFbo = true;

            if (boundFbo != rtFbo)
            {
                isCurrentFbo = false;
                GL.BindFramebuffer(FramebufferTarget.Framebuffer, rtFbo);
            }

            if (!isDepth)
                GL.FramebufferTexture2D(FramebufferTarget.Framebuffer, FramebufferSlot.ColorAttachment0 + attachment, TextureTarget.Texture2D, handle, 0);
            else
                GL.FramebufferTexture2D(FramebufferTarget.Framebuffer, FramebufferSlot.DepthAttachment, TextureTarget.Texture2D, handle, 0);

            if (GL.CheckFramebufferStatus(FramebufferTarget.Framebuffer) != FramebufferErrorCode.FramebufferComplete)
                throw new Exception($"Error creating RenderTarget: {GL.GetErrorCode()}, {GL.CheckFramebufferStatus(FramebufferTarget.Framebuffer)}");

            if (!isCurrentFbo)
                GL.BindFramebuffer(FramebufferTarget.Framebuffer, boundFbo);
        }

        /// <summary>
        /// Set the Viewport of the rendering output window by x,y position and width,height parameters.
        /// The Viewport is the portion of the final image window.
        /// </summary>
        /// <param name="x">The x.</param>
        /// <param name="y">The y.</param>
        /// <param name="width">The width.</param>
        /// <param name="height">The height.</param>
        public void Viewport(int x, int y, int width, int height)
        {
            GL.Viewport(x, y, width, height);
        }

        /// <summary>
        /// Enable or disable Color channels to be written to the frame buffer (final image).
        /// Use this function as a color channel filter for the final image.
        /// </summary>
        /// <param name="red">if set to <c>true</c> [red].</param>
        /// <param name="green">if set to <c>true</c> [green].</param>
        /// <param name="blue">if set to <c>true</c> [blue].</param>
        /// <param name="alpha">if set to <c>true</c> [alpha].</param>
        public void ColorMask(bool red, bool green, bool blue, bool alpha)
        {
            GL.ColorMask(red, green, blue, alpha);
        }

        /// <summary>
        /// Returns the capabilities of the underlying graphics hardware
        /// </summary>
        /// <param name="capability"></param>
        /// <returns>uint</returns>
        public uint GetHardwareCapabilities(HardwareCapability capability)
        {
            switch (capability)
            {
                case HardwareCapability.CanRenderDeferred:
                    return !GL.GetString(StringName.Extensions).Contains("EXT_framebuffer_object") ? 0U : 1U;

                case HardwareCapability.CanUseGeometryShaders:
                    return 0U; //Android uses OpenGL es, where no geometry shaders can be used.
                default:
                    throw new ArgumentOutOfRangeException(nameof(capability), capability, null);
            }
        }

        /// <summary> 
        /// Returns a human readable description of the underlying graphics hardware. This implementation reports GL_VENDOR, GL_RENDERER, GL_VERSION and GL_EXTENSIONS.
        /// </summary> 
        /// <returns></returns> 
        public string GetHardwareDescription()
        {
            return "Vendor: " + GL.GetString(StringName.Vendor) + "\nRenderer: " + GL.GetString(StringName.Renderer) + "\nVersion: " + GL.GetString(StringName.Version) + "\nExtensions: " + GL.GetString(StringName.Extensions);
        }

        /// <summary>
        /// Draws a Debug Line in 3D Space by using a start and end point (float3).
        /// </summary>
        /// <param name="start">The start point of the DebugLine.</param>
        /// <param name="end">The endpoint of the DebugLine.</param>
        /// <param name="color">The color of the DebugLine.</param>
        public void DebugLine(float3 start, float3 end, float4 color)
        {
            throw new NotImplementedException("TODO: Implement RenderContextImp.DebugLine on Android");
            /*
            GL.Begin(All.Lines);
            GL.Vertex3(start.x, start.y, start.z);
            GL.Vertex3(end.x, end.y, end.z);
            GL.End();
            */
        }

        #endregion Rendering related Members

        #region Picking related Members

        /// <summary>
        /// Retrieves a sub-image of the given region.
        /// </summary>
        /// <param name="x">The x value of the start of the region.</param>
        /// <param name="y">The y value of the start of the region.</param>
        /// <param name="w">The width to copy.</param>
        /// <param name="h">The height to copy.</param>
        /// <returns>The specified sub-image</returns>
        public IImageData GetPixelColor(int x, int y, int w = 1, int h = 1)
        {
            ImageData image = ImageData.CreateImage(w, h, ColorUint.Black);
            GL.ReadPixels(x, y, w, h, PixelFormat.Rgb, PixelType.UnsignedByte, image.PixelData);
            return image;
        }

        /// <summary>
        /// Retrieves the Z-value at the given pixel position.
        /// </summary>
        /// <param name="x">The x value.</param>
        /// <param name="y">The y value.</param>
        /// <returns>The Z value at (x, y).</returns>
        public float GetPixelDepth(int x, int y)
        {
            float depth = 0;
            GL.ReadPixels(x, y, 1, 1, PixelFormat.DepthComponent, PixelType.UnsignedByte, ref depth);

            return depth;
        }

        #endregion Picking related Members
    }
}<|MERGE_RESOLUTION|>--- conflicted
+++ resolved
@@ -137,11 +137,7 @@
 
                 case Common.TextureWrapMode.ClampToBorder:
                     {
-<<<<<<< HEAD
-                        Diagnostics.Warn("TextureWrapMode.CLAMP_TO_BORDER is not supported on Android. OpenTK.Graphics.ES30.TextureWrapMode.ClampToEdge is set instead.");
-=======
                         Diagnostics.Warn("TextureWrapMode.ClampToBorder is not supported on Android. OpenTK.Graphics.ES30.TextureWrapMode.ClampToEdge is set instead.");
->>>>>>> 52cf1bbe
                         return OpenTK.Graphics.ES30.TextureWrapMode.ClampToEdge;
                     }
             }
