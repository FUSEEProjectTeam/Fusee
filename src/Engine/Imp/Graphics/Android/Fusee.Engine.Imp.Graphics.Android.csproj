--- conflicted
+++ resolved
@@ -9,11 +9,8 @@
   </PropertyGroup>
 
   <ItemGroup>
-<<<<<<< HEAD
     <PackageReference Include="Microsoft.SourceLink.GitHub" Version="1.1.0">
-=======
     <PackageReference Include="Microsoft.SourceLink.GitHub" Version="1.1.1">
->>>>>>> d879a65d
       <PrivateAssets>all</PrivateAssets>
       <IncludeAssets>runtime; build; native; contentfiles; analyzers; buildtransitive</IncludeAssets>
     </PackageReference>
