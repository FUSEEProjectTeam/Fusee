--- conflicted
+++ resolved
@@ -42,10 +42,7 @@
         // prior to context creation
         protected override void CreateFrameBuffer()
         {
-<<<<<<< HEAD
-=======
             //GLContextVersion = GLContextVersion.Gles3_0;
->>>>>>> f4b0d6ef
             ContextRenderingApi = GLVersion.ES3;
 
             // the default GraphicsMode that is set consists of (16, 16, 0, 0, 2, false)
