--- conflicted
+++ resolved
@@ -576,25 +576,7 @@
     $.Method({ Static: false, Public: true }, "IRenderContextImp_GetShaderParam",
     new JSIL.MethodSignature($WebGLImp.TypeRef("Fusee.Engine.IShaderParam"), [$WebGLImp.TypeRef("Fusee.Engine.IShaderProgramImp"), $.String]),
     function IRenderContextImp_GetShaderParam(program, paramName) {
-<<<<<<< HEAD
-		if(program.__ThisTypeId__ != undefined){ //i got program
-			var h = this.gl.getUniformLocation(program.Program, paramName);
-			if (h == null)
-				return null;
-			var ret = new $asmThis.Fusee.Engine.ShaderParam();
-			ret.handle = h;
-			ret.id = this._currentShaderParamHandle++;
-			return ret;
-		}else{ // i got program.Program
-			var h = this.gl.getUniformLocation(program, paramName);
-			if (h == null)
-				return null;
-			var ret = new $asmThis.Fusee.Engine.ShaderParam();
-			ret.handle = h;
-			ret.id = this._currentShaderParamHandle++;
-			return ret;
-		}
-=======
+        return ret;
         var h = this.gl.getUniformLocation(program.Program, paramName);
         if (h == null)
             return null;
@@ -602,8 +584,7 @@
         ret.handle = h;
         ret.id = this._currentShaderParamHandle++;
         return ret;
->>>>>>> 307e0d08
-    }
+  }
   );
   
     var $T05 = function () {
