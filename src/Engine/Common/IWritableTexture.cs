﻿namespace Fusee.Engine.Common
{
   /// <summary>
   /// Cross platform abstraction for a WritableTexture.
   /// Use writable textures if you want to render into a texture.
   /// Does NOT offer access to the pixel data.
   /// </summary>
    public interface IWritableTexture : ITextureBase
    {
        /// <summary>
        /// Type of the render texture, <see cref="RenderTargetTextureTypes"/>.
        /// </summary>
        RenderTargetTextureTypes TextureType { get; }

        /// <summary>
        /// Specifies the texture's comparison mode, see <see cref="TextureCompareMode"/>.
        /// </summary>
        TextureCompareMode CompareMode { get; }


        /// <summary>
<<<<<<< HEAD
        /// Specifies the texture's comparison function />.
=======
        /// Specifies the texture's comparison function, see <see cref="Compare"/>.
>>>>>>> e2363f2d
        /// </summary>
        Compare CompareFunc { get; }
    }
}<|MERGE_RESOLUTION|>--- conflicted
+++ resolved
@@ -19,11 +19,7 @@
 
 
         /// <summary>
-<<<<<<< HEAD
-        /// Specifies the texture's comparison function />.
-=======
         /// Specifies the texture's comparison function, see <see cref="Compare"/>.
->>>>>>> e2363f2d
         /// </summary>
         Compare CompareFunc { get; }
     }
