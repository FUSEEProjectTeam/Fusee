﻿using Fusee.Base.Common;
using Fusee.Engine.Common;
using System;

namespace Fusee.Engine.Core
{
    /// <summary>
    /// Use writable textures if you want to render into a texture.
    /// Does NOT offer access to the pixel data.
    /// </summary>
    public class WritableTexture : IWritableTexture
    {
        /// <summary>
        /// TextureChanged event notifies observing TextureManager about property changes and the Texture's disposal.
        /// </summary>
        public event EventHandler<TextureEventArgs> TextureChanged;

        /// <summary>
        /// SessionUniqueIdentifier is used to verify a Textures's uniqueness in the current session.
        /// </summary>
        public Suid SessionUniqueIdentifier { get; private set; }

        /// <summary>
        /// Type of the render texture, <see cref="RenderTargetTextureTypes"/>.
        /// </summary>
        public RenderTargetTextureTypes TextureType { get; private set; }

        /// <summary>
        /// Width in pixels.
        /// </summary>
        public int Width
        {
            get;
            private set;
        }

        /// <summary>
        /// Height in pixels.
        /// </summary>
        public int Height
        {
            get;
            private set;
        }

        /// <summary>
        /// PixelFormat provides additional information about pixel encoding.
        /// </summary>
        public ImagePixelFormat PixelFormat
        {
            get;
            private set;
        }

        /// <summary>
        /// Specifies if mipmaps are created for this texture.
        /// </summary>
        public bool DoGenerateMipMaps
        {
            get;
            private set;
        }

        /// <summary>
        /// Specifies the texture's wrap mode, see <see cref="TextureWrapMode"/>.
        /// </summary>
        public TextureWrapMode WrapMode
        {
            get;
            private set;
        }

        /// <summary>
        /// Specifies the texture's filter mode, see <see cref="TextureWrapMode"/>.
        /// </summary>
        public TextureFilterMode FilterMode
        {
            get;
            private set;
        }

        /// <summary>
        /// Specifies the texture's comparison mode, see <see cref="TextureCompareMode"/>.
        /// </summary>
        public TextureCompareMode CompareMode
        {
            get;
            private set;
        }


        /// <summary>
        /// Specifies the texture's comparison function, see <see cref="Compare"/>.
        /// </summary>
        public Compare CompareFunc
        {
            get;
            private set;
        }

        /// <summary>
        /// Creates a new instance of type "WritableTexture".
        /// </summary>
        /// <param name="texType">Defines the type of the render texture.</param>
        /// <param name="colorFormat">The color format of the texture, <see cref="ImagePixelFormat"/></param>
        /// <param name="width">Width in px.</param>
        /// <param name="height">Height in px.</param>
        /// <param name="generateMipMaps">Defines if mipmaps are created.</param>
        /// <param name="filterMode">Defines the filter mode <see cref="TextureFilterMode"/>.</param>
        /// <param name="wrapMode">Defines the wrapping mode <see cref="TextureWrapMode"/>.</param>
        /// <param name="compareMode">The textures compare mode. If uncertain, leaf on NONE, this is only important for depth (shadow) textures (<see cref="TextureCompareMode"/>).</param>
        /// <param name="compareFunc">The textures compare function. If uncertain, leaf on LEESS, this is only important for depth (shadow) textures and if the CompareMode isn't NONE (<see cref="Compare"/>)</param>
<<<<<<< HEAD
        public WritableTexture(RenderTargetTextureTypes texType, ImagePixelFormat colorFormat, int width, int height, bool generateMipMaps = true, TextureFilterMode filterMode = TextureFilterMode.NEAREST_MIPMAP_LINEAR, TextureWrapMode wrapMode = TextureWrapMode.REPEAT, TextureCompareMode compareMode = TextureCompareMode.NONE, Compare compareFunc = Compare.Less)
=======
        public WritableTexture(RenderTargetTextureTypes texType, ImagePixelFormat colorFormat, int width, int height, bool generateMipMaps = true, TextureFilterMode filterMode = TextureFilterMode.Linear, TextureWrapMode wrapMode = TextureWrapMode.Repeat, TextureCompareMode compareMode = TextureCompareMode.None, Compare compareFunc = Compare.Less)
>>>>>>> 52cf1bbe
        {
            SessionUniqueIdentifier = Suid.GenerateSuid();
            PixelFormat = colorFormat;
            Width = width;
            Height = height;
            DoGenerateMipMaps = generateMipMaps;
            FilterMode = filterMode;
            WrapMode = wrapMode;
            TextureType = texType;
            CompareMode = compareMode;
            CompareFunc = compareFunc;
        }

        /// <summary>
        /// Create a texture that is intended to save position information.
        /// </summary>
        /// <param name="width">Width in px.</param>
        /// <param name="height">Height in px.</param>
        /// <returns></returns>
        public static WritableTexture CreatePosTex(int width, int height)
        {
            return new WritableTexture(RenderTargetTextureTypes.Position, new ImagePixelFormat(ColorFormat.fRGB32), width, height, false, TextureFilterMode.Nearest);
        }

        /// <summary>
        /// Create a texture that is intended to save albedo (rgb channels) information.
        /// </summary>
        /// <param name="width">Width in px.</param>
        /// <param name="height">Height in px.</param>
        /// <returns></returns>
        public static WritableTexture CreateAlbedoTex(int width, int height)
        {
<<<<<<< HEAD
            return new WritableTexture(RenderTargetTextureTypes.G_ALBEDO, new ImagePixelFormat(ColorFormat.RGBA), width, height, false, TextureFilterMode.LINEAR);
=======
            return new WritableTexture(RenderTargetTextureTypes.Albedo, new ImagePixelFormat(ColorFormat.RGBA), width, height, false);
>>>>>>> 52cf1bbe
        }

        /// <summary>
        /// Create a texture that is intended to save specular information, depending on whether standard or physically based calculation is used.
        /// </summary>
        /// <param name="width">Width in px.</param>
        /// <param name="height">Height in px.</param>
        /// <returns></returns>
        public static WritableTexture CreateSpecularTex(int width, int height)
        {
<<<<<<< HEAD
            return new WritableTexture(RenderTargetTextureTypes.G_SPECULAR, new ImagePixelFormat(ColorFormat.fRGBA16), width, height, false, TextureFilterMode.LINEAR);
=======
            return new WritableTexture(RenderTargetTextureTypes.Specular, new ImagePixelFormat(ColorFormat.fRGB16), width, height, false);
>>>>>>> 52cf1bbe
        }

        /// <summary>
        /// Create a texture that is intended to save normal information.
        /// </summary>
        /// <param name="width">Width in px.</param>
        /// <param name="height">Height in px.</param>
        /// <returns></returns>
        public static WritableTexture CreateNormalTex(int width, int height)
        {
<<<<<<< HEAD
            return new WritableTexture(RenderTargetTextureTypes.G_NORMAL, new ImagePixelFormat(ColorFormat.fRGB32), width, height, false, TextureFilterMode.NEAREST);
=======
            return new WritableTexture(RenderTargetTextureTypes.Normal, new ImagePixelFormat(ColorFormat.fRGB16), width, height, false, TextureFilterMode.Nearest);
>>>>>>> 52cf1bbe
        }

        /// <summary>
        /// Create a texture that is intended to save depth information.
        /// </summary>
        /// <param name="width">Width in px.</param>
        /// <param name="height">Height in px.</param>
        /// <param name="compareMode">The textures compare mode. If uncertain, leaf on NONE, this is only important for depth (shadow) textures (<see cref="TextureCompareMode"/>).</param>
        /// <param name="compareFunc">The textures compare function. If uncertain, leaf on LEESS, this is only important for depth (shadow) textures and if the CompareMode isn't NONE (<see cref="Compare"/>)</param>
        /// <returns></returns>
        public static WritableTexture CreateDepthTex(int width, int height, TextureCompareMode compareMode = TextureCompareMode.None, Compare compareFunc = Compare.Less)
        {
            return new WritableTexture(RenderTargetTextureTypes.Depth, new ImagePixelFormat(ColorFormat.Depth24), width, height, false, TextureFilterMode.Nearest, TextureWrapMode.ClampToBorder, compareMode, compareFunc);
        }

        /// <summary>
        /// Create a texture that is intended to save SSAO information.
        /// </summary>
        /// <param name="width">Width in px.</param>
        /// <param name="height">Height in px.</param>
        /// <returns></returns>
        public static WritableTexture CreateSSAOTex(int width, int height)
        {
            return new WritableTexture(RenderTargetTextureTypes.Ssao, new ImagePixelFormat(ColorFormat.fRGB16), width, height, false, TextureFilterMode.Nearest);
        }

        /// <summary>
        /// Implementation of the <see cref="IDisposable"/> interface.
        /// </summary>
        public void Dispose()
        {
            TextureChanged?.Invoke(this, new TextureEventArgs(this, TextureChangedEnum.Disposed));
        }

        /// <summary>
        /// Destructor calls <see cref="Dispose"/> in order to fire TextureChanged event.
        /// </summary>
        ~WritableTexture()
        {
            Dispose();
        }
    }
}<|MERGE_RESOLUTION|>--- conflicted
+++ resolved
@@ -110,11 +110,7 @@
         /// <param name="wrapMode">Defines the wrapping mode <see cref="TextureWrapMode"/>.</param>
         /// <param name="compareMode">The textures compare mode. If uncertain, leaf on NONE, this is only important for depth (shadow) textures (<see cref="TextureCompareMode"/>).</param>
         /// <param name="compareFunc">The textures compare function. If uncertain, leaf on LEESS, this is only important for depth (shadow) textures and if the CompareMode isn't NONE (<see cref="Compare"/>)</param>
-<<<<<<< HEAD
         public WritableTexture(RenderTargetTextureTypes texType, ImagePixelFormat colorFormat, int width, int height, bool generateMipMaps = true, TextureFilterMode filterMode = TextureFilterMode.NEAREST_MIPMAP_LINEAR, TextureWrapMode wrapMode = TextureWrapMode.REPEAT, TextureCompareMode compareMode = TextureCompareMode.NONE, Compare compareFunc = Compare.Less)
-=======
-        public WritableTexture(RenderTargetTextureTypes texType, ImagePixelFormat colorFormat, int width, int height, bool generateMipMaps = true, TextureFilterMode filterMode = TextureFilterMode.Linear, TextureWrapMode wrapMode = TextureWrapMode.Repeat, TextureCompareMode compareMode = TextureCompareMode.None, Compare compareFunc = Compare.Less)
->>>>>>> 52cf1bbe
         {
             SessionUniqueIdentifier = Suid.GenerateSuid();
             PixelFormat = colorFormat;
@@ -147,11 +143,7 @@
         /// <returns></returns>
         public static WritableTexture CreateAlbedoTex(int width, int height)
         {
-<<<<<<< HEAD
             return new WritableTexture(RenderTargetTextureTypes.G_ALBEDO, new ImagePixelFormat(ColorFormat.RGBA), width, height, false, TextureFilterMode.LINEAR);
-=======
-            return new WritableTexture(RenderTargetTextureTypes.Albedo, new ImagePixelFormat(ColorFormat.RGBA), width, height, false);
->>>>>>> 52cf1bbe
         }
 
         /// <summary>
@@ -162,11 +154,7 @@
         /// <returns></returns>
         public static WritableTexture CreateSpecularTex(int width, int height)
         {
-<<<<<<< HEAD
             return new WritableTexture(RenderTargetTextureTypes.G_SPECULAR, new ImagePixelFormat(ColorFormat.fRGBA16), width, height, false, TextureFilterMode.LINEAR);
-=======
-            return new WritableTexture(RenderTargetTextureTypes.Specular, new ImagePixelFormat(ColorFormat.fRGB16), width, height, false);
->>>>>>> 52cf1bbe
         }
 
         /// <summary>
@@ -177,11 +165,7 @@
         /// <returns></returns>
         public static WritableTexture CreateNormalTex(int width, int height)
         {
-<<<<<<< HEAD
             return new WritableTexture(RenderTargetTextureTypes.G_NORMAL, new ImagePixelFormat(ColorFormat.fRGB32), width, height, false, TextureFilterMode.NEAREST);
-=======
-            return new WritableTexture(RenderTargetTextureTypes.Normal, new ImagePixelFormat(ColorFormat.fRGB16), width, height, false, TextureFilterMode.Nearest);
->>>>>>> 52cf1bbe
         }
 
         /// <summary>
