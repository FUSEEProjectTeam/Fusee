<<<<<<< HEAD
﻿using System;
using System.Collections.Generic;
using Fusee.Engine.Common;
using Fusee.Engine.Core.Effects;
=======
﻿using Fusee.Engine.Common;
>>>>>>> 72eee78f
using Fusee.Engine.Core.Scene;
using Fusee.Math.Core;
using Fusee.Xene;
using System;
using System.Collections.Generic;

namespace Fusee.Engine.Core
{
    /// <summary>
    /// This struct saves a light and all its parameters, as found by a Visitor.
    /// </summary>
    public struct LightResult
    {
        /// <summary>
        /// The light component as present (1 to n times) in the scene graph.
        /// </summary>
<<<<<<< HEAD
        public Light Light { get; private set; }
=======
        public Light Light { get; }
>>>>>>> 72eee78f

        /// <summary>
        /// It should be possible for one instance of type LightComponent to be used multiple times in the scene graph.
        /// Therefore the LightComponent itself has no position information - it gets set while traversing the scene graph.
        /// </summary>
        public float3 WorldSpacePos { get; set; }

        /// <summary>
        /// The rotation matrix. Determines the direction of the light, also set while traversing the scene graph.
        /// </summary>
        public float4x4 Rotation { get; set; }

        /// <summary>
        /// The session unique identifier of tis LightResult.
        /// </summary>
        public Suid Id;

        /// <summary>
        /// Creates a new instance of type LightResult.
        /// </summary>
        /// <param name="light">The LightComponent.</param>
        public LightResult(Light light)
        {
            Light = light;
            WorldSpacePos = float3.Zero;
            Rotation = float4x4.Identity;
            Id = Suid.GenerateSuid();
        }

        /// <summary>
        /// Override for the Equals method.
        /// </summary>
        /// <param name="obj">The object to compare with.</param>       
        public override bool Equals(object obj)
        {
            var lc = (LightResult)obj;
            return Id.Equals(lc.Id);
        }

        /// <summary>
        /// Override of the == operator.
        /// </summary>
        /// <param name="thisLc">The first LightResult that will be compared with a second one.</param>
        /// <param name="otherLc">The second LightResult that will be compared with the first one.</param>        
        public static bool operator ==(LightResult thisLc, LightResult otherLc)
        {
            return otherLc.Id.Equals(thisLc.Id);
        }

        /// <summary>
        /// Override of the != operator.
        /// </summary>
        /// <param name="thisLc">The first LightResult that will be compared with a second one.</param>
        /// <param name="otherLc">The second LightResult that will be compared with the first one.</param>
        public static bool operator !=(LightResult thisLc, LightResult otherLc)
        {
            return !otherLc.Id.Equals(thisLc.Id);
        }

        /// <summary>
        /// Override of the GetHashCode method.
        /// Returns the session unique identifier as hash code.
        /// </summary>  
        public override int GetHashCode()
        {
            return Id.GetHashCode();
        }

    }

    internal struct CameraResult
    {
<<<<<<< HEAD
        public Camera Camera { get; private set; }
=======
        public Camera Camera { get; }
>>>>>>> 72eee78f

        public float4x4 View { get; private set; }

        public CameraResult(Camera cam, float4x4 view)
        {
            Camera = cam;
            View = view;
        }
    }

    internal class PrepassVisitorState : VisitorState
    {
        private readonly CollapsingStateStack<float4x4> _model = new CollapsingStateStack<float4x4>();

        /// <summary>
        /// Gets and sets the top of the Model matrix stack. The Model matrix transforms model coordinates into world coordinates.
        /// </summary>
        /// <value>
        /// The Model matrix.
        /// </value>
        public float4x4 Model
        {
            set => _model.Tos = value;
            get => _model.Tos;
        }

        /// <summary>
        /// Initializes a new instance of the <see cref="PrepassVisitorState"/> class.
        /// </summary>
        public PrepassVisitorState()
        {
            RegisterState(_model);
        }
    }

    internal class PrePassVisitor : Visitor<SceneNode, SceneComponent>
    {
        public List<Tuple<SceneNode, LightResult>> LightPrepassResuls;
        public List<Tuple<SceneNode, CameraResult>> CameraPrepassResults;

        /// <summary>
        /// Holds the status of the model matrices and other information we need while traversing up and down the scene graph.
        /// </summary>
        private readonly RendererState _state;

        private CanvasTransform _ctc;
        private MinMaxRect _parentRect;
<<<<<<< HEAD
        private RenderContext _rc;
        private bool _isCtcInitialized = false;
        private bool _renderForward;
=======
        protected RenderContext _rc;
        private bool isCtcInitialized = false;
>>>>>>> 72eee78f

        public PrePassVisitor()
        {
            _state = new RendererState();
            LightPrepassResuls = new List<Tuple<SceneNode, LightResult>>();
            CameraPrepassResults = new List<Tuple<SceneNode, CameraResult>>();
        }

        public void PrePassTraverse(SceneContainer sc, RenderContext rc, bool renderForward)
        {
            _rc = rc;
            _renderForward = renderForward;
            LightPrepassResuls.Clear();
            CameraPrepassResults.Clear();
            Traverse(sc.Children);
        }

        /// <summary>
        /// Sets the initial values in the <see cref="RendererState"/>.
        /// </summary>
        protected override void InitState()
        {
            _state.Clear();
            _state.Model = float4x4.Identity;
            _state.CanvasXForm = float4x4.Identity;
            _state.UiRect = new MinMaxRect { Min = -float2.One, Max = float2.One };

        }

        /// <summary>
        /// Pushes into the RenderState.
        /// </summary>
        protected override void PushState()
        {
            _state.Push();
        }

        /// <summary>
        /// Pops from the RenderState and sets the Model and View matrices in the RenderContext.
        /// </summary>
        protected override void PopState()
        {
            _state.Pop();
            _rc.Model = _state.Model;
        }

        /// <summary>
        /// Sets the state of the model matrices and UiRects.
        /// </summary>
        /// <param name="ctc">The CanvasTransformComponent.</param>
        [VisitMethod]
        public void RenderCanvasTransform(CanvasTransform ctc)
        {
            _ctc = ctc;

            if (ctc.CanvasRenderMode == CanvasRenderMode.WORLD)
            {
                var newRect = new MinMaxRect
                {
                    Min = ctc.Size.Min,
                    Max = ctc.Size.Max
                };

                _state.CanvasXForm *= float4x4.CreateTranslation(newRect.Center.x, newRect.Center.y, 0);
                _state.Model *= _state.CanvasXForm;

                _parentRect = newRect;
                _state.UiRect = newRect;
            }

            if (ctc.CanvasRenderMode == CanvasRenderMode.SCREEN)
            {
                var invProj = float4x4.Invert(_rc.Projection);

                var frustumCorners = new float4[4];

                frustumCorners[0] = invProj * new float4(-1, -1, -1, 1); //nbl
                frustumCorners[1] = invProj * new float4(1, -1, -1, 1); //nbr 
                frustumCorners[2] = invProj * new float4(-1, 1, -1, 1); //ntl  
                frustumCorners[3] = invProj * new float4(1, 1, -1, 1); //ntr                

                for (var i = 0; i < frustumCorners.Length; i++)
                {
                    var corner = frustumCorners[i];
                    corner /= corner.w; //world space frustum corners               
                    frustumCorners[i] = corner;
                }

                var width = (frustumCorners[0] - frustumCorners[1]).Length;
                var height = (frustumCorners[0] - frustumCorners[2]).Length;

                var zNear = frustumCorners[0].z;
                var canvasPos = new float3(_rc.InvView.M14, _rc.InvView.M24, _rc.InvView.M34 + zNear);

                ctc.ScreenSpaceSize = new MinMaxRect
                {
                    Min = new float2(canvasPos.x - width / 2, canvasPos.y - height / 2),
                    Max = new float2(canvasPos.x + width / 2, canvasPos.y + height / 2)
                };

                var newRect = new MinMaxRect
                {
                    Min = ctc.ScreenSpaceSize.Min,
                    Max = ctc.ScreenSpaceSize.Max
                };

                if (!_isCtcInitialized)
                {
                    ctc.Scale = new float2(ctc.Size.Size.x / ctc.ScreenSpaceSize.Size.x,
                        ctc.Size.Size.y / ctc.ScreenSpaceSize.Size.y);

                    _ctc = ctc;
                    _isCtcInitialized = true;

                }
                _state.CanvasXForm *= _rc.InvView * float4x4.CreateTranslation(0, 0, zNear + (zNear * 0.01f));
                _state.Model *= _state.CanvasXForm;

                _parentRect = newRect;
                _state.UiRect = newRect;
            }
        }

        /// <summary>
        /// If a RectTransformComponent is visited the model matrix and MinMaxRect get updated in the <see cref="RendererState"/>.
        /// </summary>
        /// <param name="rtc">The XFormComponent.</param>
        [VisitMethod]
        public void RenderRectTransform(RectTransform rtc)
        {
            MinMaxRect newRect;
            if (_ctc.CanvasRenderMode == CanvasRenderMode.SCREEN)
            {
                newRect = new MinMaxRect
                {
                    Min = _state.UiRect.Min + _state.UiRect.Size * rtc.Anchors.Min + (rtc.Offsets.Min / _ctc.Scale.x),
                    Max = _state.UiRect.Min + _state.UiRect.Size * rtc.Anchors.Max + (rtc.Offsets.Max / _ctc.Scale.y)
                };
            }
            else
            {
                // The Heart of the UiRect calculation: Set anchor points relative to parent
                // rectangle and add absolute offsets
                newRect = new MinMaxRect
                {
                    Min = _state.UiRect.Min + _state.UiRect.Size * rtc.Anchors.Min + rtc.Offsets.Min,
                    Max = _state.UiRect.Min + _state.UiRect.Size * rtc.Anchors.Max + rtc.Offsets.Max
                };
            }

            var translationDelta = newRect.Center - _state.UiRect.Center;
            var translationX = translationDelta.x / _state.UiRect.Size.x;
            var translationY = translationDelta.y / _state.UiRect.Size.y;

            _parentRect = _state.UiRect;
            _state.UiRect = newRect;

            _state.Model *= float4x4.CreateTranslation(translationX, translationY, 0);
        }

        /// <summary>
        /// If a XFormComponent is visited the model matrix gets updated in the <see cref="RendererState"/> and set in the <see cref="RenderContext"/>.
        /// </summary>
        /// <param name="xfc">The XFormComponent.</param>
        [VisitMethod]
        public void RenderXForm(XForm xfc)
        {
            float4x4 scale;

            if (_state.UiRect.Size != _parentRect.Size)
            {
                var scaleX = _state.UiRect.Size.x / _parentRect.Size.x;
                var scaleY = _state.UiRect.Size.y / _parentRect.Size.y;
                scale = float4x4.CreateScale(scaleX, scaleY, 1);
            }
            else if (_state.UiRect.Size == _parentRect.Size && xfc.Name.Contains("Canvas"))
            {
                scale = float4x4.CreateScale(_state.UiRect.Size.x, _state.UiRect.Size.y, 1);
            }
            else
            {
                scale = float4x4.CreateScale(1, 1, 1);
            }

            _state.Model *= scale;
            _rc.Model = _state.Model;
        }

        /// <summary>
        /// If a XFormTextComponent is visited the model matrix gets updated in the <see cref="RendererState"/> and set in the <see cref="RenderContext"/>.
        /// </summary>
        /// <param name="xfc">The XFormTextComponent.</param>
        [VisitMethod]
        public void RenderXFormText(XFormText xfc)
        {
            var zNear = (_rc.InvProjection * new float4(-1, -1, -1, 1)).z;
            var scaleFactor = zNear / 100;
            var invScaleFactor = 1 / scaleFactor;

            float translationY;
            float translationX;

            float scaleX;
            float scaleY;

            if (_ctc.CanvasRenderMode == CanvasRenderMode.SCREEN)
            {
                //Undo parent scale
                scaleX = 1 / _state.UiRect.Size.x;
                scaleY = 1 / _state.UiRect.Size.y;

                //Calculate translation according to alignment
                switch (xfc.HorizontalAlignment)
                {
                    case HorizontalTextAlignment.LEFT:
                        translationX = -_state.UiRect.Size.x / 2;
                        break;
                    case HorizontalTextAlignment.CENTER:
                        translationX = -xfc.Width / 2;
                        break;
                    case HorizontalTextAlignment.RIGHT:
                        translationX = _state.UiRect.Size.x / 2 - xfc.Width;
                        break;
                    default:
                        throw new ArgumentException("Invalid Horizontal Alignment");
                }

                switch (xfc.VerticalAlignment)
                {
                    case VerticalTextAlignment.TOP:
                        translationY = _state.UiRect.Size.y / 2;
                        break;
                    case VerticalTextAlignment.CENTER:
                        translationY = xfc.Height / 2;
                        break;
                    case VerticalTextAlignment.BOTTOM:
                        translationY = xfc.Height - (_state.UiRect.Size.y / 2);
                        break;
                    default:
                        throw new ArgumentException("Invalid Horizontal Alignment");
                }
            }
            else
            {
                //Undo parent scale, scale by distance
                scaleX = 1 / _state.UiRect.Size.x * scaleFactor;
                scaleY = 1 / _state.UiRect.Size.y * scaleFactor;

                //Calculate translation according to alignment by scaling the rectangle size
                switch (xfc.HorizontalAlignment)
                {
                    case HorizontalTextAlignment.LEFT:
                        translationX = -_state.UiRect.Size.x * invScaleFactor / 2;
                        break;
                    case HorizontalTextAlignment.CENTER:
                        translationX = -xfc.Width / 2;
                        break;
                    case HorizontalTextAlignment.RIGHT:
                        translationX = _state.UiRect.Size.x * invScaleFactor / 2 - xfc.Width;
                        break;
                    default:
                        throw new ArgumentException("Invalid Horizontal Alignment");
                }

                switch (xfc.VerticalAlignment)
                {
                    case VerticalTextAlignment.TOP:
                        translationY = _state.UiRect.Size.y * invScaleFactor / 2;
                        break;
                    case VerticalTextAlignment.CENTER:
                        translationY = xfc.Height / 2;
                        break;
                    case VerticalTextAlignment.BOTTOM:
                        translationY = xfc.Height - (_state.UiRect.Size.y * invScaleFactor / 2);
                        break;
                    default:
                        throw new ArgumentException("Invalid Horizontal Alignment");
                }
            }

            var translation = float4x4.CreateTranslation(translationX, translationY, 0);
            var scale = float4x4.CreateScale(scaleX, scaleY, 1);

            _state.Model *= scale;
            _state.Model *= translation;
            _rc.Model = _state.Model;
        }

        /// <summary>
        /// If a TransformComponent is visited the model matrix of the <see cref="RenderContext"/> and <see cref="RendererState"/> is updated.
        /// It additionally updates the view matrix of the RenderContext.
        /// </summary> 
        /// <param name="transform">The TransformComponent.</param>
        [VisitMethod]
        public void RenderTransform(Transform transform)
        {
            _state.Model *= transform.Matrix();
            _rc.Model = _state.Model;
        }

        [VisitMethod]
        public void OnLight(Light lightComponent)
        {
            var lightResult = new LightResult(lightComponent)
            {
                Rotation = _state.Model.RotationComponent(),
                WorldSpacePos = new float3(_state.Model.M14, _state.Model.M24, _state.Model.M34)
            };

            LightPrepassResuls.Add(new Tuple<SceneNode, LightResult>(CurrentNode, lightResult));
        }

        [VisitMethod]
        public void OnCamera(Camera camComp)
        {
            var scale = float4x4.GetScale(_state.Model);
            var view = _state.Model;

            if (scale.x != 1)
            {
                view.M11 /= scale.x;
                view.M21 /= scale.x;
                view.M31 /= scale.x;
            }

            if (scale.y != 1)
            {
                view.M12 /= scale.y;
                view.M22 /= scale.y;
                view.M32 /= scale.y;
            }

            if (scale.z != 1)
            {
                view.M13 /= scale.z;
                view.M23 /= scale.z;
                view.M33 /= scale.z;
            }

            view = view.Invert();

            var cameraResult = new CameraResult(camComp, view);
            CameraPrepassResults.Add(new Tuple<SceneNode, CameraResult>(CurrentNode, cameraResult));
        }
<<<<<<< HEAD

        /// <summary>
        /// If a ShaderEffectComponent is visited the ShaderEffect of the <see cref="RendererState"/> is updated and the effect is set in the <see cref="RenderContext"/>.
        /// </summary>
        /// <param name="effect">The ShaderEffectComponent</param>
        [VisitMethod]
        public void BuildFragmentShaderFor(ShaderEffectProtoPixel effect)
        {
            _rc.CreateEffect(_renderForward, effect);
        }
    }

=======
    }
>>>>>>> 72eee78f
}<|MERGE_RESOLUTION|>--- conflicted
+++ resolved
@@ -1,11 +1,7 @@
-<<<<<<< HEAD
 ﻿using System;
 using System.Collections.Generic;
 using Fusee.Engine.Common;
 using Fusee.Engine.Core.Effects;
-=======
-﻿using Fusee.Engine.Common;
->>>>>>> 72eee78f
 using Fusee.Engine.Core.Scene;
 using Fusee.Math.Core;
 using Fusee.Xene;
@@ -22,11 +18,7 @@
         /// <summary>
         /// The light component as present (1 to n times) in the scene graph.
         /// </summary>
-<<<<<<< HEAD
         public Light Light { get; private set; }
-=======
-        public Light Light { get; }
->>>>>>> 72eee78f
 
         /// <summary>
         /// It should be possible for one instance of type LightComponent to be used multiple times in the scene graph.
@@ -99,11 +91,7 @@
 
     internal struct CameraResult
     {
-<<<<<<< HEAD
         public Camera Camera { get; private set; }
-=======
-        public Camera Camera { get; }
->>>>>>> 72eee78f
 
         public float4x4 View { get; private set; }
 
@@ -151,14 +139,9 @@
 
         private CanvasTransform _ctc;
         private MinMaxRect _parentRect;
-<<<<<<< HEAD
         private RenderContext _rc;
         private bool _isCtcInitialized = false;
         private bool _renderForward;
-=======
-        protected RenderContext _rc;
-        private bool isCtcInitialized = false;
->>>>>>> 72eee78f
 
         public PrePassVisitor()
         {
@@ -503,7 +486,6 @@
             var cameraResult = new CameraResult(camComp, view);
             CameraPrepassResults.Add(new Tuple<SceneNode, CameraResult>(CurrentNode, cameraResult));
         }
-<<<<<<< HEAD
 
         /// <summary>
         /// If a ShaderEffectComponent is visited the ShaderEffect of the <see cref="RendererState"/> is updated and the effect is set in the <see cref="RenderContext"/>.
@@ -516,7 +498,4 @@
         }
     }
 
-=======
-    }
->>>>>>> 72eee78f
 }