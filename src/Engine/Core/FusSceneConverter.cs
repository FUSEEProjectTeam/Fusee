--- conflicted
+++ resolved
@@ -779,13 +779,6 @@
             {
                 _currentNode.Components = new List<SceneComponent>();
             }
-<<<<<<< HEAD
-=======
-            if (_currentNode.Parent.GetWeights() != null)
-            {
-                AddWeightToMesh(mesh, _currentNode.Parent.GetWeights());
-            }
->>>>>>> b26ad9ff
             _currentNode.Components.Add(mesh);
 
             _meshMap.Add(m, mesh);
