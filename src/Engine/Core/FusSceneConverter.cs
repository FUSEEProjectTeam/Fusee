--- conflicted
+++ resolved
@@ -298,11 +298,7 @@
             if (_currentNode.Components == null)
                 _currentNode.Components = new List<SceneComponent>();
 
-<<<<<<< HEAD
-            var cam = new Camera(cc.ProjectionMethod == Serialization.V1.ProjectionMethod.Orthographic ? Common.ProjectionMethod.ORTHOGRAPHIC : Common.ProjectionMethod.PERSPECTIVE,
-=======
             var cam = new Camera(cc.ProjectionMethod == Serialization.V1.ProjectionMethod.Orthographic ? Fusee.Engine.Core.Scene.ProjectionMethod.Orthographic : Fusee.Engine.Core.Scene.ProjectionMethod.Perspective,
->>>>>>> 1128b6f3
                 cc.ClippingPlanes.x, cc.ClippingPlanes.y, cc.Fov)
             {
                 Active = cc.Active,
@@ -853,11 +849,7 @@
                 ClippingPlanes = cc.ClippingPlanes,
                 Fov = cc.Fov,
                 Viewport = cc.Viewport,
-<<<<<<< HEAD
-                ProjectionMethod = cc.ProjectionMethod == Common.ProjectionMethod.ORTHOGRAPHIC ? Serialization.V1.ProjectionMethod.Orthographic : Serialization.V1.ProjectionMethod.Perspective
-=======
                 ProjectionMethod = cc.ProjectionMethod == Fusee.Engine.Core.Scene.ProjectionMethod.Orthographic ? Serialization.V1.ProjectionMethod.Orthographic : Serialization.V1.ProjectionMethod.Perspective
->>>>>>> 1128b6f3
             });
         }
 
@@ -928,11 +920,7 @@
                 Name = cc.Name,
                 ClippingPlanes = cc.ClippingPlanes,
                 Fov = cc.Fov,
-<<<<<<< HEAD
-                ProjectionMethod = cc.ProjectionMethod == Common.ProjectionMethod.ORTHOGRAPHIC ? Serialization.V1.ProjectionMethod.Orthographic : Serialization.V1.ProjectionMethod.Perspective
-=======
                 ProjectionMethod = cc.ProjectionMethod == Fusee.Engine.Core.Scene.ProjectionMethod.Orthographic ? Serialization.V1.ProjectionMethod.Orthographic : Serialization.V1.ProjectionMethod.Perspective
->>>>>>> 1128b6f3
             });
         }
 
