--- conflicted
+++ resolved
@@ -106,13 +106,8 @@
         /// </summary>
         /// <param name="sc">The SceneContainer, containing the scene that gets rendered.</param>
         /// <param name="texRes">The g-buffer texture resolution.</param>
-<<<<<<< HEAD
         /// <param name="shadowMapRes">The shadow map resolution.</param>
         public SceneRendererDeferred(SceneContainer sc, TexRes texRes = TexRes.MID_RES, TexRes shadowMapRes = TexRes.MID_RES) : base(sc)
-=======
-        /// <param name="shadowMapRes">The shadow map resolution.</param>       
-        public SceneRendererDeferred(SceneContainer sc, TexRes texRes = TexRes.Middle, TexRes shadowMapRes = TexRes.Middle) : base(sc)
->>>>>>> 52cf1bbe
         {
             Diagnostics.Warn($"Alpha blend is disabled for deferred rendering for now - {RenderState.AlphaBlendEnable} is locked (see SceneRendererDeferred.RenderAllPasses()).");
 
@@ -206,13 +201,8 @@
             _rc.Model = _state.Model;
 
             //If we render the shadow pass: ignore ShaderEffects of the SceneNodes and use the ones that are needed to render the shadow maps.
-<<<<<<< HEAD
             if (_currentPass != RenderPasses.SHADOW)
                 _rc.SetEffect(_state.Effect);
-=======
-            if (_currentPass != RenderPasses.Shadow)
-                _rc.SetShaderEffect(_state.Effect);
->>>>>>> 52cf1bbe
 
         }
         #endregion
@@ -360,19 +350,13 @@
                 {
                     case LightType.Point:
                         {
-<<<<<<< HEAD
                             var shadowMap = new WritableCubeMap(RenderTargetTextureTypes.G_DEPTH, new ImagePixelFormat(ColorFormat.Depth16), (int)ShadowMapRes, (int)ShadowMapRes, false, TextureFilterMode.NEAREST, TextureWrapMode.CLAMP_TO_BORDER, TextureCompareMode.GL_COMPARE_REF_TO_TEXTURE, Compare.Less);
                             outParams = new ShadowParams() { ClipPlanesForLightMat = shadowParamClipPlanes, LightSpaceMatrices = lightSpaceMatrices, ShadowMap = shadowMap, Frustums = frustums };
-=======
-                            var shadowMap = new WritableCubeMap(RenderTargetTextureTypes.Depth, new ImagePixelFormat(ColorFormat.Depth16), (int)ShadowMapRes, (int)ShadowMapRes, false, TextureFilterMode.Nearest, TextureWrapMode.ClampToBorder, TextureCompareMode.CompareRefToTexture, Compare.Less);
-                            outParams = new ShadowParams() { ClipPlanesForLightMat = shadowParamClipPlanes, LightSpaceMatrices = lightSpaceMatrices, ShadowMaps = new IWritableTexture[1] { shadowMap }, Frustums = frustums };
->>>>>>> 52cf1bbe
                             break;
                         }
                     case LightType.Legacy:
                     case LightType.Parallel:
                         {
-<<<<<<< HEAD
                             IWritableTexture shadowMap;
                             if (NumberOfCascades == 1)
                                 shadowMap = new WritableTexture(RenderTargetTextureTypes.G_DEPTH, new ImagePixelFormat(ColorFormat.Depth24), (int)ShadowMapRes, (int)ShadowMapRes, false, TextureFilterMode.NEAREST, TextureWrapMode.CLAMP_TO_BORDER, TextureCompareMode.GL_COMPARE_REF_TO_TEXTURE, Compare.Less);
@@ -382,26 +366,12 @@
                                 throw new ArgumentException($"Number of shadow cascades is {NumberOfCascades} but must be greater or equal 1.");
 
                             outParams = new ShadowParams() { ClipPlanesForLightMat = shadowParamClipPlanes, LightSpaceMatrices = lightSpaceMatrices, ShadowMap = shadowMap, Frustums = frustums };
-=======
-                            var shadowMaps = new IWritableTexture[NumberOfCascades];
-                            for (var i = 0; i < NumberOfCascades; i++)
-                            {
-                                var shadowMap = new WritableTexture(RenderTargetTextureTypes.Depth, new ImagePixelFormat(ColorFormat.Depth24), (int)ShadowMapRes, (int)ShadowMapRes, false, TextureFilterMode.Nearest, TextureWrapMode.ClampToBorder, TextureCompareMode.CompareRefToTexture, Compare.Less);
-                                shadowMaps[i] = shadowMap;
-                            }
-                            outParams = new ShadowParams() { ClipPlanesForLightMat = shadowParamClipPlanes, LightSpaceMatrices = lightSpaceMatrices, ShadowMaps = shadowMaps, Frustums = frustums };
->>>>>>> 52cf1bbe
                             break;
                         }
                     case LightType.Spot:
                         {
-<<<<<<< HEAD
                             var shadowMap = new WritableTexture(RenderTargetTextureTypes.G_DEPTH, new ImagePixelFormat(ColorFormat.Depth16), (int)ShadowMapRes, (int)ShadowMapRes, false, TextureFilterMode.NEAREST, TextureWrapMode.CLAMP_TO_BORDER, TextureCompareMode.GL_COMPARE_REF_TO_TEXTURE, Compare.Less);
                             outParams = new ShadowParams() { ClipPlanesForLightMat = shadowParamClipPlanes, LightSpaceMatrices = lightSpaceMatrices, ShadowMap = shadowMap, Frustums = frustums };
-=======
-                            var shadowMap = new WritableTexture(RenderTargetTextureTypes.Depth, new ImagePixelFormat(ColorFormat.Depth16), (int)ShadowMapRes, (int)ShadowMapRes, false, TextureFilterMode.Nearest, TextureWrapMode.ClampToBorder, TextureCompareMode.CompareRefToTexture, Compare.Less);
-                            outParams = new ShadowParams() { ClipPlanesForLightMat = shadowParamClipPlanes, LightSpaceMatrices = lightSpaceMatrices, ShadowMaps = new IWritableTexture[1] { shadowMap }, Frustums = frustums };
->>>>>>> 52cf1bbe
                             break;
                         }
                     default:
@@ -673,16 +643,12 @@
 
         private void RenderShadowMaps()
         {
-<<<<<<< HEAD
             _currentPass = RenderPasses.SHADOW;
             if (_shadowEffect == null)
             {
                 _shadowEffect = MakeEffect.ShadowMapEffect();
                 _rc.CreateShaderProgram(true, _shadowEffect);
             }
-=======
-            _currentPass = RenderPasses.Shadow;
->>>>>>> 52cf1bbe
 
             foreach (var lightVisRes in LightViseratorResults)
             {
@@ -845,7 +811,6 @@
                 Diagnostics.Warn("Strength of the light will be clamped between 0 and 1.");
             }
 
-<<<<<<< HEAD
             // Set params in modelview space since the lightning calculation is in modelview space
             switch (lightVisRes.Item2.Light.Type)
             {
@@ -876,20 +841,6 @@
                 default:
                     break;
             }
-=======
-            // Set parameters in modelview space since the lightning calculation is in modelview space
-            effect.SetEffectParam("light.position", _rc.View * lightRes.WorldSpacePos);
-            effect.SetEffectParam("light.intensities", light.Color);
-            effect.SetEffectParam("light.maxDistance", light.MaxDistance);
-            effect.SetEffectParam("light.strength", strength);
-            effect.SetEffectParam("light.outerConeAngle", M.DegreesToRadians(light.OuterConeAngle));
-            effect.SetEffectParam("light.innerConeAngle", M.DegreesToRadians(light.InnerConeAngle));
-            effect.SetEffectParam("light.direction", dirViewSpace);
-            effect.SetEffectParam("light.lightType", (int)light.Type);
-            effect.SetEffectParam("light.isActive", light.Active ? 1 : 0);
-            effect.SetEffectParam("light.isCastingShadows", light.IsCastingShadows ? 1 : 0);
-            effect.SetEffectParam("light.bias", light.Bias);
->>>>>>> 52cf1bbe
 
             if (isCastingShadows) //we don't use light.IsCastingShadows because we could need to skip the shadow calculation because of hardware capabilities.
             {
