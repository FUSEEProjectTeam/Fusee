using Fusee.Base.Core;
using Fusee.Engine.Common;
using Fusee.Engine.Core.Effects;
using Fusee.Math.Core;
using Fusee.Serialization;
using System;
using System.Collections.Generic;
using System.Linq;

namespace Fusee.Engine.Core
{
    /// <summary>
    /// The render context contains all functions necessary to manipulate the underlying rendering hardware. Use this class' elements
    /// to render geometry to the RenderCanvas associated with this context. If you have worked with OpenGL or DirectX before you will find
    /// many similarities in this class' methods and properties.
    /// </summary>
    public class RenderContext
    {
        /// <summary>
        /// The color to use when clearing the color buffer.
        /// </summary>
        /// <value>
        /// The color value is interpreted as a (Red, Green, Blue, Alpha) quadruple with
        /// component values ranging from 0.0f to 1.0f.
        /// </value>
        /// <remarks>
        /// This is the color that will be copied to all pixels in the output color buffer when Clear is called on the render context.
        /// </remarks>
        /// <seealso cref="Clear"/>
        public float4 ClearColor
        {
            set { _rci.ClearColor = value; }
            get { return _rci.ClearColor; }
        }

        /// <summary>
        /// The depth value to use when clearing the color buffer.
        /// </summary>
        /// <value>
        /// Typically set to the highest possible depth value. Typically ranges between 0 and 1.
        /// </value>
        /// <remarks>
        /// This is the depth (z-) value that will be copied to all pixels in the depth (z-) buffer when Clear is called on the render context.
        /// </remarks>
        public float ClearDepth
        {
            set { _rci.ClearDepth = value; }
            get { return _rci.ClearDepth; }
        }

        /// <summary>
        /// Contains the default state of the render context. can be used to reset this RenderContext to it's DefaultState.
        /// </summary>
        public RenderContextDefaultState DefaultState { get; private set; }

        /// <summary>
        /// The world space frustum planes, derived from the current view-projection matrix.
        /// </summary>
        public Frustum RenderFrustum { get; private set; }


        /// <summary>
        /// Saves all global shader parameters. "Global" are those which get updated by a SceneRenderer, e.g. the matrices or the parameters of the lights.
        /// </summary>
        internal readonly Dictionary<string, object> GlobalFXParams;

        private readonly MeshManager _meshManager;
        private readonly TextureManager _textureManager;

        #region RenderState management properties

        /// <summary>
        /// Saves the current RenderState.
        /// </summary>
        public RenderStateSet CurrentRenderState { get; private set; } = new RenderStateSet();

        /// <summary>
        /// If a state is forced it will remain the value currently set in <see cref="CurrentRenderState"/>.
        /// </summary>
        public Dictionary<RenderState, KeyValuePair<bool, uint>> LockedStates { get; private set; } = new Dictionary<RenderState, KeyValuePair<bool, uint>>();

        #endregion

        #region Viewport properties

        /// <summary>
        /// Gets and sets the viewport width.
        /// </summary>
        public int ViewportWidth { get; private set; }

        /// <summary>
        /// Gets and sets the viewport height.
        /// </summary>
        public int ViewportHeight { get; private set; }

        /// <summary>
        /// Gets and sets the x coordinate of viewport's lower left (starting) point.
        /// </summary>
        public int ViewportXStart { get; private set; }

        /// <summary>
        /// Gets and sets the y coordinate of viewport's lower left (starting) point.
        /// </summary>
        public int ViewportYStart { get; private set; }

        #endregion

        #region Shader Management fields

        private readonly IRenderContextImp _rci;

        private readonly EffectManager _effectManager;
        private readonly Dictionary<Effect, CompiledEffect> _allCompiledEffects = new Dictionary<Effect, CompiledEffect>();

        /// <summary>
        /// The currently used <see cref="Effect"/> is set in <see cref="SetEffect(Effect)"/>.
        /// </summary>
        private Effect _currentEffect;

        /// <summary>
        /// The currently bound shader program.
        /// </summary>
        private IShaderHandle _currentShaderProgram;

        #endregion

        #region Matrix backing fields and flags

        // Settable matrices
        private float4x4 _modelView;
        private float4x4 _projection;
        private float4x4 _view;
        private float4x4 _model;

        private float4x4[] _bones;

        // Derived matrices
        private float4x4 _modelViewProjection;

        private float4x4 _invView;
        private float4x4 _invModel;
        private float4x4 _invModelView;
        private float4x4 _invProjection;
        private float4x4 _invModelViewProjection;

        private float4x4 _invTransView;
        private float4x4 _invTransModel;
        private float4x4 _invTransModelView;
        private float4x4 _invTransProjection;
        private float4x4 _invTransModelViewProjection;

        private float4x4 _transView;
        private float4x4 _transModel;
        private float4x4 _transModelView;
        private float4x4 _transProjection;
        private float4x4 _transModelViewProjection;

        private bool _modelViewProjectionOk;

        private bool _modelViewOK;

        private bool _invViewOk;
        private bool _invModelOk;
        private bool _invModelViewOk;
        private bool _invProjectionOk;
        private bool _invModelViewProjectionOk;

        private bool _invTransViewOk;
        private bool _invTransModelOk;
        private bool _invTransModelViewOk;
        private bool _invTransProjectionOk;
        private bool _invTransModelViewProjectionOk;

        private bool _transViewOk;
        private bool _transModelOk;
        private bool _transModelViewOk;
        private bool _transProjectionOk;
        private bool _transModelViewProjectionOk;

        #endregion

        #region Matrix Properties

        /// <summary>
        /// The View matrix used by the rendering pipeline.
        /// </summary>
        /// <value>
        /// The view matrix.
        /// </value>
        /// <remarks>
        /// This matrix is also referred often as the camera transformation(not the projection). 
        /// It describes the orientation of the view that is used to render a scene.
        /// You can use <see cref="float4x4.LookAt(float3, float3, float3)"/> to create a valid view matrix and analyze how it is build up.
        /// </remarks>
        public float4x4 View
        {
            get { return _view; }
            set
            {
                _view = value;

                _modelViewOK = false;
                _modelViewProjectionOk = false;

                _invViewOk = false;
                _invModelViewOk = false;
                _invModelViewProjectionOk = false;

                _invTransViewOk = false;
                _invTransModelViewOk = false;
                _invTransModelViewProjectionOk = false;

                _transViewOk = false;
                _transModelViewOk = false;
                _transModelViewProjectionOk = false;

                SetGlobalEffectParam(ShaderShards.UniformNameDeclarations.View, _view);
                SetGlobalEffectParam(ShaderShards.UniformNameDeclarations.ModelView, ModelView);
                SetGlobalEffectParam(ShaderShards.UniformNameDeclarations.ModelViewProjection, ModelViewProjection);

                SetGlobalEffectParam(ShaderShards.UniformNameDeclarations.IView, InvView);
                SetGlobalEffectParam(ShaderShards.UniformNameDeclarations.IModelView, InvModelView);
                SetGlobalEffectParam(ShaderShards.UniformNameDeclarations.IModelViewProjection, InvModelViewProjection);

                SetGlobalEffectParam(ShaderShards.UniformNameDeclarations.ITView, InvTransView);
                SetGlobalEffectParam(ShaderShards.UniformNameDeclarations.ITModelView, InvTransModelView);
                SetGlobalEffectParam(ShaderShards.UniformNameDeclarations.ITModelViewProjection, InvTransModelViewProjection);

                SetGlobalEffectParam(ShaderShards.UniformNameDeclarations.TView, TransView);
                SetGlobalEffectParam(ShaderShards.UniformNameDeclarations.TModelView, TransModelView);
                SetGlobalEffectParam(ShaderShards.UniformNameDeclarations.TModelViewProjection, TransModelViewProjection);

                var invZMat = float4x4.Identity;
                invZMat.M33 = -1;
                RenderFrustum.CalculateFrustumPlanes(_projection * View);
            }
        }

        /// <summary>
        /// The Model matrix used by the rendering pipeline.
        /// </summary>
        /// <value>
        /// The model matrix.
        /// </value>
        /// <remarks>
        /// Model coordinates are the coordinates directly taken from the model (the mesh geometry - <see cref="Mesh"/>).
        /// </remarks>
        public float4x4 Model
        {
            get { return _model; }
            set
            {
                _model = value;

                _modelViewOK = false;
                _modelViewProjectionOk = false;

                _invModelOk = false;
                _invModelViewOk = false;
                _invModelViewProjectionOk = false;

                _invTransModelOk = false;
                _invTransModelViewOk = false;
                _invTransModelViewProjectionOk = false;

                _transModelOk = false;
                _transModelViewOk = false;
                _transModelViewProjectionOk = false;

                SetGlobalEffectParam(ShaderShards.UniformNameDeclarations.Model, _model);
                SetGlobalEffectParam(ShaderShards.UniformNameDeclarations.ModelView, ModelView);
                SetGlobalEffectParam(ShaderShards.UniformNameDeclarations.ModelViewProjection, ModelViewProjection);

                SetGlobalEffectParam(ShaderShards.UniformNameDeclarations.IModel, InvModel);
                SetGlobalEffectParam(ShaderShards.UniformNameDeclarations.IModelView, InvModelView);
                SetGlobalEffectParam(ShaderShards.UniformNameDeclarations.IModelViewProjection, InvModelViewProjection);

                SetGlobalEffectParam(ShaderShards.UniformNameDeclarations.ITModel, InvTransModel);
                SetGlobalEffectParam(ShaderShards.UniformNameDeclarations.ITModelView, InvTransModelView);
                SetGlobalEffectParam(ShaderShards.UniformNameDeclarations.ITModelViewProjection, InvTransModelViewProjection);

                SetGlobalEffectParam(ShaderShards.UniformNameDeclarations.TModel, TransModel);
                SetGlobalEffectParam(ShaderShards.UniformNameDeclarations.TModelView, TransModelView);
                SetGlobalEffectParam(ShaderShards.UniformNameDeclarations.TModelViewProjection, TransModelViewProjection);
            }
        }

        /// <summary>
        /// The projection matrix used by the rendering pipeline
        /// </summary>
        /// <value>
        /// The 4x4 projection matrix applied to view coordinates yielding clip space coordinates.
        /// </value>
        /// <remarks>
        /// View coordinates are the result of the ModelView matrix multiplied to the geometry (<see cref="ModelView"/>).
        /// The coordinate system of the view space has its origin in the camera center with the z axis aligned to the viewing direction, and the x- and
        /// y axes aligned to the viewing plane. Still, no projection from 3d space to the viewing plane has been performed. This is done by multiplying
        /// view coordinate geometry with the projection matrix. Typically, the projection matrix either performs a parallel projection or a perspective
        /// projection.
        /// </remarks>
        public float4x4 Projection
        {
            get { return _projection; }
            set
            {
                // Update matrix
                _projection = value;

                // Invalidate derived matrices
                _modelViewProjectionOk = false;
                _invProjectionOk = false;
                _invTransProjectionOk = false;
                _transProjectionOk = false;

                SetGlobalEffectParam(ShaderShards.UniformNameDeclarations.Projection, _projection);
                SetGlobalEffectParam(ShaderShards.UniformNameDeclarations.ModelViewProjection, ModelViewProjection);
                SetGlobalEffectParam(ShaderShards.UniformNameDeclarations.IProjection, InvProjection);
                SetGlobalEffectParam(ShaderShards.UniformNameDeclarations.ITProjection, InvTransProjection);
                SetGlobalEffectParam(ShaderShards.UniformNameDeclarations.TProjection, TransProjection);

                var invZMat = float4x4.Identity;
                invZMat.M33 = -1;
                RenderFrustum.CalculateFrustumPlanes(_projection * View);
            }
        }

        /// <summary>
        /// The ModelView matrix used by the rendering pipeline.
        /// </summary>
        /// <value>
        /// The 4x4 ModelView matrix defining the transformation applied to model coordinates yielding view coordinates.
        /// </value>
        /// <remarks>
        /// Model coordinates are the coordinates directly taken from the model (the mesh geometry - <see cref="Mesh"/>). The rendering pipeline
        /// transforms these coordinates into View coordinates. Further down the pipeline the coordinates will be transformed to screen coordinates to allow the
        /// geometry to be rendered to pixel positions on the screen. The ModelView matrix defines the transformations performed on the original model coordinates
        /// to yield view coordinates. In most cases the matrix is a composition of several translations, rotations, and scale operations.
        /// </remarks>
        public float4x4 ModelView
        {
            get
            {
                if (!_modelViewOK)
                {
                    _modelView = View * Model;
                    _modelViewOK = true;
                }
                return _modelView;
            }
        }


        /// <summary>
        /// The combination of the ModelView and Projection matrices.
        /// </summary>
        /// <value>
        /// The 4x4 matrix resulting from the matrix multiplication of the ModelView and the Projection matrix.
        /// </value>
        /// <remarks>
        /// <see cref="ModelView"/> and <see cref="Projection"/>.
        /// </remarks>
        public float4x4 ModelViewProjection
        {
            get
            {
                if (!_modelViewProjectionOk)
                {
                    // Column order notation
                    _modelViewProjection = Projection * ModelView;
                    _modelViewProjectionOk = true;
                }
                return _modelViewProjection;
            }
        }

        /// <summary>
        /// Gets the inverted View matrix.
        /// </summary>
        /// <value>
        /// The inverted view matrix.
        /// </value>
        /// <remarks>
        /// If the View matrix is orthogonal (i.e. contains no scale component), its inverse matrix
        /// is equal to its transpose matrix.
        /// </remarks>
        /// <seealso cref="View"/>
        /// <seealso cref="TransView"/>
        public float4x4 InvView
        {
            get
            {
                if (!_invViewOk)
                {
                    _invView = float4x4.Invert(View);
                    _invViewOk = true;
                }
                return _invView;
            }
        }

        /// <summary>
        /// Gets the inverted Model matrix.
        /// </summary>
        /// <value>
        /// The inverted Model matrix.
        /// </value>
        /// <remarks>
        /// If the Model matrix is orthogonal (i.e. contains no scale component), its inverse matrix
        /// is equal to its transpose matrix.
        /// </remarks>
        /// <seealso cref="Model"/>
        /// <seealso cref="TransModel"/>
        public float4x4 InvModel
        {
            get
            {
                if (!_invModelOk)
                {
                    _invModel = float4x4.Invert(Model);
                    _invModelOk = true;
                }
                return _invModel;
            }
        }

        /// <summary>
        /// The inverse of the ModelView matrix.
        /// </summary>
        /// <value>
        /// The 4x4 matrix resulting from the matrix inversion applied to the ModelView matrix.
        /// </value>
        /// <remarks>
        /// If the ModelView matrix is orthogonal (i.e. contains no scale component), its inverse matrix
        /// is equal to its transpose matrix.
        /// </remarks>
        /// <seealso cref="ModelView"/>
        /// <seealso cref="TransModelView"/>
        public float4x4 InvModelView
        {
            get
            {
                if (!_invModelViewOk)
                {
                    _invModelView = float4x4.Invert(ModelView);
                    _invModelViewOk = true;
                }
                return _invModelView;
            }
        }


        /// <summary>
        /// The inverse of the Projection matrix.
        /// </summary>
        /// <value>
        /// The 4x4 matrix resulting from the matrix inversion applied to the Projection matrix.
        /// </value>
        /// <remarks>
        /// If the Projection matrix is orthogonal (i.e. contains no scale component), its inverse matrix
        /// is equal to its transpose matrix.
        /// </remarks>
        /// <seealso cref="Projection"/>
        /// <seealso cref="TransProjection"/>
        public float4x4 InvProjection
        {
            get
            {
                if (!_invProjectionOk)
                {
                    _invProjection = float4x4.Invert(Projection);
                    _invProjectionOk = true;
                }
                return _invProjection;
            }
        }


        /// <summary>
        /// The inverse of the ModelViewProjection matrix.
        /// </summary>
        /// <value>
        /// The 4x4 matrix resulting from the matrix inversion applied to the ModelViewProjection matrix.
        /// </value>
        /// <remarks>
        /// If the ModelViewProjection matrix is orthogonal (i.e. contains no scale component), its inverse matrix
        /// is equal to its transpose matrix.
        /// </remarks>
        /// <seealso cref="ModelViewProjection"/>
        /// <seealso cref="TransModelViewProjection"/>
        public float4x4 InvModelViewProjection
        {
            get
            {
                if (!_invModelViewProjectionOk)
                {
                    _invModelViewProjection = float4x4.Invert(ModelViewProjection);
                    _invModelViewProjectionOk = true;
                }
                return _invModelViewProjection;
            }
        }

        /// <summary>
        /// The transpose of the View matrix.
        /// </summary>
        /// <value>
        /// The 4x4 matrix resulting from the matrix transpose applied to the View matrix.
        /// </value>
        /// <remarks>
        /// If the View matrix is orthogonal (i.e. contains no scale component), its transpose matrix
        /// is equal to its inverse matrix.
        /// </remarks>
        /// <seealso cref="View"/>
        /// <seealso cref="InvView"/>
        public float4x4 TransView
        {
            get
            {
                if (!_transViewOk)
                {
                    _transView = float4x4.Transpose(View);
                    _transViewOk = true;
                }
                return _transView;
            }
        }

        /// <summary>
        /// The transpose of the Model matrix.
        /// </summary>
        /// <value>
        /// The 4x4 matrix resulting from the matrix transpose applied to the Model matrix.
        /// </value>
        /// <remarks>
        /// If the Model matrix is orthogonal (i.e. contains no scale component), its transpose matrix
        /// is equal to its inverse matrix.
        /// </remarks>
        /// <seealso cref="Model"/>
        /// <seealso cref="InvModel"/>
        public float4x4 TransModel
        {
            get
            {
                if (!_transModelOk)
                {
                    _transModel = float4x4.Transpose(Model);
                    _transModelOk = true;
                }
                return _transModel;
            }
        }

        /// <summary>
        /// The transpose of the ModelView matrix.
        /// </summary>
        /// <value>
        /// The 4x4 matrix resulting from the matrix transpose applied to the ModelView matrix.
        /// </value>
        /// <remarks>
        /// If the ModelView matrix is orthogonal (i.e. contains no scale component), its transpose matrix
        /// is equal to its inverse matrix.
        /// </remarks>
        /// <seealso cref="ModelView"/>
        /// <seealso cref="InvModelView"/>
        public float4x4 TransModelView
        {
            get
            {
                if (!_transModelViewOk)
                {
                    _transModelView = float4x4.Transpose(ModelView);
                    _transModelViewOk = true;
                }
                return _transModelView;
            }
        }


        /// <summary>
        /// The transpose of the Projection matrix.
        /// </summary>
        /// <value>
        /// The 4x4 matrix resulting from the matrix transpose applied to the Projection matrix.
        /// </value>
        /// <remarks>
        /// If the Projection matrix is orthogonal (i.e. contains no scale component), its transpose matrix
        /// is equal to its inverse matrix.
        /// </remarks>
        /// <seealso cref="Projection"/>
        /// <seealso cref="InvProjection"/>
        public float4x4 TransProjection
        {
            get
            {
                if (!_transProjectionOk)
                {
                    _transProjection = float4x4.Transpose(Projection);
                    _transProjectionOk = true;
                }
                return _transProjection;
            }
        }


        /// <summary>
        /// The transpose of the ModelViewProjection matrix.
        /// </summary>
        /// <value>
        /// The 4x4 matrix resulting from the matrix transpose applied to the ModelViewProjection matrix.
        /// </value>
        /// <remarks>
        /// If the ModelViewProjection matrix is orthogonal (i.e. contains no scale component), its transpose matrix
        /// is equal to its inverse matrix.
        /// </remarks>
        /// <seealso cref="ModelViewProjection"/>
        /// <seealso cref="InvModelViewProjection"/>
        public float4x4 TransModelViewProjection
        {
            get
            {
                if (!_transModelViewProjectionOk)
                {
                    _transModelViewProjection = float4x4.Transpose(ModelViewProjection);
                    _transModelViewProjectionOk = true;
                }
                return _transModelViewProjection;
            }
        }

        /// <summary>
        /// The inverse transpose of the View matrix.
        /// </summary>
        /// <value>
        /// The 4x4 matrix resulting from the matrix inversion and transpose applied to the View matrix.
        /// </value>
        /// <remarks>
        /// If the View matrix is orthogonal (i.e. contains no scale component), its inverse transpose matrix
        /// is the same as the original View matrix.
        /// </remarks>
        /// <seealso cref="View"/>
        /// <seealso cref="InvView"/>
        /// <seealso cref="TransView"/>
        public float4x4 InvTransView
        {
            get
            {
                if (!_invTransViewOk)
                {
                    _invTransView = float4x4.Invert(TransView);
                    _invTransViewOk = true;
                }
                return _invTransView;
            }
        }

        /// <summary>
        /// The inverse transpose of the Model matrix.
        /// </summary>
        /// <value>
        /// The 4x4 matrix resulting from the matrix inversion and transpose applied to the Model matrix.
        /// </value>
        /// <remarks>
        /// If the Model matrix is orthogonal (i.e. contains no scale component), its inverse transpose matrix
        /// is the same as the original Model matrix.
        /// </remarks>
        /// <seealso cref="Model"/>
        /// <seealso cref="InvModel"/>
        /// <seealso cref="TransModel"/>
        public float4x4 InvTransModel
        {
            get
            {
                if (!_invTransModelOk)
                {
                    _invTransModel = float4x4.Invert(TransModel);
                    _invTransModelOk = true;
                }
                return _invTransModel;
            }
        }

        /// <summary>
        /// The inverse transpose of the ModelView matrix.
        /// </summary>
        /// <value>
        /// The 4x4 matrix resulting from the matrix inversion and transpose applied to the ModelView matrix.
        /// </value>
        /// <remarks>
        /// If the ModelView matrix is orthogonal (i.e. contains no scale component), its inverse transpose matrix
        /// is the same as the original ModelView matrix.
        /// </remarks>
        /// <seealso cref="ModelView"/>
        /// <seealso cref="InvModelView"/>
        /// <seealso cref="TransModelView"/>
        public float4x4 InvTransModelView
        {
            get
            {
                if (!_invTransModelViewOk)
                {
                    _invTransModelView = float4x4.Invert(TransModelView);
                    _invTransModelViewOk = true;
                }
                return _invTransModelView;
            }
        }


        /// <summary>
        /// The inverse transpose of the Projection matrix.
        /// </summary>
        /// <value>
        /// The 4x4 matrix resulting from the matrix inversion and transpose applied to the Projection matrix.
        /// </value>
        /// <remarks>
        /// If the Projection matrix is orthogonal (i.e. contains no scale component), its inverse transpose matrix
        /// is the same as the original Projection matrix.
        /// </remarks>
        /// <seealso cref="Projection"/>
        /// <seealso cref="InvProjection"/>
        /// <seealso cref="TransProjection"/>
        public float4x4 InvTransProjection
        {
            get
            {
                if (!_invTransProjectionOk)
                {
                    _invTransProjection = float4x4.Invert(TransProjection);
                    _invTransProjectionOk = true;
                }
                return _invTransProjection;
            }
        }


        /// <summary>
        /// The inverse transpose of the ModelViewProjection matrix.
        /// </summary>
        /// <value>
        /// The 4x4 matrix resulting from the matrix inversion and transpose applied to the ModelViewProjection matrix.
        /// </value>
        /// <remarks>
        /// If the ModelViewProjection matrix is orthogonal (i.e. contains no scale component), its inverse transpose matrix
        /// is the same as the original ModelViewProjection matrix.
        /// </remarks>
        /// <seealso cref="ModelViewProjection"/>
        /// <seealso cref="InvModelViewProjection"/>
        /// <seealso cref="TransModelViewProjection"/>
        public float4x4 InvTransModelViewProjection
        {
            get
            {
                if (!_invTransModelViewProjectionOk)
                {
                    _invTransModelViewProjection = float4x4.Invert(TransModelViewProjection);
                    _invTransModelViewProjectionOk = true;
                }
                return _invTransModelViewProjection;
            }
        }

        #endregion

        /// <summary>
        /// Array of bone matrices.
        /// </summary>
        public float4x4[] Bones
        {
            get { return _bones; }
            set
            {
                _bones = value;
                SetGlobalEffectParam(ShaderShards.UniformNameDeclarations.BonesArray, _bones);
            }
        }

        /// <summary>
        /// Initializes a new instance of the <see cref="RenderContext"/> class.
        /// </summary>
        /// <param name="rci">The <see cref="IRenderContextImp"/>.</param>
        public RenderContext(IRenderContextImp rci)
        {
            _rci = rci;
            DefaultState = new RenderContextDefaultState();
            GlobalFXParams = new Dictionary<string, object>();

            RenderFrustum = new Frustum();

            View = DefaultState.View;
            Model = float4x4.Identity;
            Projection = DefaultState.Projection;

            // mesh management
            _meshManager = new MeshManager(_rci);

            // texture management
            _textureManager = new TextureManager(_rci);

            _effectManager = new EffectManager(this);
        }

        /// <summary>
        /// Erases the contents of the specified rendering buffers.
        /// </summary>
        /// <param name="flags">A combination of flags specifying the rendering buffers to clear.</param>
        /// <remarks>
        /// Calling this method erases all contents of the rendering buffers. A typical use case for this method
        /// is to erase the contents of the color buffer and the depth buffer (z-buffer) before rendering starts
        /// at the beginning of a rendering loop. Thus, rendering the current frame starts with an empty color and
        /// z-buffer. <see cref="ClearFlags"/> for a list of possible buffers to clear. Make sure to use the bitwise
        /// or-operator (|) to combine several buffers to clear.
        /// </remarks>
        public void Clear(ClearFlags flags)
        {
            _rci.Clear(flags);
        }

        /// <summary>
        /// Sets the rectangular output region within the output buffer(s).
        /// </summary>
        /// <param name="x">leftmost pixel of the rectangular output region within the output buffer.</param>
        /// <param name="y">topmost pixel of the rectangular output region within the output buffer.</param>
        /// <param name="width">horizontal size (in pixels) of the output region.</param>
        /// <param name="height">vertical size (in pixels) of the output region.</param>       
        /// <remarks>
        /// Setting the Viewport limits the rendering output to the specified rectangular region.
        /// </remarks>
        public void Viewport(int x, int y, int width, int height)
        {
            if (ViewportXStart == x && ViewportYStart == y && ViewportWidth == width && ViewportHeight == height)
                return;

            _rci.Scissor(x, y, width, height);
            _rci.Viewport(x, y, width, height);

            ViewportWidth = width;
            ViewportHeight = height;
            ViewportXStart = x;
            ViewportYStart = y;
        }

        #region Image Data related methods

        /// <summary>
        /// Updates a rectangular region of a given Texture (dstTexture) by copying a rectangular block from another texture (srcTexture).
        /// </summary>
        /// <param name="dstTexture">This Textures region will be updated.</param>
        /// <param name="srcTexture">This is the source from which the region will be copied.</param>
        /// <param name="startX">x offset in pixels.</param>
        /// <param name="startY">y offset in pixels.</param>
        /// <param name="width">Width in pixels.</param>
        /// <param name="height">Height in pixels.</param>
        internal void UpdateTextureRegion(Texture dstTexture, Texture srcTexture, int startX, int startY, int width, int height)
        {
            ITextureHandle textureHandle = _textureManager.GetTextureHandleFromTexture(dstTexture);
            _rci.UpdateTextureRegion(textureHandle, srcTexture, startX, startY, width, height);
        }

        /// <summary>
        /// Free all allocated gpu memory that belongs to a frame-buffer object.
        /// </summary>
        /// <param name="bufferHandle">The platform dependent abstraction of the gpu buffer handle.</param>
        internal void DeleteFrameBuffer(IBufferHandle bufferHandle)
        {
            _rci.DeleteFrameBuffer(bufferHandle);
        }

        /// <summary>
        /// Free all allocated gpu memory that belongs to a render-buffer object.
        /// </summary>
        /// <param name="bufferHandle">The platform dependent abstraction of the gpu buffer handle.</param>
        internal void DeleteRenderBuffer(IBufferHandle bufferHandle)
        {
            _rci.DeleteRenderBuffer(bufferHandle);
        }

        /// <summary>
        /// Sets a Shader Parameter to a created texture.
        /// </summary>
        /// <param name="param">Shader Parameter used for texture binding.</param>
        /// <param name="texture">An ITexture.</param>
        private void SetShaderParamTexture(IShaderParam param, Texture texture)
        {
            ITextureHandle textureHandle = _textureManager.GetTextureHandleFromTexture(texture);
            _rci.SetShaderParamTexture(param, textureHandle, TextureType.TEXTURE2D);
        }

        /// <summary>
        /// Sets a Shader Parameter to a created texture.
        /// </summary>
        /// <param name="param">Shader Parameter used for texture binding.</param>
        /// <param name="texture">An ITexture.</param>
        private void SetShaderParamWritableTexture(IShaderParam param, WritableTexture texture)
        {
            ITextureHandle textureHandle = _textureManager.GetWritableTextureHandleFromTexture(texture);
            _rci.SetShaderParamTexture(param, textureHandle, TextureType.TEXTURE2D);
        }

        /// <summary>
        /// Sets a Shader Parameter to a created texture.
        /// </summary>
        /// <param name="param">Shader Parameter used for texture binding.</param>
        /// <param name="textures">A texture array.</param>
        private void SetShaderParamWritableTextureArray(IShaderParam param, WritableTexture[] textures)
        {
            var texHandles = new List<ITextureHandle>();
            foreach (var tex in textures)
            {
                ITextureHandle textureHandle = _textureManager.GetWritableTextureHandleFromTexture(tex);
                texHandles.Add(textureHandle);
            }
            var handlesAsArray = texHandles.ToArray();
            _rci.SetShaderParamTextureArray(param, handlesAsArray, TextureType.TEXTURE2D);
        }

        /// <summary>
        /// Sets a Shader Parameter to a created texture.
        /// </summary>
        /// <param name="param">Shader Parameter used for texture binding.</param>
        /// <param name="texture">An ITexture.</param>
        private void SetShaderParamWritableCubeMap(IShaderParam param, WritableCubeMap texture)
        {
            ITextureHandle textureHandle = _textureManager.GetWritableCubeMapHandleFromTexture(texture);
            _rci.SetShaderParamTexture(param, textureHandle, TextureType.TEXTURE_CUBE_MAP);
        }

        #endregion

        #region Shader related methods

        /// <summary>
        /// Activates the passed shader effect as the current shader for geometry rendering.
        /// Will compile a shader by calling <see cref="IRenderContextImp.CreateShaderProgram(string, string, string)"/> if it hasn't been compiled yet.
        /// </summary>
        /// <param name="ef">The effect.</param>
        /// <remarks>A Effect must be attached to a context before you can render geometry with it. The main
        /// task performed in this method is compiling the provided shader source code and uploading the shaders to
        /// the gpu.</remarks>
        public void SetEffect(Effect ef)
        {
            if (_rci == null)
                throw new NullReferenceException("No render context Implementation found!");

            if (ef == null)
                return;

            // Is this shader effect already built?
            if (_effectManager.GetEffect(ef) != null)
            {
                _currentEffect = ef;
                return;
            }

<<<<<<< HEAD
            var compiledEffect = new CompiledEffect();
            var activeUniforms = new Dictionary<string, ShaderParamInfo>();

            string vert = string.Empty;
            string geom = string.Empty;
            string frag = string.Empty;

            try // to compile all the shaders
            {
                var efType = ef.GetType();
                if (efType == typeof(ShaderEffect) || efType == typeof(ShaderEffectProtoPixel))
                {
                    var shaderEffect = (ShaderEffect)ef;
                    vert = shaderEffect.VertexShaderSrc;
                    geom = shaderEffect.GeometryShaderSrc;
                    frag = shaderEffect.PixelShaderSrc;
                }
                else
                {
                    var surfEffect = (SurfaceEffect)ef;
                    vert = SurfaceEffect.JoinShards(surfEffect.vertexShaderSrc);
                    geom = SurfaceEffect.JoinShards(surfEffect.geometryShaderSrc);
                    frag = SurfaceEffect.JoinShards(surfEffect.fragmentShaderSrc);
                }
                var shaderOnGpu = _rci.CreateShaderProgram(vert, frag, geom);
                var shaderParams = _rci.GetShaderParamList(shaderOnGpu).ToDictionary(info => info.Name, info => info);

                if (shaderParams.Count == 0)
                {
                    var ex = new Exception();
                    Diagnostics.Error("Error while compiling shader for pass - couldn't get parameters form the gpu!", ex, new string[] { vert, geom, frag }); ;
                    throw new Exception("Error while compiling shader for pass.", ex);
                }

                foreach (var param in shaderParams)
=======
            var compiledEffect = new CompiledShaderEffect();

            //Minimal list of uniforms of the shader source code over all ShaderEffect passes
            var activeUniforms = new Dictionary<string, ShaderParamInfo>();

            try
            {
                _shaderEffectManager.RegisterShaderEffect(ef);

                var paramInfos = _rci.GetShaderParamList(compiledEffect.GpuHandle).ToDictionary(info => info.Name, info => info);

                foreach (var param in paramInfos)
>>>>>>> 7491fe8c
                {
                    if (!activeUniforms.ContainsKey(param.Key))
                        activeUniforms.Add(param.Key, param.Value);
                }

<<<<<<< HEAD
                compiledEffect.GpuHandle = shaderOnGpu;
=======
                //create shader program on the gpu
                compiledEffect.GpuHandle = _rci.CreateShaderProgram(ef.VertexShaderSrc, ef.FragmentShaderSrc, ef.GeometryShaderSrc);

                _allCompiledShaderEffects.Add(ef, compiledEffect);
                CreateAllFxParamsForCompiledEffect(ef, compiledEffect, paramInfos);
                _currentShaderEffect = ef;
>>>>>>> 7491fe8c

            }
            catch (Exception ex)
            {
<<<<<<< HEAD
                Diagnostics.Error("Error while compiling shader for pass ", ex, new string[] { vert, geom, frag });
                throw new Exception("Error while compiling shader for pass ", ex);
            }

            _allCompiledEffects.Add(ef, compiledEffect);

            // register built shader effect
            _effectManager.RegisterEffect(ef);

            CreateAllEffectVariables(ef, activeUniforms);

            // register this shader effect as current shader
            _currentEffect = ef;
        }

        /// <summary>
        /// Gets the <see cref="CompiledEffect"/> from the RC's dictionary and creates all effect parameters. 
        /// </summary>
        /// <param name="ef">The ShaderEffect the parameters are created for.</param>
        /// <param name="activeUniforms">The active uniform parameters, as they are saved in the source shader on the gpu.</param>
        private void CreateAllEffectVariables(Effect ef, Dictionary<string, ShaderParamInfo> activeUniforms)
        {
            if (!_allCompiledEffects.TryGetValue(ef, out var compiledEffect))
                throw new ArgumentException("Effect isn't build yet - no compiled effect found!");
=======
                Diagnostics.Error("Error while compiling shader", ex, new string[] { ef.VertexShaderSrc, ef.GeometryShaderSrc, ef.FragmentShaderSrc });
                throw new Exception("Error while compiling shader", ex);
            }
        }

        /// <summary>
        /// Builds all <see cref="FxParam"/>s for the compiled effect. 
        /// </summary>
        /// <param name="effect">The ShaderEffect the compiled effect was build for. Needed to check whether the ShaderEffect contains all properties the compiled shader program has.</param>
        /// <param name="compiledEffect">The compiled effect that contains the additional ("under the hood") information of the ShaderEffect.</param>
        /// <param name="paramInfos">The parameter infos, directly from the gpu.</param>
        private void CreateAllFxParamsForCompiledEffect(ShaderEffect effect, CompiledShaderEffect compiledEffect, Dictionary<string, ShaderParamInfo> paramInfos)
        {
            if (!_allCompiledShaderEffects.ContainsKey(effect))
                throw new ArgumentException("ShaderEffect isn't build yet - no compiled effect found!");
>>>>>>> 7491fe8c

            if (compiledEffect.ActiveUniforms.Count != 0)
                throw new ArgumentException("The compiled effect already has parameters!");

            //Iterate source shader's active uniforms and create a EffectParam for each one.
            foreach (var param in paramInfos)
            {
                if (!effect.Uniforms.TryGetValue(param.Key, out var prop))
                {
<<<<<<< HEAD
                    Diagnostics.Error(activeUniform.Key, new NullReferenceException("Found uniform declaration in source shader that doesn't have a corresponding Parameter Declaration in the Effect!"));
=======
                    Diagnostics.Error(param.Key, new NullReferenceException("Found uniform declaration in source shader that doesn't have a corresponding Property in the ShaderEffect!"));
>>>>>>> 7491fe8c
                    continue;
                }

                var effectParam = new FxParam()
                {
                    Info = param.Value
                };

                // Set the initial values as they are saved in the "globals" list
                if (GlobalFXParams.TryGetValue(param.Key, out object globalFXValue))
                    effectParam.Value = globalFXValue;
                else
                    effectParam.Value = prop.GetValue(effect);

<<<<<<< HEAD
                compiledEffect.ActiveUniforms.Add(activeUniform.Key, effectParam);
=======
                compiledEffect.ActiveUniforms.Add(param.Key, effectParam);
>>>>>>> 7491fe8c
            }
        }

        /// <summary>
        /// Sets global effect parameters by updating or adding them in the GlobalFXParams list.
        /// Changes will only have an effect when rendering.
        /// </summary>
        /// <param name="name">Effect parameter name.</param>
        /// <param name="value">Effect parameter value.</param>        
        internal void SetGlobalEffectParam(string name, object value)
        {
            if (GlobalFXParams.TryGetValue(name, out var currentValue))
            {
                if (currentValue.Equals(value)) return; // no new value
                GlobalFXParams[name] = value;
            }
            else if (value != null)
            {
                GlobalFXParams.Add(name, value);
            }
        }

        /// <summary>
        /// Called from the <see cref="Effect.EffectChanged"/> event. Will lookup the CompiledEffect and change the value of the parameter there.
        /// </summary>
        /// <param name="ef">The Effect.</param>
        /// <param name="name">The parameter's name</param>
        /// <param name="paramValue">The parameter's value.</param>
        internal void UpdateParameterInCompiledEffect(Effect ef, string name, object paramValue)
        {
            if (!_allCompiledEffects.TryGetValue(ef, out CompiledEffect compiledEffect)) throw new ArgumentException("Effect isn't build yet!");

<<<<<<< HEAD
            //We only need to look the parameter in the "all" parameters collection because EffectParam is a reference type.
            //Because of this we do not need to take about which passes this effect belongs to.
=======
>>>>>>> 7491fe8c
            if (compiledEffect.ActiveUniforms.TryGetValue(name, out FxParam effectParam))
            {
                effectParam.Value = paramValue;
                effectParam.HasValueChanged = true;
            }
            else
                Diagnostics.Warn($"Parameter {name} is declared in Effect but currently not used by the shader.");
        }

        /// <summary>
        /// Removes given shader program from GPU. Should ONLY be used by the <see cref="EffectManager"/>!
        /// </summary>
        /// <param name="ef">The Effect.</param>
        internal void RemoveShader(Effect ef)
        {
<<<<<<< HEAD
            if (!_allCompiledEffects.TryGetValue(ef, out CompiledEffect compiledEffect)) return;

            _rci.RemoveShader(compiledEffect.GpuHandle);
=======
            if (!_allCompiledShaderEffects.TryGetValue(ef, out CompiledShaderEffect sFxParam)) return;
            _rci.RemoveShader(sFxParam.GpuHandle);
>>>>>>> 7491fe8c
        }

        /// <summary>
        /// Activates the passed shader program as the current shader for rendering.
        /// </summary>
        /// <param name="program">The shader to apply to mesh geometry subsequently passed to the RenderContext</param>
        private void SetShaderProgram(IShaderHandle program)
        {
            if (_currentShaderProgram != program)
            {
                _currentShaderProgram = program;
                _rci.SetShader(program);
            }
        }

        /// <summary>
        /// Sets the value for the given shader parameter, works with every type.
        /// Note that this will change the parameter value in the currently bound shader.
        /// </summary>
        /// <param name="param">The shader parameter.</param>
        private void SetShaderParamT(FxParam param)
        {
            if (param.HasValueChanged)
            {
                if (param.Info.Type == typeof(int))
                {
                    _rci.SetShaderParam(param.Info.Handle, (int)param.Value);
                }
                else if (param.Info.Type == typeof(float))
                {
                    _rci.SetShaderParam(param.Info.Handle, (float)param.Value);
                }
                else if (param.Info.Type == typeof(float2))
                {
                    if (param.Info.Size > 1)
                    {
                        // parameter is an array
                        var paramArray = (float2[])param.Value;
                        _rci.SetShaderParam(param.Info.Handle, paramArray);
                        return;
                    }
                    _rci.SetShaderParam(param.Info.Handle, (float2)param.Value);
                }
                else if (param.Info.Type == typeof(float3))
                {
                    if (param.Info.Size > 1)
                    {
                        // parameter is an array
                        var paramArray = (float3[])param.Value;
                        _rci.SetShaderParam(param.Info.Handle, paramArray);
                        return;
                    }
                    _rci.SetShaderParam(param.Info.Handle, (float3)param.Value);
                }
                else if (param.Info.Type == typeof(float4))
                {
                    _rci.SetShaderParam(param.Info.Handle, (float4)param.Value);
                }
                else if (param.Info.Type == typeof(float4x4))
                {
                    if (param.Info.Size > 1)
                    {
                        // parameter is an array
                        var paramArray = (float4x4[])param.Value;
                        _rci.SetShaderParam(param.Info.Handle, paramArray);
                        return;
                    }
                    _rci.SetShaderParam(param.Info.Handle, (float4x4)param.Value);
                }
                else if (param.Info.Type == typeof(float4x4[]))
                {
                    _rci.SetShaderParam(param.Info.Handle, (float4x4[])param.Value);
                }

                else if (param.Value is IWritableCubeMap)
                {
                    SetShaderParamWritableCubeMap(param.Info.Handle, ((WritableCubeMap)param.Value));
                }
                else if (param.Value is IWritableTexture[])
                {
                    SetShaderParamWritableTextureArray(param.Info.Handle, (WritableTexture[])param.Value);
                }
                else if (param.Value is IWritableTexture)
                {
                    SetShaderParamWritableTexture(param.Info.Handle, ((WritableTexture)param.Value));
                }
                else if (param.Value is ITexture)
                {
                    SetShaderParamTexture(param.Info.Handle, (Texture)param.Value);
                }
            }
            else
            {
                if (param.Value is ITextureBase)
                {
                    if (param.Value is IWritableCubeMap)
                    {
                        ITextureHandle textureHandle = _textureManager.GetWritableCubeMapHandleFromTexture((WritableCubeMap)param.Value);
                        _rci.SetActiveAndBindTexture(param.Info.Handle, textureHandle, TextureType.TEXTURE_CUBE_MAP);
                    }
                    else if (param.Value is IWritableTexture)
                    {
                        ITextureHandle textureHandle = _textureManager.GetWritableTextureHandleFromTexture((WritableTexture)param.Value);
                        _rci.SetActiveAndBindTexture(param.Info.Handle, textureHandle, TextureType.TEXTURE2D);
                    }
                    else if (param.Value is ITexture)
                    {
                        ITextureHandle textureHandle = _textureManager.GetTextureHandleFromTexture((Texture)param.Value);
                        _rci.SetActiveAndBindTexture(param.Info.Handle, textureHandle, TextureType.TEXTURE2D);
                    }
                    else if (param.Value is IWritableTexture[])
                    {
                        foreach (var tex in (WritableTexture[])param.Value)
                        {
                            ITextureHandle textureHandle = _textureManager.GetWritableTextureHandleFromTexture(tex);
                            _rci.SetActiveAndBindTexture(param.Info.Handle, textureHandle, TextureType.TEXTURE2D);
                        }
                    }
                }
            }

        }

        #endregion

        #region Render related methods

<<<<<<< HEAD


=======
>>>>>>> 7491fe8c
        /// <summary>
        /// The clipping behavior against the Z position of a vertex can be turned off by activating depth clamping. 
        /// This is done with glEnable(GL_DEPTH_CLAMP). This will cause the clip-space Z to remain unclipped by the front and rear viewing volume.
        /// See: https://www.khronos.org/opengl/wiki/Vertex_Post-Processing#Depth_clamping
        /// </summary>
        public void EnableDepthClamp()
        {
            _rci.EnableDepthClamp();
        }

        /// <summary>
        /// Disables depths clamping. <seealso cref="EnableDepthClamp"/>
        /// </summary>
        public void DisableDepthClamp()
        {
            _rci.DisableDepthClamp();
        }

        /// <summary>
        /// Returns the hardware capabilities.
        /// </summary>
        /// <param name="capability"></param>
        /// <returns></returns>
        public uint GetHardwareCapabilities(HardwareCapability capability)
        {
            return _rci.GetHardwareCapabilities(capability);
        }

        /// <summary>
        /// Returns a human readable description of the underlying graphics hardware
        /// </summary>
        /// <returns></returns>
        public string GetHardwareDescription()
        {
            return _rci.GetHardwareDescription();
        }

        /// <summary>
        /// Unlocks the given <see cref="RenderState"/>. And sets it to the value it had before it was locked.
        /// After this call the state can be set to a new value again.
        /// </summary>
        /// <param name="state">The state to unlock.</param>
        /// <param name="resetValue">True by default. Defines if the state gets reset to its pre-locked value.</param>
        public void UnlockRenderState(RenderState state, bool resetValue = true)
        {
            if (LockedStates.ContainsKey(state))
            {
                var resetToVal = LockedStates[state].Value;
                LockedStates[state] = new KeyValuePair<bool, uint>(false, resetToVal);

                if (resetValue)
                    SetRenderState(state, resetToVal);
            }
        }

        /// <summary>
        /// Unlocks all previously locked <see cref="RenderState"/>s.
        /// <param name="resetValue">True by default. Defines if the states get reset to their pre-locked value.</param>
        /// </summary>
        public void UnlockAllRenderStates(bool resetValue = true)
        {
            if (LockedStates.Count == 0) return;

            for (int i = 0; i < LockedStates.Count; i++)
                UnlockRenderState(LockedStates.ElementAt(i).Key, resetValue);
        }

        /// <summary>
        /// Apply a single render state to the render context. All subsequent rendering will be
        /// performed using the currently set state unless it is changed to a different value.
        /// </summary>
        /// <param name="renderState">One of the <see cref="RenderState"/> enumeration values.</param>
        /// <param name="value">An unsigned integer value representing the value the state should be set to.
        ///  Depending on the renderState, this value can be interpreted as an integer value, a float value, a
        /// boolean value, or even a color.  </param>
        /// <param name="doLockState">Forces this state to have the given value and locks the state. Unlock it by calling <see cref="UnlockRenderState(RenderState, bool)"/></param>
        /// <remarks>This method is close to the underlying implementation layer and might be awkward to use
        /// due to the ambiguity of the value parameter type. If you want type-safe state values and also 
        /// want to set a couple of states at the same time, try the more 
        /// elaborate <see cref="SetRenderStateSet(RenderStateSet, bool)"/> method.</remarks>
        public void SetRenderState(RenderState renderState, uint value, bool doLockState = false)
        {
            if (LockedStates.TryGetValue(renderState, out var lockedState))
            {
                if (lockedState.Key)
                {
                    if (doLockState)
                    {
                        CurrentRenderState.SetRenderState(renderState, value);
                        _rci.SetRenderState(renderState, value);
                        Diagnostics.Warn("PREVIOUSLY LOCKED STATE WAS OVERWRITTEN: Render state " + renderState + " was locked and will remain its old value.\n Call UnlockRenderState(renderState) to undo it.");
                    }
                    else
                        Diagnostics.Warn("Render state " + renderState + " was locked and will remain its old value.\n Call UndoLockRenderState(renderState) to undo it.");

                    return;
                }
            }

            var currentVal = CurrentRenderState.GetRenderState(renderState);
            if (currentVal != value)
            {
                if (doLockState)
                {
                    if (currentVal != null)
                        LockedStates[renderState] = new KeyValuePair<bool, uint>(true, (uint)currentVal);
                    else
                        LockedStates[renderState] = new KeyValuePair<bool, uint>(true, (uint)RenderStateSet.Default.GetRenderState(renderState));
                }

                CurrentRenderState.SetRenderState(renderState, value);
                _rci.SetRenderState(renderState, value);
            }
        }

        /// <summary>
        /// Apply a number of render states to this render context. All subsequent rendering will be
        /// performed using the currently set state set unless one of its values it is changed. Use this 
        /// method to change more than one render state at once. 
        /// </summary>
        /// <param name="renderStateSet">A set of render states with their respective values to be set.</param>
        /// <param name="doLockState">Forces all states that are set in this <see cref="RenderStateSet"/> to have the given value and locks them. Unlock them by calling <see cref="UnlockRenderState(RenderState, bool)"/></param>
        public void SetRenderStateSet(RenderStateSet renderStateSet, bool doLockState = false)
        {
            foreach (var state in renderStateSet.States)
            {
                SetRenderState(state.Key, state.Value, doLockState);
            }
        }

        /// <summary>
        /// Returns a current render state.
        /// </summary>
        /// <param name="renderState"></param>
        /// <returns></returns>
        public uint GetRenderState(RenderState renderState)
        {
            var currentState = CurrentRenderState.GetRenderState(renderState);

            if (currentState != null)
                return (uint)currentState;
            else
                return (uint)RenderStateSet.Default.GetRenderState(renderState);
        }

        /// <summary>
        /// Sets the RenderTarget, if texture is null render target is the main screen, otherwise the picture will be rendered onto given texture
        /// </summary>
        /// <param name="renderTarget">The render target.</param>
        public void SetRenderTarget(RenderTarget renderTarget = null)
        {
            ITextureHandle[] texHandles = null;
            if (renderTarget != null)
            {
                texHandles = new ITextureHandle[renderTarget.RenderTextures.Length];

                for (int i = 0; i < renderTarget.RenderTextures.Length; i++)
                {
                    var tex = renderTarget.RenderTextures[i];
                    if (renderTarget.RenderTextures[i] == null) continue;
                    texHandles[i] = _textureManager.GetWritableTextureHandleFromTexture((WritableTexture)tex);
                }
            }

            _rci.SetRenderTarget(renderTarget, texHandles);
        }

        /// <summary>
        ///  Renders into the given texture.
        /// </summary>
        /// <param name="tex">The render texture.</param>
        public void SetRenderTarget(IWritableTexture tex)
        {
            var texHandle = _textureManager.GetWritableTextureHandleFromTexture((WritableTexture)tex);
            _rci.SetRenderTarget(tex, texHandle);
        }

        /// <summary>
        /// Renders into the given texture.
        /// </summary>
        /// <param name="tex">The render texture.</param>
        public void SetRenderTarget(IWritableCubeMap tex)
        {
            var texHandle = _textureManager.GetWritableCubeMapHandleFromTexture((WritableCubeMap)tex);
            _rci.SetRenderTarget(tex, texHandle);
        }

        /// <summary>
        /// Specifies the rasterized width of both aliased and antialiased lines.
        /// </summary>
        /// <param name="width">The width in pixel.</param>
        public void SetLineWidth(float width)
        {
            _rci.SetLineWidth(width);
        }

        /// <summary>
        /// Renders the specified mesh.
        /// </summary>
        /// <param name="m">The mesh that should be rendered.</param>
        /// <remarks>
        /// Passes geometry to be pushed through the rendering pipeline. <see cref="Mesh"/> for a description how geometry is made up.
        /// The geometry is transformed and rendered by the currently active shader program.
        /// </remarks>
        internal void Render(Mesh m)
        {
            if (_currentEffect == null) return;

            var compiledEffect = _allCompiledEffects[_currentEffect];

            try
            {
<<<<<<< HEAD
                SetShaderProgram(compiledEffect.GpuHandle);
                SetRenderStateSet(_currentEffect.RendererStates);

                foreach (var fxParam in compiledEffect.ActiveUniforms)
                {
                    if (!_currentEffect.ParamDecl.TryGetValue(fxParam.Key, out IFxParamDeclaration dcl))
                    {
                        Diagnostics.Error(fxParam.Key, new NullReferenceException("Found uniform declaration in source shader that doesn't have a corresponding Parameter Declaration in the Effect!"));
                        continue;
                    }

                    // OVERWRITE Values in the Effect with the newest ones from the GlobalFXParams collection.
                    if (GlobalFXParams.TryGetValue(fxParam.Key, out object globalFXValue))
                    {
                        var dclVal = dcl.GetType().GetField("Value").GetValue(dcl);
                        if (!dclVal.Equals(globalFXValue)) //TODO: does NOT work for matrices some times because of rounding (?) errors
                        {
                            _currentEffect.SetFxParam(fxParam.Key, globalFXValue);
                        }
                    }

                    var param = compiledEffect.ActiveUniforms[fxParam.Key];
                    SetShaderParamT(param);
                    param.HasValueChanged = false;
=======
                SetShaderProgram(compiledShaderEffect.GpuHandle);
                SetRenderStateSet(_currentShaderEffect.State);

                foreach (var paramItem in compiledShaderEffect.ActiveUniforms)
                {
                    if (!_currentShaderEffect.Uniforms.TryGetValue(paramItem.Key, out var prop))
                    {
                        Diagnostics.Error(paramItem.Key, new NullReferenceException("Found uniform declaration in source shader that doesn't have a corresponding Parameter Declaration in the ShaderEffect!"));
                        continue;
                    }

                    // OVERWRITE Values in the ShaderEffect with the newest ones from the GlobalFXParams collection.
                    if (GlobalFXParams.TryGetValue(paramItem.Key, out object globalFXValue))
                    {
                        var dclVal = prop.GetValue(_currentShaderEffect);
                        if (!dclVal.Equals(globalFXValue)) //TODO: does NOT work for matrices some times because of rounding (?) errors                        
                            _currentShaderEffect.SetFxParam(paramItem.Key, globalFXValue);
                    }

                    var effectParam = paramItem.Value;
                    SetShaderParamT(effectParam);
                    effectParam.HasValueChanged = false;
>>>>>>> 7491fe8c
                }

                // TODO: split up RenderContext.Render into a preparation and a draw call so that we can prepare a mesh once and draw it for each pass.
                var meshImp = _meshManager.GetMeshImpFromMesh(m);
                _rci.Render(meshImp);

                // After rendering always cleanup pending meshes
                _meshManager.Cleanup();
                _textureManager.Cleanup();

                // After rendering all passes cleanup shader effect
<<<<<<< HEAD
                _effectManager.Cleanup();
=======
                _shaderEffectManager.Cleanup();
            }
            catch (Exception ex)
            {
                throw new Exception("Error while rendering", ex);
>>>>>>> 7491fe8c
            }
            catch (Exception ex)
            {
                throw new Exception("Error while rendering pass ", ex);
            }

        }

        #endregion

        /// <summary>
        /// Resets the RenderContexts View, Projection and Viewport to the values defined in <see cref="DefaultState"/>.
        /// Must be called after every visitation of the Scene Graph that changed these values.
        /// </summary>
        internal void ResetToDefaultRenderContextState()
        {
            Viewport(0, 0, DefaultState.CanvasWidth, DefaultState.CanvasHeight);
            View = DefaultState.View;
            Projection = DefaultState.Projection;
        }
    }
}<|MERGE_RESOLUTION|>--- conflicted
+++ resolved
@@ -951,7 +951,6 @@
                 return;
             }
 
-<<<<<<< HEAD
             var compiledEffect = new CompiledEffect();
             var activeUniforms = new Dictionary<string, ShaderParamInfo>();
 
@@ -987,40 +986,16 @@
                 }
 
                 foreach (var param in shaderParams)
-=======
-            var compiledEffect = new CompiledShaderEffect();
-
-            //Minimal list of uniforms of the shader source code over all ShaderEffect passes
-            var activeUniforms = new Dictionary<string, ShaderParamInfo>();
-
-            try
-            {
-                _shaderEffectManager.RegisterShaderEffect(ef);
-
-                var paramInfos = _rci.GetShaderParamList(compiledEffect.GpuHandle).ToDictionary(info => info.Name, info => info);
-
-                foreach (var param in paramInfos)
->>>>>>> 7491fe8c
                 {
                     if (!activeUniforms.ContainsKey(param.Key))
                         activeUniforms.Add(param.Key, param.Value);
                 }
 
-<<<<<<< HEAD
                 compiledEffect.GpuHandle = shaderOnGpu;
-=======
-                //create shader program on the gpu
-                compiledEffect.GpuHandle = _rci.CreateShaderProgram(ef.VertexShaderSrc, ef.FragmentShaderSrc, ef.GeometryShaderSrc);
-
-                _allCompiledShaderEffects.Add(ef, compiledEffect);
-                CreateAllFxParamsForCompiledEffect(ef, compiledEffect, paramInfos);
-                _currentShaderEffect = ef;
->>>>>>> 7491fe8c
 
             }
             catch (Exception ex)
             {
-<<<<<<< HEAD
                 Diagnostics.Error("Error while compiling shader for pass ", ex, new string[] { vert, geom, frag });
                 throw new Exception("Error while compiling shader for pass ", ex);
             }
@@ -1045,23 +1020,6 @@
         {
             if (!_allCompiledEffects.TryGetValue(ef, out var compiledEffect))
                 throw new ArgumentException("Effect isn't build yet - no compiled effect found!");
-=======
-                Diagnostics.Error("Error while compiling shader", ex, new string[] { ef.VertexShaderSrc, ef.GeometryShaderSrc, ef.FragmentShaderSrc });
-                throw new Exception("Error while compiling shader", ex);
-            }
-        }
-
-        /// <summary>
-        /// Builds all <see cref="FxParam"/>s for the compiled effect. 
-        /// </summary>
-        /// <param name="effect">The ShaderEffect the compiled effect was build for. Needed to check whether the ShaderEffect contains all properties the compiled shader program has.</param>
-        /// <param name="compiledEffect">The compiled effect that contains the additional ("under the hood") information of the ShaderEffect.</param>
-        /// <param name="paramInfos">The parameter infos, directly from the gpu.</param>
-        private void CreateAllFxParamsForCompiledEffect(ShaderEffect effect, CompiledShaderEffect compiledEffect, Dictionary<string, ShaderParamInfo> paramInfos)
-        {
-            if (!_allCompiledShaderEffects.ContainsKey(effect))
-                throw new ArgumentException("ShaderEffect isn't build yet - no compiled effect found!");
->>>>>>> 7491fe8c
 
             if (compiledEffect.ActiveUniforms.Count != 0)
                 throw new ArgumentException("The compiled effect already has parameters!");
@@ -1071,11 +1029,7 @@
             {
                 if (!effect.Uniforms.TryGetValue(param.Key, out var prop))
                 {
-<<<<<<< HEAD
                     Diagnostics.Error(activeUniform.Key, new NullReferenceException("Found uniform declaration in source shader that doesn't have a corresponding Parameter Declaration in the Effect!"));
-=======
-                    Diagnostics.Error(param.Key, new NullReferenceException("Found uniform declaration in source shader that doesn't have a corresponding Property in the ShaderEffect!"));
->>>>>>> 7491fe8c
                     continue;
                 }
 
@@ -1090,11 +1044,7 @@
                 else
                     effectParam.Value = prop.GetValue(effect);
 
-<<<<<<< HEAD
                 compiledEffect.ActiveUniforms.Add(activeUniform.Key, effectParam);
-=======
-                compiledEffect.ActiveUniforms.Add(param.Key, effectParam);
->>>>>>> 7491fe8c
             }
         }
 
@@ -1127,11 +1077,8 @@
         {
             if (!_allCompiledEffects.TryGetValue(ef, out CompiledEffect compiledEffect)) throw new ArgumentException("Effect isn't build yet!");
 
-<<<<<<< HEAD
             //We only need to look the parameter in the "all" parameters collection because EffectParam is a reference type.
             //Because of this we do not need to take about which passes this effect belongs to.
-=======
->>>>>>> 7491fe8c
             if (compiledEffect.ActiveUniforms.TryGetValue(name, out FxParam effectParam))
             {
                 effectParam.Value = paramValue;
@@ -1147,14 +1094,9 @@
         /// <param name="ef">The Effect.</param>
         internal void RemoveShader(Effect ef)
         {
-<<<<<<< HEAD
             if (!_allCompiledEffects.TryGetValue(ef, out CompiledEffect compiledEffect)) return;
 
             _rci.RemoveShader(compiledEffect.GpuHandle);
-=======
-            if (!_allCompiledShaderEffects.TryGetValue(ef, out CompiledShaderEffect sFxParam)) return;
-            _rci.RemoveShader(sFxParam.GpuHandle);
->>>>>>> 7491fe8c
         }
 
         /// <summary>
@@ -1282,11 +1224,8 @@
 
         #region Render related methods
 
-<<<<<<< HEAD
-
-
-=======
->>>>>>> 7491fe8c
+
+
         /// <summary>
         /// The clipping behavior against the Z position of a vertex can be turned off by activating depth clamping. 
         /// This is done with glEnable(GL_DEPTH_CLAMP). This will cause the clip-space Z to remain unclipped by the front and rear viewing volume.
@@ -1499,7 +1438,6 @@
 
             try
             {
-<<<<<<< HEAD
                 SetShaderProgram(compiledEffect.GpuHandle);
                 SetRenderStateSet(_currentEffect.RendererStates);
 
@@ -1524,30 +1462,6 @@
                     var param = compiledEffect.ActiveUniforms[fxParam.Key];
                     SetShaderParamT(param);
                     param.HasValueChanged = false;
-=======
-                SetShaderProgram(compiledShaderEffect.GpuHandle);
-                SetRenderStateSet(_currentShaderEffect.State);
-
-                foreach (var paramItem in compiledShaderEffect.ActiveUniforms)
-                {
-                    if (!_currentShaderEffect.Uniforms.TryGetValue(paramItem.Key, out var prop))
-                    {
-                        Diagnostics.Error(paramItem.Key, new NullReferenceException("Found uniform declaration in source shader that doesn't have a corresponding Parameter Declaration in the ShaderEffect!"));
-                        continue;
-                    }
-
-                    // OVERWRITE Values in the ShaderEffect with the newest ones from the GlobalFXParams collection.
-                    if (GlobalFXParams.TryGetValue(paramItem.Key, out object globalFXValue))
-                    {
-                        var dclVal = prop.GetValue(_currentShaderEffect);
-                        if (!dclVal.Equals(globalFXValue)) //TODO: does NOT work for matrices some times because of rounding (?) errors                        
-                            _currentShaderEffect.SetFxParam(paramItem.Key, globalFXValue);
-                    }
-
-                    var effectParam = paramItem.Value;
-                    SetShaderParamT(effectParam);
-                    effectParam.HasValueChanged = false;
->>>>>>> 7491fe8c
                 }
 
                 // TODO: split up RenderContext.Render into a preparation and a draw call so that we can prepare a mesh once and draw it for each pass.
@@ -1559,15 +1473,7 @@
                 _textureManager.Cleanup();
 
                 // After rendering all passes cleanup shader effect
-<<<<<<< HEAD
                 _effectManager.Cleanup();
-=======
-                _shaderEffectManager.Cleanup();
-            }
-            catch (Exception ex)
-            {
-                throw new Exception("Error while rendering", ex);
->>>>>>> 7491fe8c
             }
             catch (Exception ex)
             {
