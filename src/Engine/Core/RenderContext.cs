using Fusee.Base.Core;
using Fusee.Engine.Common;
using Fusee.Engine.Core.Effects;
using Fusee.Engine.Core.Scene;
using Fusee.Engine.Core.ShaderShards;
using Fusee.Math.Core;
using System;
using System.Collections.Generic;
using System.Linq;

namespace Fusee.Engine.Core
{
    /// <summary>
    /// The render context contains all functions necessary to manipulate the underlying rendering hardware. Use this class' elements
    /// to render geometry to the RenderCanvas associated with this context. If you have worked with OpenGL or DirectX before you will find
    /// many similarities in this class' methods and properties.
    /// </summary>
    public class RenderContext
    {
        /// <summary>
        /// The color to use when clearing the color buffer.
        /// </summary>
        /// <value>
        /// The color value is interpreted as a (Red, Green, Blue, Alpha) quadruple with
        /// component values ranging from 0.0f to 1.0f.
        /// </value>
        /// <remarks>
        /// This is the color that will be copied to all pixels in the output color buffer when Clear is called on the render context.
        /// </remarks>
        /// <seealso cref="Clear"/>
        public float4 ClearColor
        {
            set => _rci.ClearColor = value;
            get => _rci.ClearColor;
        }

        /// <summary>
        /// The depth value to use when clearing the color buffer.
        /// </summary>
        /// <value>
        /// Typically set to the highest possible depth value. Typically ranges between 0 and 1.
        /// </value>
        /// <remarks>
        /// This is the depth (z-) value that will be copied to all pixels in the depth (z-) buffer when Clear is called on the render context.
        /// </remarks>
        public float ClearDepth
        {
            set => _rci.ClearDepth = value;
            get => _rci.ClearDepth;
        }

        /// <summary>
        /// Contains the default state of the render context. can be used to reset this RenderContext to it's DefaultState.
        /// </summary>
        public RenderContextDefaultState DefaultState { get; private set; }

        /// <summary>
        /// The world space frustum planes, derived from the current view-projection matrix.
        /// </summary>
        public Frustum RenderFrustum { get; private set; }


        /// <summary>
        /// Saves all global shader parameters. "Global" are those which get updated by a SceneRenderer, e.g. the matrices or the parameters of the lights.
        /// </summary>
        internal readonly Dictionary<string, object> GlobalFXParams;

        private readonly MeshManager _meshManager;
        private readonly TextureManager _textureManager;

        #region RenderState management properties

        /// <summary>
        /// Saves the current RenderState.
        /// </summary>
        public RenderStateSet CurrentRenderState { get; private set; } = new RenderStateSet();

        /// <summary>
        /// If a state is forced it will remain the value currently set in <see cref="CurrentRenderState"/>.
        /// </summary>
        public Dictionary<RenderState, KeyValuePair<bool, uint>> LockedStates { get; private set; } = new Dictionary<RenderState, KeyValuePair<bool, uint>>();

        #endregion

        #region Viewport properties

        /// <summary>
        /// Gets and sets the viewport width.
        /// </summary>
        public int ViewportWidth { get; private set; }

        /// <summary>
        /// Gets and sets the viewport height.
        /// </summary>
        public int ViewportHeight { get; private set; }

        /// <summary>
        /// Gets and sets the x coordinate of viewport's lower left (starting) point.
        /// </summary>
        public int ViewportXStart { get; private set; }

        /// <summary>
        /// Gets and sets the y coordinate of viewport's lower left (starting) point.
        /// </summary>
        public int ViewportYStart { get; private set; }

        #endregion

        #region Shader Management fields

        private readonly IRenderContextImp _rci;

        private readonly EffectManager _effectManager;
        private readonly Dictionary<Effect, CompiledEffect> _allCompiledEffects = new Dictionary<Effect, CompiledEffect>();

        /// <summary>
        /// The currently used <see cref="Effect"/> is set in <see cref="SetEffect(Effect)"/>.
        /// </summary>
        private Effect _currentEffect;

        /// <summary>
        /// The currently bound shader program.
        /// </summary>
        private IShaderHandle _currentShaderProgram;

        #endregion

        #region Matrix backing fields and flags

        // Settable matrices
        private float4x4 _modelView;
        private float4x4 _projection;
        private float4x4 _view;
        private float4x4 _model;

        private float4x4[] _bones;

        // Derived matrices
        private float4x4 _modelViewProjection;

        private float4x4 _invView;
        private float4x4 _invModel;
        private float4x4 _invModelView;
        private float4x4 _invProjection;
        private float4x4 _invModelViewProjection;

        private float4x4 _invTransView;
        private float4x4 _invTransModel;
        private float4x4 _invTransModelView;
        private float4x4 _invTransProjection;
        private float4x4 _invTransModelViewProjection;

        private float4x4 _transView;
        private float4x4 _transModel;
        private float4x4 _transModelView;
        private float4x4 _transProjection;
        private float4x4 _transModelViewProjection;

        private bool _modelViewProjectionOk;

        private bool _modelViewOK;

        private bool _invViewOk;
        private bool _invModelOk;
        private bool _invModelViewOk;
        private bool _invProjectionOk;
        private bool _invModelViewProjectionOk;

        private bool _invTransViewOk;
        private bool _invTransModelOk;
        private bool _invTransModelViewOk;
        private bool _invTransProjectionOk;
        private bool _invTransModelViewProjectionOk;

        private bool _transViewOk;
        private bool _transModelOk;
        private bool _transModelViewOk;
        private bool _transProjectionOk;
        private bool _transModelViewProjectionOk;

        #endregion

        #region Matrix Properties

        /// <summary>
        /// The View matrix used by the rendering pipeline.
        /// </summary>
        /// <value>
        /// The view matrix.
        /// </value>
        /// <remarks>
        /// This matrix is also referred often as the camera transformation(not the projection). 
        /// It describes the orientation of the view that is used to render a scene.
        /// You can use <see cref="float4x4.LookAt(float3, float3, float3)"/> to create a valid view matrix and analyze how it is build up.
        /// </remarks>
        public float4x4 View
        {
            get => _view;
            set
            {
                _view = value;

                _modelViewOK = false;
                _modelViewProjectionOk = false;

                _invViewOk = false;
                _invModelViewOk = false;
                _invModelViewProjectionOk = false;

                _invTransViewOk = false;
                _invTransModelViewOk = false;
                _invTransModelViewProjectionOk = false;

                _transViewOk = false;
                _transModelViewOk = false;
                _transModelViewProjectionOk = false;

                SetGlobalEffectParam(ShaderShards.UniformNameDeclarations.View, _view);
                SetGlobalEffectParam(ShaderShards.UniformNameDeclarations.ModelView, ModelView);
                SetGlobalEffectParam(ShaderShards.UniformNameDeclarations.ModelViewProjection, ModelViewProjection);

                SetGlobalEffectParam(ShaderShards.UniformNameDeclarations.IView, InvView);
                SetGlobalEffectParam(ShaderShards.UniformNameDeclarations.IModelView, InvModelView);
                SetGlobalEffectParam(ShaderShards.UniformNameDeclarations.IModelViewProjection, InvModelViewProjection);

                SetGlobalEffectParam(ShaderShards.UniformNameDeclarations.ITView, InvTransView);
                SetGlobalEffectParam(ShaderShards.UniformNameDeclarations.ITModelView, InvTransModelView);
                SetGlobalEffectParam(ShaderShards.UniformNameDeclarations.ITModelViewProjection, InvTransModelViewProjection);

                SetGlobalEffectParam(ShaderShards.UniformNameDeclarations.TView, TransView);
                SetGlobalEffectParam(ShaderShards.UniformNameDeclarations.TModelView, TransModelView);
                SetGlobalEffectParam(ShaderShards.UniformNameDeclarations.TModelViewProjection, TransModelViewProjection);

                var invZMat = float4x4.Identity;
                invZMat.M33 = -1;
                RenderFrustum.CalculateFrustumPlanes(_projection * View);
            }
        }

        /// <summary>
        /// The Model matrix used by the rendering pipeline.
        /// </summary>
        /// <value>
        /// The model matrix.
        /// </value>
        /// <remarks>
        /// Model coordinates are the coordinates directly taken from the model (the mesh geometry - <see cref="Mesh"/>).
        /// </remarks>
        public float4x4 Model
        {
            get => _model;
            set
            {
                _model = value;

                _modelViewOK = false;
                _modelViewProjectionOk = false;

                _invModelOk = false;
                _invModelViewOk = false;
                _invModelViewProjectionOk = false;

                _invTransModelOk = false;
                _invTransModelViewOk = false;
                _invTransModelViewProjectionOk = false;

                _transModelOk = false;
                _transModelViewOk = false;
                _transModelViewProjectionOk = false;

                SetGlobalEffectParam(ShaderShards.UniformNameDeclarations.Model, _model);
                SetGlobalEffectParam(ShaderShards.UniformNameDeclarations.ModelView, ModelView);
                SetGlobalEffectParam(ShaderShards.UniformNameDeclarations.ModelViewProjection, ModelViewProjection);

                SetGlobalEffectParam(ShaderShards.UniformNameDeclarations.IModel, InvModel);
                SetGlobalEffectParam(ShaderShards.UniformNameDeclarations.IModelView, InvModelView);
                SetGlobalEffectParam(ShaderShards.UniformNameDeclarations.IModelViewProjection, InvModelViewProjection);

                SetGlobalEffectParam(ShaderShards.UniformNameDeclarations.ITModel, InvTransModel);
                SetGlobalEffectParam(ShaderShards.UniformNameDeclarations.ITModelView, InvTransModelView);
                SetGlobalEffectParam(ShaderShards.UniformNameDeclarations.ITModelViewProjection, InvTransModelViewProjection);

                SetGlobalEffectParam(ShaderShards.UniformNameDeclarations.TModel, TransModel);
                SetGlobalEffectParam(ShaderShards.UniformNameDeclarations.TModelView, TransModelView);
                SetGlobalEffectParam(ShaderShards.UniformNameDeclarations.TModelViewProjection, TransModelViewProjection);
            }
        }

        /// <summary>
        /// The projection matrix used by the rendering pipeline
        /// </summary>
        /// <value>
        /// The 4x4 projection matrix applied to view coordinates yielding clip space coordinates.
        /// </value>
        /// <remarks>
        /// View coordinates are the result of the ModelView matrix multiplied to the geometry (<see cref="ModelView"/>).
        /// The coordinate system of the view space has its origin in the camera center with the z axis aligned to the viewing direction, and the x- and
        /// y axes aligned to the viewing plane. Still, no projection from 3d space to the viewing plane has been performed. This is done by multiplying
        /// view coordinate geometry with the projection matrix. Typically, the projection matrix either performs a parallel projection or a perspective
        /// projection.
        /// </remarks>
        public float4x4 Projection
        {
            get => _projection;
            set
            {
                // Update matrix
                _projection = value;

                // Invalidate derived matrices
                _modelViewProjectionOk = false;
                _invProjectionOk = false;
                _invTransProjectionOk = false;
                _transProjectionOk = false;

                SetGlobalEffectParam(ShaderShards.UniformNameDeclarations.Projection, _projection);
                SetGlobalEffectParam(ShaderShards.UniformNameDeclarations.ModelViewProjection, ModelViewProjection);
                SetGlobalEffectParam(ShaderShards.UniformNameDeclarations.IProjection, InvProjection);
                SetGlobalEffectParam(ShaderShards.UniformNameDeclarations.ITProjection, InvTransProjection);
                SetGlobalEffectParam(ShaderShards.UniformNameDeclarations.TProjection, TransProjection);

                var invZMat = float4x4.Identity;
                invZMat.M33 = -1;
                RenderFrustum.CalculateFrustumPlanes(_projection * View);
            }
        }

        /// <summary>
        /// The ModelView matrix used by the rendering pipeline.
        /// </summary>
        /// <value>
        /// The 4x4 ModelView matrix defining the transformation applied to model coordinates yielding view coordinates.
        /// </value>
        /// <remarks>
        /// Model coordinates are the coordinates directly taken from the model (the mesh geometry - <see cref="Mesh"/>). The rendering pipeline
        /// transforms these coordinates into View coordinates. Further down the pipeline the coordinates will be transformed to screen coordinates to allow the
        /// geometry to be rendered to pixel positions on the screen. The ModelView matrix defines the transformations performed on the original model coordinates
        /// to yield view coordinates. In most cases the matrix is a composition of several translations, rotations, and scale operations.
        /// </remarks>
        public float4x4 ModelView
        {
            get
            {
                if (!_modelViewOK)
                {
                    _modelView = View * Model;
                    _modelViewOK = true;
                }
                return _modelView;
            }
        }


        /// <summary>
        /// The combination of the ModelView and Projection matrices.
        /// </summary>
        /// <value>
        /// The 4x4 matrix resulting from the matrix multiplication of the ModelView and the Projection matrix.
        /// </value>
        /// <remarks>
        /// <see cref="ModelView"/> and <see cref="Projection"/>.
        /// </remarks>
        public float4x4 ModelViewProjection
        {
            get
            {
                if (!_modelViewProjectionOk)
                {
                    // Column order notation
                    _modelViewProjection = Projection * ModelView;
                    _modelViewProjectionOk = true;
                }
                return _modelViewProjection;
            }
        }

        /// <summary>
        /// Gets the inverted View matrix.
        /// </summary>
        /// <value>
        /// The inverted view matrix.
        /// </value>
        /// <remarks>
        /// If the View matrix is orthogonal (i.e. contains no scale component), its inverse matrix
        /// is equal to its transpose matrix.
        /// </remarks>
        /// <seealso cref="View"/>
        /// <seealso cref="TransView"/>
        public float4x4 InvView
        {
            get
            {
                if (!_invViewOk)
                {
                    _invView = float4x4.Invert(View);
                    _invViewOk = true;
                }
                return _invView;
            }
        }

        /// <summary>
        /// Gets the inverted Model matrix.
        /// </summary>
        /// <value>
        /// The inverted Model matrix.
        /// </value>
        /// <remarks>
        /// If the Model matrix is orthogonal (i.e. contains no scale component), its inverse matrix
        /// is equal to its transpose matrix.
        /// </remarks>
        /// <seealso cref="Model"/>
        /// <seealso cref="TransModel"/>
        public float4x4 InvModel
        {
            get
            {
                if (!_invModelOk)
                {
                    _invModel = float4x4.Invert(Model);
                    _invModelOk = true;
                }
                return _invModel;
            }
        }

        /// <summary>
        /// The inverse of the ModelView matrix.
        /// </summary>
        /// <value>
        /// The 4x4 matrix resulting from the matrix inversion applied to the ModelView matrix.
        /// </value>
        /// <remarks>
        /// If the ModelView matrix is orthogonal (i.e. contains no scale component), its inverse matrix
        /// is equal to its transpose matrix.
        /// </remarks>
        /// <seealso cref="ModelView"/>
        /// <seealso cref="TransModelView"/>
        public float4x4 InvModelView
        {
            get
            {
                if (!_invModelViewOk)
                {
                    _invModelView = float4x4.Invert(ModelView);
                    _invModelViewOk = true;
                }
                return _invModelView;
            }
        }


        /// <summary>
        /// The inverse of the Projection matrix.
        /// </summary>
        /// <value>
        /// The 4x4 matrix resulting from the matrix inversion applied to the Projection matrix.
        /// </value>
        /// <remarks>
        /// If the Projection matrix is orthogonal (i.e. contains no scale component), its inverse matrix
        /// is equal to its transpose matrix.
        /// </remarks>
        /// <seealso cref="Projection"/>
        /// <seealso cref="TransProjection"/>
        public float4x4 InvProjection
        {
            get
            {
                if (!_invProjectionOk)
                {
                    _invProjection = float4x4.Invert(Projection);
                    _invProjectionOk = true;
                }
                return _invProjection;
            }
        }


        /// <summary>
        /// The inverse of the ModelViewProjection matrix.
        /// </summary>
        /// <value>
        /// The 4x4 matrix resulting from the matrix inversion applied to the ModelViewProjection matrix.
        /// </value>
        /// <remarks>
        /// If the ModelViewProjection matrix is orthogonal (i.e. contains no scale component), its inverse matrix
        /// is equal to its transpose matrix.
        /// </remarks>
        /// <seealso cref="ModelViewProjection"/>
        /// <seealso cref="TransModelViewProjection"/>
        public float4x4 InvModelViewProjection
        {
            get
            {
                if (!_invModelViewProjectionOk)
                {
                    _invModelViewProjection = float4x4.Invert(ModelViewProjection);
                    _invModelViewProjectionOk = true;
                }
                return _invModelViewProjection;
            }
        }

        /// <summary>
        /// The transpose of the View matrix.
        /// </summary>
        /// <value>
        /// The 4x4 matrix resulting from the matrix transpose applied to the View matrix.
        /// </value>
        /// <remarks>
        /// If the View matrix is orthogonal (i.e. contains no scale component), its transpose matrix
        /// is equal to its inverse matrix.
        /// </remarks>
        /// <seealso cref="View"/>
        /// <seealso cref="InvView"/>
        public float4x4 TransView
        {
            get
            {
                if (!_transViewOk)
                {
                    _transView = float4x4.Transpose(View);
                    _transViewOk = true;
                }
                return _transView;
            }
        }

        /// <summary>
        /// The transpose of the Model matrix.
        /// </summary>
        /// <value>
        /// The 4x4 matrix resulting from the matrix transpose applied to the Model matrix.
        /// </value>
        /// <remarks>
        /// If the Model matrix is orthogonal (i.e. contains no scale component), its transpose matrix
        /// is equal to its inverse matrix.
        /// </remarks>
        /// <seealso cref="Model"/>
        /// <seealso cref="InvModel"/>
        public float4x4 TransModel
        {
            get
            {
                if (!_transModelOk)
                {
                    _transModel = float4x4.Transpose(Model);
                    _transModelOk = true;
                }
                return _transModel;
            }
        }

        /// <summary>
        /// The transpose of the ModelView matrix.
        /// </summary>
        /// <value>
        /// The 4x4 matrix resulting from the matrix transpose applied to the ModelView matrix.
        /// </value>
        /// <remarks>
        /// If the ModelView matrix is orthogonal (i.e. contains no scale component), its transpose matrix
        /// is equal to its inverse matrix.
        /// </remarks>
        /// <seealso cref="ModelView"/>
        /// <seealso cref="InvModelView"/>
        public float4x4 TransModelView
        {
            get
            {
                if (!_transModelViewOk)
                {
                    _transModelView = float4x4.Transpose(ModelView);
                    _transModelViewOk = true;
                }
                return _transModelView;
            }
        }


        /// <summary>
        /// The transpose of the Projection matrix.
        /// </summary>
        /// <value>
        /// The 4x4 matrix resulting from the matrix transpose applied to the Projection matrix.
        /// </value>
        /// <remarks>
        /// If the Projection matrix is orthogonal (i.e. contains no scale component), its transpose matrix
        /// is equal to its inverse matrix.
        /// </remarks>
        /// <seealso cref="Projection"/>
        /// <seealso cref="InvProjection"/>
        public float4x4 TransProjection
        {
            get
            {
                if (!_transProjectionOk)
                {
                    _transProjection = float4x4.Transpose(Projection);
                    _transProjectionOk = true;
                }
                return _transProjection;
            }
        }


        /// <summary>
        /// The transpose of the ModelViewProjection matrix.
        /// </summary>
        /// <value>
        /// The 4x4 matrix resulting from the matrix transpose applied to the ModelViewProjection matrix.
        /// </value>
        /// <remarks>
        /// If the ModelViewProjection matrix is orthogonal (i.e. contains no scale component), its transpose matrix
        /// is equal to its inverse matrix.
        /// </remarks>
        /// <seealso cref="ModelViewProjection"/>
        /// <seealso cref="InvModelViewProjection"/>
        public float4x4 TransModelViewProjection
        {
            get
            {
                if (!_transModelViewProjectionOk)
                {
                    _transModelViewProjection = float4x4.Transpose(ModelViewProjection);
                    _transModelViewProjectionOk = true;
                }
                return _transModelViewProjection;
            }
        }

        /// <summary>
        /// The inverse transpose of the View matrix.
        /// </summary>
        /// <value>
        /// The 4x4 matrix resulting from the matrix inversion and transpose applied to the View matrix.
        /// </value>
        /// <remarks>
        /// If the View matrix is orthogonal (i.e. contains no scale component), its inverse transpose matrix
        /// is the same as the original View matrix.
        /// </remarks>
        /// <seealso cref="View"/>
        /// <seealso cref="InvView"/>
        /// <seealso cref="TransView"/>
        public float4x4 InvTransView
        {
            get
            {
                if (!_invTransViewOk)
                {
                    _invTransView = float4x4.Invert(TransView);
                    _invTransViewOk = true;
                }
                return _invTransView;
            }
        }

        /// <summary>
        /// The inverse transpose of the Model matrix.
        /// </summary>
        /// <value>
        /// The 4x4 matrix resulting from the matrix inversion and transpose applied to the Model matrix.
        /// </value>
        /// <remarks>
        /// If the Model matrix is orthogonal (i.e. contains no scale component), its inverse transpose matrix
        /// is the same as the original Model matrix.
        /// </remarks>
        /// <seealso cref="Model"/>
        /// <seealso cref="InvModel"/>
        /// <seealso cref="TransModel"/>
        public float4x4 InvTransModel
        {
            get
            {
                if (!_invTransModelOk)
                {
                    _invTransModel = float4x4.Invert(TransModel);
                    _invTransModelOk = true;
                }
                return _invTransModel;
            }
        }

        /// <summary>
        /// The inverse transpose of the ModelView matrix.
        /// </summary>
        /// <value>
        /// The 4x4 matrix resulting from the matrix inversion and transpose applied to the ModelView matrix.
        /// </value>
        /// <remarks>
        /// If the ModelView matrix is orthogonal (i.e. contains no scale component), its inverse transpose matrix
        /// is the same as the original ModelView matrix.
        /// </remarks>
        /// <seealso cref="ModelView"/>
        /// <seealso cref="InvModelView"/>
        /// <seealso cref="TransModelView"/>
        public float4x4 InvTransModelView
        {
            get
            {
                if (!_invTransModelViewOk)
                {
                    _invTransModelView = float4x4.Invert(TransModelView);
                    _invTransModelViewOk = true;
                }
                return _invTransModelView;
            }
        }


        /// <summary>
        /// The inverse transpose of the Projection matrix.
        /// </summary>
        /// <value>
        /// The 4x4 matrix resulting from the matrix inversion and transpose applied to the Projection matrix.
        /// </value>
        /// <remarks>
        /// If the Projection matrix is orthogonal (i.e. contains no scale component), its inverse transpose matrix
        /// is the same as the original Projection matrix.
        /// </remarks>
        /// <seealso cref="Projection"/>
        /// <seealso cref="InvProjection"/>
        /// <seealso cref="TransProjection"/>
        public float4x4 InvTransProjection
        {
            get
            {
                if (!_invTransProjectionOk)
                {
                    _invTransProjection = float4x4.Invert(TransProjection);
                    _invTransProjectionOk = true;
                }
                return _invTransProjection;
            }
        }


        /// <summary>
        /// The inverse transpose of the ModelViewProjection matrix.
        /// </summary>
        /// <value>
        /// The 4x4 matrix resulting from the matrix inversion and transpose applied to the ModelViewProjection matrix.
        /// </value>
        /// <remarks>
        /// If the ModelViewProjection matrix is orthogonal (i.e. contains no scale component), its inverse transpose matrix
        /// is the same as the original ModelViewProjection matrix.
        /// </remarks>
        /// <seealso cref="ModelViewProjection"/>
        /// <seealso cref="InvModelViewProjection"/>
        /// <seealso cref="TransModelViewProjection"/>
        public float4x4 InvTransModelViewProjection
        {
            get
            {
                if (!_invTransModelViewProjectionOk)
                {
                    _invTransModelViewProjection = float4x4.Invert(TransModelViewProjection);
                    _invTransModelViewProjectionOk = true;
                }
                return _invTransModelViewProjection;
            }
        }

        #endregion

        /// <summary>
        /// Array of bone matrices.
        /// </summary>
        public float4x4[] Bones
        {
            get => _bones;
            set
            {
                _bones = value;
                SetGlobalEffectParam(ShaderShards.UniformNameDeclarations.BonesArray, _bones);
            }
        }

        /// <summary>
        /// Initializes a new instance of the <see cref="RenderContext"/> class.
        /// </summary>
        /// <param name="rci">The <see cref="IRenderContextImp"/>.</param>
        public RenderContext(IRenderContextImp rci)
        {
            _rci = rci;
            DefaultState = new RenderContextDefaultState();
            GlobalFXParams = new Dictionary<string, object>();

            RenderFrustum = new Frustum();

            View = DefaultState.View;
            Model = float4x4.Identity;
            Projection = DefaultState.Projection;

            // mesh management
            _meshManager = new MeshManager(_rci);

            // texture management
            _textureManager = new TextureManager(_rci);

            _effectManager = new EffectManager(this);
        }

        /// <summary>
        /// Erases the contents of the specified rendering buffers.
        /// </summary>
        /// <param name="flags">A combination of flags specifying the rendering buffers to clear.</param>
        /// <remarks>
        /// Calling this method erases all contents of the rendering buffers. A typical use case for this method
        /// is to erase the contents of the color buffer and the depth buffer (z-buffer) before rendering starts
        /// at the beginning of a rendering loop. Thus, rendering the current frame starts with an empty color and
        /// z-buffer. <see cref="ClearFlags"/> for a list of possible buffers to clear. Make sure to use the bitwise
        /// or-operator (|) to combine several buffers to clear.
        /// </remarks>
        public void Clear(ClearFlags flags)
        {
            _rci.Clear(flags);
        }

        /// <summary>
        /// Sets the rectangular output region within the output buffer(s).
        /// </summary>
        /// <param name="x">leftmost pixel of the rectangular output region within the output buffer.</param>
        /// <param name="y">topmost pixel of the rectangular output region within the output buffer.</param>
        /// <param name="width">horizontal size (in pixels) of the output region.</param>
        /// <param name="height">vertical size (in pixels) of the output region.</param>       
        /// <remarks>
        /// Setting the Viewport limits the rendering output to the specified rectangular region.
        /// </remarks>
        public void Viewport(int x, int y, int width, int height)
        {
            if (ViewportXStart == x && ViewportYStart == y && ViewportWidth == width && ViewportHeight == height)
                return;

            _rci.Scissor(x, y, width, height);
            _rci.Viewport(x, y, width, height);

            ViewportWidth = width;
            ViewportHeight = height;
            ViewportXStart = x;
            ViewportYStart = y;
        }

        #region Image Data related methods

        /// <summary>
        /// Updates a rectangular region of a given Texture (dstTexture) by copying a rectangular block from another texture (srcTexture).
        /// </summary>
        /// <param name="dstTexture">This Textures region will be updated.</param>
        /// <param name="srcTexture">This is the source from which the region will be copied.</param>
        /// <param name="startX">x offset in pixels.</param>
        /// <param name="startY">y offset in pixels.</param>
        /// <param name="width">Width in pixels.</param>
        /// <param name="height">Height in pixels.</param>
        internal void UpdateTextureRegion(Texture dstTexture, Texture srcTexture, int startX, int startY, int width, int height)
        {
            ITextureHandle textureHandle = _textureManager.GetTextureHandle(dstTexture);
            _rci.UpdateTextureRegion(textureHandle, srcTexture, startX, startY, width, height);
        }

        /// <summary>
        /// Free all allocated gpu memory that belongs to a frame-buffer object.
        /// </summary>
        /// <param name="bufferHandle">The platform dependent abstraction of the gpu buffer handle.</param>
        internal void DeleteFrameBuffer(IBufferHandle bufferHandle)
        {
            _rci.DeleteFrameBuffer(bufferHandle);
        }

        /// <summary>
        /// Free all allocated gpu memory that belongs to a render-buffer object.
        /// </summary>
        /// <param name="bufferHandle">The platform dependent abstraction of the gpu buffer handle.</param>
        internal void DeleteRenderBuffer(IBufferHandle bufferHandle)
        {
            _rci.DeleteRenderBuffer(bufferHandle);
        }

        /// <summary>
        /// Sets a Shader Parameter to a created texture.
        /// </summary>
        /// <param name="param">Shader Parameter used for texture binding.</param>
        /// <param name="texture">An ITexture.</param>
        private void SetShaderParamTexture(IShaderParam param, Texture texture)
        {
<<<<<<< HEAD
            ITextureHandle textureHandle = _textureManager.GetTextureHandle(texture);
            _rci.SetShaderParamTexture(param, textureHandle, TextureType.TEXTURE2D);
=======
            var textureHandle = _textureManager.GetTextureHandleFromTexture(texture);
            _rci.SetShaderParamTexture(param, textureHandle, TextureType.Texture2D);
>>>>>>> 52cf1bbe
        }

        /// <summary>
        /// Sets a Shader Parameter to a created texture.
        /// </summary>
        /// <param name="param">Shader Parameter used for texture binding.</param>
        /// <param name="texture">An ITexture.</param>
        private void SetShaderParamTexture(IShaderParam param, WritableTexture texture)
        {
<<<<<<< HEAD
            ITextureHandle textureHandle = _textureManager.GetTextureHandle(texture);
            _rci.SetShaderParamTexture(param, textureHandle, TextureType.TEXTURE2D);
=======
            var textureHandle = _textureManager.GetWritableTextureHandleFromTexture(texture);
            _rci.SetShaderParamTexture(param, textureHandle, TextureType.Texture2D);
>>>>>>> 52cf1bbe
        }

        /// <summary>
        /// Sets a Shader Parameter to a created texture.
        /// </summary>
        /// <param name="param">Shader Parameter used for texture binding.</param>
        /// <param name="textures">A texture array.</param>
        private void SetShaderParamWritableTextureArray(IShaderParam param, WritableTexture[] textures)
        {
            var texHandles = new List<ITextureHandle>();
            foreach (var tex in textures)
            {
                ITextureHandle textureHandle = _textureManager.GetTextureHandle(tex);
                texHandles.Add(textureHandle);
            }
            var handlesAsArray = texHandles.ToArray();
            _rci.SetShaderParamTextureArray(param, handlesAsArray, TextureType.Texture2D);
        }

        /// <summary>
        /// Sets a Shader Parameter to a created texture.
        /// </summary>
        /// <param name="param">Shader Parameter used for texture binding.</param>
        /// <param name="texture">An ITexture.</param>
        private void SetShaderParamTexture(IShaderParam param, WritableCubeMap texture)
        {
<<<<<<< HEAD
            ITextureHandle textureHandle = _textureManager.GetTextureHandle(texture);
            _rci.SetShaderParamTexture(param, textureHandle, TextureType.TEXTURE_CUBE_MAP);
=======
            var textureHandle = _textureManager.GetWritableCubeMapHandleFromTexture(texture);
            _rci.SetShaderParamTexture(param, textureHandle, TextureType.TextureCubeMap);
>>>>>>> 52cf1bbe
        }

        /// <summary>
        /// Sets a Shader Parameter to a created texture.
        /// </summary>
        /// <param name="param">Shader Parameter used for texture binding.</param>
        /// <param name="texture">An ITexture.</param>
        private void SetShaderParamTexture(IShaderParam param, WritableArrayTexture texture)
        {
            ITextureHandle textureHandle = _textureManager.GetTextureHandle(texture);
            _rci.SetShaderParamTexture(param, textureHandle, TextureType.ARRAY_TEXTURE);
        }

        #endregion

        #region Shader related methods

        /// <summary>
        /// Activates the passed shader effect as the current shader for geometry rendering.
        /// Will compile a shader by calling <see cref="IRenderContextImp.CreateShaderProgram(string, string, string)"/> if it hasn't been compiled yet.
        /// </summary>
        /// <param name="ef">The effect.</param>
        /// <remarks>A Effect must be attached to a context before you can render geometry with it. The main
        /// task performed in this method is compiling the provided shader source code and uploading the shaders to
        /// the gpu.</remarks>
        public void SetEffect(Effect ef)
        {
            if (_rci == null)
                throw new NullReferenceException("No render context Implementation found!");

            if (ef == null)
                throw new NullReferenceException("No Effect found!");

            // Is this shader effect already built?
            if (_effectManager.GetEffect(ef) != null)
            {
                _currentEffect = ef;
                return;
            }

            throw new KeyNotFoundException("Trying to set unknown effect!");
        }

        /// <summary>
        /// Creates a shader program on the gpu. Needs to be called before <see cref="SetEffect(Effect)"/>.
        /// </summary>
        /// <param name="renderForward">Is this effect used in a forward or a deferred renderer?</param>
        /// <param name="ef">The effect.</param>
        public void CreateShaderProgram(bool renderForward, Effect ef)
        {
            if (ef == null)
                throw new NullReferenceException("No Effect found!");

            // Is this shader effect already built?
            if (_effectManager.GetEffect(ef) != null)
                return;

            if (_rci == null)
                throw new NullReferenceException("No render context Implementation found!");

            var compiledEffect = new CompiledEffect();
            var shaderParams = new Dictionary<string, ShaderParamInfo>();

            string vert = string.Empty;
            string geom = string.Empty;
            string frag = string.Empty;

            try // to compile all the shaders
            {
                var efType = ef.GetType();
                if (efType == typeof(ShaderEffect))
                {
                    var shaderEffect = (ShaderEffect)ef;
                    vert = shaderEffect.VertexShaderSrc;
                    geom = shaderEffect.GeometryShaderSrc;
                    frag = shaderEffect.PixelShaderSrc;
                }
                else
                {
                    var surfEffect = (SurfaceEffect)ef;

                    surfEffect.VertexShaderSrc.Add(new KeyValuePair<ShardCategory, string>(ShardCategory.Main, ShaderShards.Vertex.VertMain.VertexMain(surfEffect.LightingSetup)));

                    if (renderForward)
                    {
                        foreach (var dcl in SurfaceEffect.CreateForwardLightingParamDecls(ShaderShards.Fragment.Lighting.NumberOfLightsForward))
                            surfEffect.ParamDecl.Add(dcl.Name, dcl);

                        surfEffect.FragmentShaderSrc.Add(new KeyValuePair<ShardCategory, string>(ShardCategory.Method, ShaderShards.Fragment.Lighting.AssembleLightingMethods(surfEffect.LightingSetup)));
                        surfEffect.FragmentShaderSrc.Add(new KeyValuePair<ShardCategory, string>(ShardCategory.Main, ShaderShards.Fragment.FragMain.ForwardLighting(surfEffect.LightingSetup, nameof(surfEffect.SurfaceInput), SurfaceOut.StructName)));
                        surfEffect.FragmentShaderSrc.Add(new KeyValuePair<ShardCategory, string>(ShardCategory.Property, ShaderShards.Fragment.Lighting.LightStructDeclaration));
                        surfEffect.FragmentShaderSrc.Add(new KeyValuePair<ShardCategory, string>(ShardCategory.Property, ShaderShards.Fragment.FragProperties.FixedNumberLightArray));
                        surfEffect.FragmentShaderSrc.Add(new KeyValuePair<ShardCategory, string>(ShardCategory.Property, ShaderShards.Fragment.FragProperties.ColorOut()));
                        surfEffect.FragmentShaderSrc.Sort((x, y) => (x.Key.CompareTo(y.Key)));
                    }
                    else
                    {
                        surfEffect.FragmentShaderSrc.Add(new KeyValuePair<ShardCategory, string>(ShardCategory.Property, ShaderShards.Fragment.FragProperties.GBufferOut()));
                        surfEffect.FragmentShaderSrc.Add(new KeyValuePair<ShardCategory, string>(ShardCategory.Main, ShaderShards.Fragment.FragMain.RenderToGBuffer(surfEffect.LightingSetup, nameof(surfEffect.SurfaceInput), SurfaceOut.StructName)));
                        surfEffect.FragmentShaderSrc.Sort((x, y) => (x.Key.CompareTo(y.Key)));
                    }

                    vert = SurfaceEffect.JoinShards(surfEffect.VertexShaderSrc);
                    geom = SurfaceEffect.JoinShards(surfEffect.GeometryShaderSrc);
                    frag = SurfaceEffect.JoinShards(surfEffect.FragmentShaderSrc);
                }
                var shaderOnGpu = _rci.CreateShaderProgram(vert, frag, geom);
                var activeUniforms = _rci.GetShaderParamList(shaderOnGpu).ToDictionary(info => info.Name, info => info);

                if (activeUniforms.Count == 0)
                {
                    var ex = new Exception();
                    Diagnostics.Error("Error while compiling shader for pass - couldn't get parameters form the gpu!", ex, new string[] { vert, geom, frag }); ;
                    throw new Exception("Error while compiling shader for pass.", ex);
                }

                foreach (var param in activeUniforms)
                {
                    if (!shaderParams.ContainsKey(param.Key))
                        shaderParams.Add(param.Key, param.Value);
                }

                compiledEffect.GpuHandle = shaderOnGpu;
            }
            catch (Exception ex)
            {
                Diagnostics.Error("Error while compiling shader ", ex, new string[] { vert, geom, frag });
                throw new Exception("Error while compiling shader ", ex);
            }

            _allCompiledEffects.Add(ef, compiledEffect);

            // register built shader effect
            _effectManager.RegisterEffect(ef);

            CreateAllEffectVariables(ef, shaderParams);
        }

        /// <summary>
        /// Gets the <see cref="CompiledEffect"/> from the RC's dictionary and creates all effect parameters. 
        /// </summary>
        /// <param name="ef">The ShaderEffect the parameters are created for.</param>
        /// <param name="activeUniforms">The active uniform parameters, as they are saved in the source shader on the gpu.</param>
        private void CreateAllEffectVariables(Effect ef, Dictionary<string, ShaderParamInfo> activeUniforms)
        {
            if (!_allCompiledEffects.TryGetValue(ef, out var compiledEffect))
                throw new ArgumentException("Effect isn't build yet - no compiled effect found!");

            if (compiledEffect.ActiveUniforms.Count != 0)
                throw new ArgumentException("The compiled effect already has parameters!");

            //Iterate source shader's active uniforms and create a EffectParam for each one.
            foreach (var activeUniform in activeUniforms)
            {
                if (!ef.ParamDecl.TryGetValue(activeUniform.Key, out IFxParamDeclaration dcl))
                {
                    Diagnostics.Error(activeUniform.Key, new NullReferenceException("Found uniform declaration in source shader that doesn't have a corresponding Parameter Declaration in the Effect!"));
                    continue;
                }

                var effectParam = new FxParam()
                {
                    Info = activeUniform.Value
                };

                // Set the initial values as they are saved in the "globals" list
                if (GlobalFXParams.TryGetValue(activeUniform.Key, out object globalFXValue))
                    effectParam.Value = globalFXValue;
                else
                    effectParam.Value = dcl.GetType().GetField("Value").GetValue(dcl);

                compiledEffect.ActiveUniforms.Add(activeUniform.Key, effectParam);
            }
        }

        /// <summary>
        /// Sets global effect parameters by updating or adding them in the GlobalFXParams list.
        /// Changes will only have an effect when rendering.
        /// </summary>
        /// <param name="name">Effect parameter name.</param>
        /// <param name="value">Effect parameter value.</param>
        internal void SetGlobalEffectParam(string name, object value)
        {
            if (GlobalFXParams.TryGetValue(name, out var currentValue))
            {
                if (currentValue.Equals(value)) return; // no new value
                GlobalFXParams[name] = value;
            }
            else if (value != null)
            {
                GlobalFXParams.Add(name, value);
            }
        }

        /// <summary>
        /// Called from the <see cref="Effect.EffectChanged"/> event. Will lookup the CompiledEffect and change the value of the parameter there.
        /// </summary>
        /// <param name="ef">The Effect.</param>
        /// <param name="name">The parameter's name</param>
        /// <param name="paramValue">The parameter's value.</param>
        internal void UpdateParameterInCompiledEffect(Effect ef, string name, object paramValue)
        {
            if (!_allCompiledEffects.TryGetValue(ef, out CompiledEffect compiledEffect)) throw new ArgumentException("Effect isn't build yet!");

            //We only need to look the parameter in the "all" parameters collection because EffectParam is a reference type.
            //Because of this we do not need to take about which passes this effect belongs to.
            if (compiledEffect.ActiveUniforms.TryGetValue(name, out FxParam effectParam))
            {
                effectParam.Value = paramValue;
                effectParam.HasValueChanged = true;
            }
            else
                Diagnostics.Warn($"Parameter {name} is declared in Effect but currently not used by the shader.");
        }

        /// <summary>
        /// Removes given shader program from GPU. Should ONLY be used by the <see cref="EffectManager"/>!
        /// </summary>
        /// <param name="ef">The Effect.</param>
        internal void RemoveShader(Effect ef)
        {
            if (!_allCompiledEffects.TryGetValue(ef, out CompiledEffect compiledEffect)) return;

            _rci.RemoveShader(compiledEffect.GpuHandle);
        }

        /// <summary>
        /// Activates the passed shader program as the current shader for rendering.
        /// </summary>
        /// <param name="program">The shader to apply to mesh geometry subsequently passed to the RenderContext</param>
        private void SetShaderProgram(IShaderHandle program)
        {
            if (_currentShaderProgram != program)
            {
                _currentShaderProgram = program;
                _rci.SetShader(program);
            }
        }

        /// <summary>
        /// Sets the value for the given shader parameter, works with every type.
        /// Note that this will change the parameter value in the currently bound shader.
        /// </summary>
        /// <param name="param">The shader parameter.</param>
        private void SetShaderParamT(FxParam param)
        {
            if (param.HasValueChanged)
            {
                if (param.Info.Type == typeof(int))
                {
                    _rci.SetShaderParam(param.Info.Handle, (int)param.Value);
                }
                else if (param.Info.Type == typeof(float))
                {
                    _rci.SetShaderParam(param.Info.Handle, (float)param.Value);
                }
                else if (param.Info.Type == typeof(float2))
                {
                    if (param.Info.Size > 1)
                    {
                        // parameter is an array
                        var paramArray = (float2[])param.Value;
                        _rci.SetShaderParam(param.Info.Handle, paramArray);
                        return;
                    }
                    _rci.SetShaderParam(param.Info.Handle, (float2)param.Value);
                }
                else if (param.Info.Type == typeof(float3))
                {
                    if (param.Info.Size > 1)
                    {
                        // parameter is an array
                        var paramArray = (float3[])param.Value;
                        _rci.SetShaderParam(param.Info.Handle, paramArray);
                        return;
                    }
                    _rci.SetShaderParam(param.Info.Handle, (float3)param.Value);
                }
                else if (param.Info.Type == typeof(float4))
                {
                    _rci.SetShaderParam(param.Info.Handle, (float4)param.Value);
                }
                else if (param.Info.Type == typeof(float4x4))
                {
                    if (param.Info.Size > 1)
                    {
                        // parameter is an array
                        var paramArray = (float4x4[])param.Value;
                        _rci.SetShaderParam(param.Info.Handle, paramArray);
                        return;
                    }
                    _rci.SetShaderParam(param.Info.Handle, (float4x4)param.Value);
                }
                else if (param.Info.Type == typeof(float4x4[]))
                {
                    _rci.SetShaderParam(param.Info.Handle, (float4x4[])param.Value);
                }

                else if (param.Value is IWritableArrayTexture)
                {
                    SetShaderParamTexture(param.Info.Handle, ((WritableArrayTexture)param.Value));
                }
                else if (param.Value is IWritableCubeMap)
                {
                    SetShaderParamTexture(param.Info.Handle, ((WritableCubeMap)param.Value));
                }
                else if (param.Value is IWritableTexture[])
                {
                    SetShaderParamWritableTextureArray(param.Info.Handle, (WritableTexture[])param.Value);
                }
                else if (param.Value is IWritableTexture)
                {
                    SetShaderParamTexture(param.Info.Handle, ((WritableTexture)param.Value));
                }
                else if (param.Value is ITexture)
                {
                    SetShaderParamTexture(param.Info.Handle, (Texture)param.Value);
                }
            }
            else
            {
                if (param.Value is ITextureBase)
                {
                    if (param.Value is IWritableArrayTexture)
                    {
<<<<<<< HEAD
                        ITextureHandle textureHandle = _textureManager.GetTextureHandle((WritableArrayTexture)param.Value);
                        _rci.SetActiveAndBindTexture(param.Info.Handle, textureHandle, TextureType.ARRAY_TEXTURE);
                    }
                    else if (param.Value is IWritableCubeMap)
                    {
                        ITextureHandle textureHandle = _textureManager.GetTextureHandle((WritableCubeMap)param.Value);
                        _rci.SetActiveAndBindTexture(param.Info.Handle, textureHandle, TextureType.TEXTURE_CUBE_MAP);
                    }
                    else if (param.Value is IWritableTexture)
                    {
                        ITextureHandle textureHandle = _textureManager.GetTextureHandle((WritableTexture)param.Value);
                        _rci.SetActiveAndBindTexture(param.Info.Handle, textureHandle, TextureType.TEXTURE2D);
                    }
                    else if (param.Value is ITexture)
                    {
                        ITextureHandle textureHandle = _textureManager.GetTextureHandle((Texture)param.Value);
                        _rci.SetActiveAndBindTexture(param.Info.Handle, textureHandle, TextureType.TEXTURE2D);
=======
                        var textureHandle = _textureManager.GetWritableCubeMapHandleFromTexture((WritableCubeMap)param.Value);
                        _rci.SetActiveAndBindTexture(param.Info.Handle, textureHandle, TextureType.TextureCubeMap);
                    }
                    else if (param.Value is IWritableTexture)
                    {
                        var textureHandle = _textureManager.GetWritableTextureHandleFromTexture((WritableTexture)param.Value);
                        _rci.SetActiveAndBindTexture(param.Info.Handle, textureHandle, TextureType.Texture2D);
                    }
                    else if (param.Value is ITexture)
                    {
                        var textureHandle = _textureManager.GetTextureHandleFromTexture((Texture)param.Value);
                        _rci.SetActiveAndBindTexture(param.Info.Handle, textureHandle, TextureType.Texture2D);
>>>>>>> 52cf1bbe
                    }
                    else if (param.Value is IWritableTexture[])
                    {
                        foreach (var tex in (WritableTexture[])param.Value)
                        {
<<<<<<< HEAD
                            ITextureHandle textureHandle = _textureManager.GetTextureHandle(tex);
                            _rci.SetActiveAndBindTexture(param.Info.Handle, textureHandle, TextureType.TEXTURE2D);
=======
                            var textureHandle = _textureManager.GetWritableTextureHandleFromTexture(tex);
                            _rci.SetActiveAndBindTexture(param.Info.Handle, textureHandle, TextureType.Texture2D);
>>>>>>> 52cf1bbe
                        }
                    }
                }
            }

        }

        #endregion

        #region Render related methods



        /// <summary>
        /// The clipping behavior against the Z position of a vertex can be turned off by activating depth clamping. 
        /// This is done with glEnable(GL_DEPTH_CLAMP). This will cause the clip-space Z to remain unclipped by the front and rear viewing volume.
        /// See: https://www.khronos.org/opengl/wiki/Vertex_Post-Processing#Depth_clamping
        /// </summary>
        public void EnableDepthClamp()
        {
            _rci.EnableDepthClamp();
        }

        /// <summary>
        /// Disables depths clamping. <seealso cref="EnableDepthClamp"/>
        /// </summary>
        public void DisableDepthClamp()
        {
            _rci.DisableDepthClamp();
        }

        /// <summary>
        /// Returns the hardware capabilities.
        /// </summary>
        /// <param name="capability"></param>
        /// <returns></returns>
        public uint GetHardwareCapabilities(HardwareCapability capability)
        {
            return _rci.GetHardwareCapabilities(capability);
        }

        /// <summary>
        /// Returns a human readable description of the underlying graphics hardware
        /// </summary>
        /// <returns></returns>
        public string GetHardwareDescription()
        {
            return _rci.GetHardwareDescription();
        }

        /// <summary>
        /// Unlocks the given <see cref="RenderState"/>. And sets it to the value it had before it was locked.
        /// After this call the state can be set to a new value again.
        /// </summary>
        /// <param name="state">The state to unlock.</param>
        /// <param name="resetValue">True by default. Defines if the state gets reset to its pre-locked value.</param>
        public void UnlockRenderState(RenderState state, bool resetValue = true)
        {
            if (LockedStates.ContainsKey(state))
            {
                var resetToVal = LockedStates[state].Value;
                LockedStates[state] = new KeyValuePair<bool, uint>(false, resetToVal);

                if (resetValue)
                    SetRenderState(state, resetToVal);
            }
        }

        /// <summary>
        /// Unlocks all previously locked <see cref="RenderState"/>s.
        /// <param name="resetValue">True by default. Defines if the states get reset to their pre-locked value.</param>
        /// </summary>
        public void UnlockAllRenderStates(bool resetValue = true)
        {
            if (LockedStates.Count == 0) return;

            for (var i = 0; i < LockedStates.Count; i++)
                UnlockRenderState(LockedStates.ElementAt(i).Key, resetValue);
        }

        /// <summary>
        /// Apply a single render state to the render context. All subsequent rendering will be
        /// performed using the currently set state unless it is changed to a different value.
        /// </summary>
        /// <param name="renderState">One of the <see cref="RenderState"/> enumeration values.</param>
        /// <param name="value">An unsigned integer value representing the value the state should be set to.
        ///  Depending on the renderState, this value can be interpreted as an integer value, a float value, a
        /// boolean value, or even a color.  </param>
        /// <param name="doLockState">Forces this state to have the given value and locks the state. Unlock it by calling <see cref="UnlockRenderState(RenderState, bool)"/></param>
        /// <remarks>This method is close to the underlying implementation layer and might be awkward to use
        /// due to the ambiguity of the value parameter type. If you want type-safe state values and also 
        /// want to set a couple of states at the same time, try the more 
        /// elaborate <see cref="SetRenderStateSet(RenderStateSet, bool)"/> method.</remarks>
        public void SetRenderState(RenderState renderState, uint value, bool doLockState = false)
        {
            if (LockedStates.TryGetValue(renderState, out var lockedState))
            {
                if (lockedState.Key)
                {
                    if (doLockState)
                    {
                        CurrentRenderState.SetRenderState(renderState, value);
                        _rci.SetRenderState(renderState, value);
                        //Diagnostics.Warn("PREVIOUSLY LOCKED STATE WAS OVERWRITTEN: Render state " + renderState + " was locked and will remain its old value.\n Call UnlockRenderState(renderState) to undo it.");
                    }
                    else
                    {
                        //Diagnostics.Warn("Render state " + renderState + " was locked and will remain its old value.\n Call UndoLockRenderState(renderState) to undo it.");
                    }

                    return;
                }
            }

            var currentVal = CurrentRenderState.GetRenderState(renderState);
            if (doLockState)
            {
                if (currentVal != null)
                    LockedStates[renderState] = new KeyValuePair<bool, uint>(true, (uint)currentVal);
                else
                    LockedStates[renderState] = new KeyValuePair<bool, uint>(true, (uint)RenderStateSet.Default.GetRenderState(renderState));
            }
            if (currentVal != value)
            {
                CurrentRenderState.SetRenderState(renderState, value);
                _rci.SetRenderState(renderState, value);
            }
            
        }

        /// <summary>
        /// Apply a number of render states to this render context. All subsequent rendering will be
        /// performed using the currently set state set unless one of its values it is changed. Use this 
        /// method to change more than one render state at once. 
        /// </summary>
        /// <param name="renderStateSet">A set of render states with their respective values to be set.</param>
        /// <param name="doLockState">Forces all states that are set in this <see cref="RenderStateSet"/> to have the given value and locks them. Unlock them by calling <see cref="UnlockRenderState(RenderState, bool)"/></param>
        public void SetRenderStateSet(RenderStateSet renderStateSet, bool doLockState = false)
        {
            foreach (var state in renderStateSet.States)
            {
                SetRenderState(state.Key, state.Value, doLockState);
            }
        }

        /// <summary>
        /// Returns a current render state.
        /// </summary>
        /// <param name="renderState"></param>
        /// <returns></returns>
        public uint GetRenderState(RenderState renderState)
        {
            var currentState = CurrentRenderState.GetRenderState(renderState);

            if (currentState != null)
                return (uint)currentState;
            else
                return (uint)RenderStateSet.Default.GetRenderState(renderState);
        }

        /// <summary>
        /// Sets the RenderTarget, if texture is null render target is the main screen, otherwise the picture will be rendered onto given texture
        /// </summary>
        /// <param name="renderTarget">The render target.</param>
        public void SetRenderTarget(RenderTarget renderTarget = null)
        {
            ITextureHandle[] texHandles = null;
            if (renderTarget != null)
            {
                texHandles = new ITextureHandle[renderTarget.RenderTextures.Length];

                for (var i = 0; i < renderTarget.RenderTextures.Length; i++)
                {
                    var tex = renderTarget.RenderTextures[i];
                    if (renderTarget.RenderTextures[i] == null) continue;
                    texHandles[i] = _textureManager.GetTextureHandle((WritableTexture)tex);
                }
            }

            _rci.SetRenderTarget(renderTarget, texHandles);
        }

        /// <summary>
        ///  Renders into the given texture.
        /// </summary>
        /// <param name="tex">The render texture.</param>
        /// <param name="layer">The layer of the array texture that is set as render target.</param>
        public void SetRenderTarget(IWritableArrayTexture tex, int layer)
        {
            var texHandle = _textureManager.GetTextureHandle((WritableArrayTexture)tex);
            _rci.SetRenderTarget(tex, layer, texHandle);
        }

        /// <summary>
        ///  Renders into the given texture.
        /// </summary>
        /// <param name="tex">The render texture.</param>
        public void SetRenderTarget(IWritableTexture tex)
        {
            var texHandle = _textureManager.GetTextureHandle((WritableTexture)tex);
            _rci.SetRenderTarget(tex, texHandle);
        }

        /// <summary>
        /// Renders into the given texture.
        /// </summary>
        /// <param name="tex">The render texture.</param>
        public void SetRenderTarget(IWritableCubeMap tex)
        {
            var texHandle = _textureManager.GetTextureHandle((WritableCubeMap)tex);
            _rci.SetRenderTarget(tex, texHandle);
        }

        /// <summary>
        /// Specifies the rasterized width of both aliased and antialiased lines.
        /// </summary>
        /// <param name="width">The width in pixel.</param>
        public void SetLineWidth(float width)
        {
            _rci.SetLineWidth(width);
        }

        /// <summary>
        /// Renders the specified mesh.
        /// </summary>
        /// <param name="m">The mesh that should be rendered.</param>
        /// <remarks>
        /// Passes geometry to be pushed through the rendering pipeline. <see cref="Mesh"/> for a description how geometry is made up.
        /// The geometry is transformed and rendered by the currently active shader program.
        /// </remarks>
        internal void Render(Mesh m)
        {
            if (_currentEffect == null) return;

            var compiledEffect = _allCompiledEffects[_currentEffect];

            try
            {
                SetShaderProgram(compiledEffect.GpuHandle);
                SetRenderStateSet(_currentEffect.RendererStates);

                foreach (var fxParam in compiledEffect.ActiveUniforms)
                {
                    if (!_currentEffect.ParamDecl.TryGetValue(fxParam.Key, out IFxParamDeclaration dcl))
                    {
                        Diagnostics.Error(fxParam.Key, new NullReferenceException("Found uniform declaration in source shader that doesn't have a corresponding Parameter Declaration in the Effect!"));
                        continue;
                    }

                    // OVERWRITE Values in the Effect with the newest ones from the GlobalFXParams collection.
                    if (GlobalFXParams.TryGetValue(fxParam.Key, out object globalFXValue))
                    {
                        var dclVal = dcl.GetType().GetField("Value").GetValue(dcl);
                        if (!dclVal.Equals(globalFXValue)) //TODO: does NOT work for matrices some times because of rounding (?) errors
                        {
                            _currentEffect.SetFxParam(fxParam.Key, globalFXValue);
                        }
                    }

                    var param = compiledEffect.ActiveUniforms[fxParam.Key];
                    SetShaderParamT(param);
                    param.HasValueChanged = false;
                }

                // TODO: split up RenderContext.Render into a preparation and a draw call so that we can prepare a mesh once and draw it for each pass.
                var meshImp = _meshManager.GetMeshImpFromMesh(m);
                _rci.Render(meshImp);

                // After rendering always cleanup pending meshes
                _meshManager.Cleanup();
                _textureManager.Cleanup();

                // After rendering all passes cleanup shader effect
                _effectManager.Cleanup();
            }
            catch (Exception ex)
            {
                throw new Exception("Error while rendering pass ", ex);
            }

        }

        #endregion

        /// <summary>
        /// Resets the RenderContexts View, Projection and Viewport to the values defined in <see cref="DefaultState"/>.
        /// Must be called after every visitation of the Scene Graph that changed these values.
        /// </summary>
        internal void ResetToDefaultRenderContextState()
        {
            Viewport(0, 0, DefaultState.CanvasWidth, DefaultState.CanvasHeight);
            View = DefaultState.View;
            Projection = DefaultState.Projection;
        }
    }
}<|MERGE_RESOLUTION|>--- conflicted
+++ resolved
@@ -882,13 +882,8 @@
         /// <param name="texture">An ITexture.</param>
         private void SetShaderParamTexture(IShaderParam param, Texture texture)
         {
-<<<<<<< HEAD
             ITextureHandle textureHandle = _textureManager.GetTextureHandle(texture);
             _rci.SetShaderParamTexture(param, textureHandle, TextureType.TEXTURE2D);
-=======
-            var textureHandle = _textureManager.GetTextureHandleFromTexture(texture);
-            _rci.SetShaderParamTexture(param, textureHandle, TextureType.Texture2D);
->>>>>>> 52cf1bbe
         }
 
         /// <summary>
@@ -898,13 +893,8 @@
         /// <param name="texture">An ITexture.</param>
         private void SetShaderParamTexture(IShaderParam param, WritableTexture texture)
         {
-<<<<<<< HEAD
             ITextureHandle textureHandle = _textureManager.GetTextureHandle(texture);
             _rci.SetShaderParamTexture(param, textureHandle, TextureType.TEXTURE2D);
-=======
-            var textureHandle = _textureManager.GetWritableTextureHandleFromTexture(texture);
-            _rci.SetShaderParamTexture(param, textureHandle, TextureType.Texture2D);
->>>>>>> 52cf1bbe
         }
 
         /// <summary>
@@ -931,13 +921,8 @@
         /// <param name="texture">An ITexture.</param>
         private void SetShaderParamTexture(IShaderParam param, WritableCubeMap texture)
         {
-<<<<<<< HEAD
             ITextureHandle textureHandle = _textureManager.GetTextureHandle(texture);
             _rci.SetShaderParamTexture(param, textureHandle, TextureType.TEXTURE_CUBE_MAP);
-=======
-            var textureHandle = _textureManager.GetWritableCubeMapHandleFromTexture(texture);
-            _rci.SetShaderParamTexture(param, textureHandle, TextureType.TextureCubeMap);
->>>>>>> 52cf1bbe
         }
 
         /// <summary>
@@ -1263,7 +1248,6 @@
                 {
                     if (param.Value is IWritableArrayTexture)
                     {
-<<<<<<< HEAD
                         ITextureHandle textureHandle = _textureManager.GetTextureHandle((WritableArrayTexture)param.Value);
                         _rci.SetActiveAndBindTexture(param.Info.Handle, textureHandle, TextureType.ARRAY_TEXTURE);
                     }
@@ -1281,32 +1265,13 @@
                     {
                         ITextureHandle textureHandle = _textureManager.GetTextureHandle((Texture)param.Value);
                         _rci.SetActiveAndBindTexture(param.Info.Handle, textureHandle, TextureType.TEXTURE2D);
-=======
-                        var textureHandle = _textureManager.GetWritableCubeMapHandleFromTexture((WritableCubeMap)param.Value);
-                        _rci.SetActiveAndBindTexture(param.Info.Handle, textureHandle, TextureType.TextureCubeMap);
-                    }
-                    else if (param.Value is IWritableTexture)
-                    {
-                        var textureHandle = _textureManager.GetWritableTextureHandleFromTexture((WritableTexture)param.Value);
-                        _rci.SetActiveAndBindTexture(param.Info.Handle, textureHandle, TextureType.Texture2D);
-                    }
-                    else if (param.Value is ITexture)
-                    {
-                        var textureHandle = _textureManager.GetTextureHandleFromTexture((Texture)param.Value);
-                        _rci.SetActiveAndBindTexture(param.Info.Handle, textureHandle, TextureType.Texture2D);
->>>>>>> 52cf1bbe
                     }
                     else if (param.Value is IWritableTexture[])
                     {
                         foreach (var tex in (WritableTexture[])param.Value)
                         {
-<<<<<<< HEAD
                             ITextureHandle textureHandle = _textureManager.GetTextureHandle(tex);
                             _rci.SetActiveAndBindTexture(param.Info.Handle, textureHandle, TextureType.TEXTURE2D);
-=======
-                            var textureHandle = _textureManager.GetWritableTextureHandleFromTexture(tex);
-                            _rci.SetActiveAndBindTexture(param.Info.Handle, textureHandle, TextureType.Texture2D);
->>>>>>> 52cf1bbe
                         }
                     }
                 }
