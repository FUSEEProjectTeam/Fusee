<<<<<<< HEAD
﻿using Fusee.Base.Core;
using Fusee.Serialization;
=======
﻿using Fusee.Engine.Common;
>>>>>>> 15e0696c
using Fusee.Xene;
using System;

namespace Fusee.Engine.Core
{
<<<<<<< HEAD
    public class ProtoToFrag : SceneVisitor
=======
    internal class ProtoToFrag : Visitor<SceneNode, SceneComponent>
>>>>>>> 15e0696c
    {
        /// <summary>
        /// The SceneContainer, containing the scene that gets rendered.
        /// </summary>
        private readonly Scene _sc;

        private readonly bool _renderForward;

<<<<<<< HEAD
        internal ProtoToFrag(SceneContainer sc, bool renderForward)
=======
        public ProtoToFrag(Scene sc, bool renderForward)
>>>>>>> 15e0696c
        {
            _sc = sc;
            _renderForward = renderForward;
        }

        internal void BuildFragmentShaders()
        {
            Traverse(_sc.Children);
        }

        /// <summary>
        /// If a ShaderEffectComponent is visited the ShaderEffect of the <see cref="RendererState"/> is updated and the effect is set in the <see cref="RenderContext"/>.
        /// </summary>
        /// <param name="shaderComponent">The ShaderEffectComponent</param>
        [VisitMethod]
        public void BuildFragmentShaderFor(ShaderEffect shaderComponent)
        {
            if (shaderComponent.GetType() != typeof(ShaderEffectProtoPixel)) return;

<<<<<<< HEAD
            var effect = (ShaderEffectProtoPixel)shaderComponent.Effect;
            effect.CreateFragmentShader(_renderForward);
=======
            var effect = (ShaderEffectProtoPixel)shaderComponent;
            effect.CreateFragmentShader(_renderForward);

>>>>>>> 15e0696c
        }
    }
}<|MERGE_RESOLUTION|>--- conflicted
+++ resolved
@@ -1,19 +1,10 @@
-<<<<<<< HEAD
-﻿using Fusee.Base.Core;
-using Fusee.Serialization;
-=======
 ﻿using Fusee.Engine.Common;
->>>>>>> 15e0696c
 using Fusee.Xene;
 using System;
 
 namespace Fusee.Engine.Core
 {
-<<<<<<< HEAD
-    public class ProtoToFrag : SceneVisitor
-=======
     internal class ProtoToFrag : Visitor<SceneNode, SceneComponent>
->>>>>>> 15e0696c
     {
         /// <summary>
         /// The SceneContainer, containing the scene that gets rendered.
@@ -22,11 +13,7 @@
 
         private readonly bool _renderForward;
 
-<<<<<<< HEAD
-        internal ProtoToFrag(SceneContainer sc, bool renderForward)
-=======
         public ProtoToFrag(Scene sc, bool renderForward)
->>>>>>> 15e0696c
         {
             _sc = sc;
             _renderForward = renderForward;
@@ -46,14 +33,9 @@
         {
             if (shaderComponent.GetType() != typeof(ShaderEffectProtoPixel)) return;
 
-<<<<<<< HEAD
-            var effect = (ShaderEffectProtoPixel)shaderComponent.Effect;
-            effect.CreateFragmentShader(_renderForward);
-=======
             var effect = (ShaderEffectProtoPixel)shaderComponent;
             effect.CreateFragmentShader(_renderForward);
 
->>>>>>> 15e0696c
         }
     }
 }