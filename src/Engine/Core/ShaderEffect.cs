--- conflicted
+++ resolved
@@ -366,14 +366,9 @@
         internal enum ShaderEffectChangedEnum
         {
             DISPOSE = 0,
-<<<<<<< HEAD
-            UNIFORM_VAR_UPDATED,
-            UNIFORM_VAR_ADDED
-=======
             UNIFORM_VAR_UPDATED = 1,
             UNIFORM_VAR_ADDED = 2,
             UNCHANGED = 3
->>>>>>> fec8ef07
         }
     }
 
@@ -464,16 +459,8 @@
                     };
                     PixelShaderSrc[i] = _effectPasses[i].ProtoPS + string.Join("\n", pxBody);
 
-<<<<<<< HEAD
-                    States[i] = new RenderStateSet
-                    {
-                        AlphaBlendEnable = false,
-                        ZEnable = true,
-                    };
-=======
                     States[i].AlphaBlendEnable = false;
                     States[i].ZEnable = true;
->>>>>>> fec8ef07
                 }
             }
         }
