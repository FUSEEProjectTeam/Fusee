﻿using System;
using System.Collections.Generic;
using System.Diagnostics;
using System.Dynamic;
using Fusee.Base.Core;
using Fusee.Engine.Core.ShaderShards;
using Fusee.Engine.Core.ShaderShards.Fragment;
using Fusee.Serialization;

namespace Fusee.Engine.Core
{

    /// <summary>
    /// An effect pass declaration contains the relevant shader source code as well as a <see cref="RenderStateSet"/>
    /// declaration for the rendering pass declared by this instance.
    /// </summary>
    public interface IEffectPassDeclarationBase
    {
        /// <summary>
        /// The  <see cref="RenderStateSet"/> of the current effect pass.  
        /// </summary>
        RenderStateSet StateSet { get; set; }
        /// <summary>
        /// Vertex shader as string
        /// </summary>
        /// 
        string VS { get; set; }

        /// <summary>
        /// Geometry-shader as string
        /// </summary>
        string GS { get; set; }

    }

    /// <summary>
    /// An effect pass declaration contains the vertex, pixel and geometry shader source code as well as a <see cref="RenderStateSet"/>
    /// declaration for the rendering pass declared by this instance.
    /// </summary>
    public struct EffectPassDeclaration : IEffectPassDeclarationBase
    {
        /// <summary>
        /// The  <see cref="RenderStateSet"/> of the current effect pass.  
        /// </summary>
        public RenderStateSet StateSet { get; set; }
        /// <summary>
        /// Vertex shader as string
        /// </summary>
        // ReSharper disable InconsistentNaming
        public string VS { get; set; }

        /// <summary>
        /// Geometry-shader as string
        /// </summary>
        public string GS { get; set; }

        /// <summary>
        /// Pixel- or fragment shader as string
        /// </summary>
        public string PS { get; set; }
    }

    /// <summary>
    /// A "proto" effect pass declaration contains the vertex and geometry shader source code as well as a partial  Fragment Shader, that is completed in a pre-pass, depending whether we render forward or deferred.
    /// It also contains a <see cref="RenderStateSet"/> declaration for the rendering pass declared by this instance.
    /// </summary>
    public struct EffectPassDeclarationProto : IEffectPassDeclarationBase
    {
        /// <summary>
        /// The  <see cref="RenderStateSet"/> of the current effect pass.  
        /// </summary>
        public RenderStateSet StateSet { get; set; }
        /// <summary>
        /// Vertex shader as string
        /// </summary>
        // ReSharper disable InconsistentNaming
        public string VS { get; set; }

        /// <summary>
        /// Geometry-shader as string
        /// </summary>
        public string GS { get; set; }

        /// <summary>
        /// Partial Fragment Shader, that is completed in a pre-pass, depending whether we render forward or deferred.
        /// </summary>
        public string ProtoPS { get; set; }
    }

    /// <summary>
    /// A data type for the list of (uniform) parameters possibly occurring in one of the shaders in the various passes.
    /// Each of this array entry consists of the parameter's name and its initial value. The concrete type of the object also indicates the
    /// parameter's type.
    /// </summary>
    [DebuggerDisplay("Name = {Name}")]
    public struct EffectParameterDeclaration
    {
        /// <summary>
        /// Name
        /// </summary>
        public string Name;

        /// <summary>
        /// Value
        /// </summary>
        public object Value;
    }

    /// <summary>
    /// A ShaderEffect contains a list of render passes with each pass item being a combination of a set of render states, and Shader Programs (the code running on the GPU).
    /// In addition a ShaderEffect contains the actual values for all the shaders' (uniform) variables.
    /// </summary>
    public class ShaderEffect : IDisposable
    {
        /// <summary>
        /// The ShaderEffect'S uniform parameters and their values.
        /// </summary>
        public Dictionary<string, object> ParamDecl { get; protected set; }

        /// <summary>
        /// List of <see cref="RenderStateSet"/>
        /// </summary>
        public RenderStateSet[] States { get; protected set; }

        /// <summary>
        /// Vertex shaders of all passes
        /// </summary>
        public string[] VertexShaderSrc { get; protected set; }

        /// <summary>
        /// Pixel- or fragment shader of all passes
        /// </summary>
        public string[] PixelShaderSrc { get; protected set; }

        /// <summary>
        /// Geometry of all passes
        /// </summary>
        public string[] GeometryShaderSrc { get; protected set; }

        // Event ShaderEffect changes
        /// <summary>
        /// ShaderEffect event notifies observing ShaderEffectManager about property changes and the ShaderEffects's disposal.
        /// </summary>
        internal event EventHandler<ShaderEffectEventArgs> ShaderEffectChanged;

        /// <summary>
        /// SessionUniqueIdentifier is used to verify a Mesh's uniqueness in the current session.
        /// </summary>
        internal readonly Suid SessionUniqueIdentifier = Suid.GenerateSuid();

        internal ShaderEffectEventArgs EffectEventArgs;

        /// <summary>
        /// The default (nullary) constructor to create a shader effect.
        /// </summary>
        protected ShaderEffect() { }

        /// <summary>
        /// The constructor to create a shader effect.
        /// </summary>
        /// <param name="effectPasses">The ordered array of <see cref="EffectPassDeclaration"/> items. The first item
        /// in the array is the first pass applied to rendered geometry, and so on.</param>
        /// <param name="effectParameters">A list of (uniform) parameters possibly occurring in one of the shaders in the various passes.
        /// Each array entry consists of the parameter's name and its initial value. The concrete type of the object also indicates the
        /// parameter's type.
        /// </param>
        /// <remarks>Make sure to list any parameter in any of the different passes' shaders you want to change later on in the effectParameters
        /// list. Shaders must not contain parameters with names listed in the effectParameters but declared with different types than those of 
        /// the respective default values given here.</remarks>
        public ShaderEffect(EffectPassDeclaration[] effectPasses, IEnumerable<EffectParameterDeclaration> effectParameters)
        {
            if (effectPasses == null || effectPasses.Length == 0)
                throw new ArgumentNullException(nameof(effectPasses), "must not be null and must contain at least one pass");

            var nPasses = effectPasses.Length;

            States = new RenderStateSet[nPasses];

            VertexShaderSrc = new string[nPasses];
            PixelShaderSrc = new string[nPasses];
            GeometryShaderSrc = new string[nPasses];

            ParamDecl = new Dictionary<string, object>();

            for (int i = 0; i < effectPasses.Length; i++)
            {
                States[i] = effectPasses[i].StateSet;
                VertexShaderSrc[i] = effectPasses[i].VS;
                PixelShaderSrc[i] = effectPasses[i].PS;
                GeometryShaderSrc[i] = effectPasses[i].GS;
            }

            if (effectParameters != null)
            {
                foreach (var param in effectParameters)
                {
                    ParamDecl.Add(param.Name, param.Value);
                }
            }

            EffectEventArgs = new ShaderEffectEventArgs(this, ShaderEffectChangedEnum.UNCHANGED);
        }

        /// <summary>
        /// Destructor calls <see cref="Dispose"/> in order to fire MeshChanged event.
        /// </summary>
        ~ShaderEffect()
        {
            Dispose();
        }

        /// <summary>
        /// Is called when GC of this shader effect kicks in
        /// </summary>
        public void Dispose()
        {
            ShaderEffectChanged?.Invoke(this, new ShaderEffectEventArgs(this, ShaderEffectChangedEnum.DISPOSE));
        }

        /// <summary>
        /// Set effect parameter
        /// </summary>
        /// <param name="name">Name of the uniform variable</param>
        /// <param name="value">Value of the uniform variable</param>
        public void SetEffectParam(string name, object value)
        {
            if (ParamDecl != null)
            {
                if (ParamDecl.ContainsKey(name))
                {
                    if (ParamDecl[name] != null)
                        if (ParamDecl[name].Equals(value)) return;

                    ParamDecl[name] = value;

                    EffectEventArgs.Changed = ShaderEffectChangedEnum.UNIFORM_VAR_UPDATED;
                    EffectEventArgs.ChangedEffectVarName = name;
                    EffectEventArgs.ChangedEffectVarValue = value;

                    ShaderEffectChanged?.Invoke(this, EffectEventArgs);
                }
                else
                {
                    Diagnostics.Warn("Trying to set unknown parameter! Ignoring change....");
                }
            }
        }


        /// <summary>
        /// Returns the value of a given shader effect variable
        /// <remarks>THIS IS NOT THE ACTUAL UNIFORM VALUE</remarks>
        /// </summary>
        /// <param name="name">Name of the uniform variable</param>
        /// <returns></returns>
        public object GetEffectParam(string name)
        {
            object pa;
            if (ParamDecl.TryGetValue(name, out pa))
            {
                return pa;
            }
            return null;
        }

        /// <summary>
        /// Returns the value of a given shader effect variable
        /// <remarks>THIS IS NOT THE ACTUAL UNIFORM VALUE</remarks>
        /// </summary>
        /// <param name="name">Name of the uniform variable</param>
        /// /// <param name="obj">The value. Return null if no parameter was found.</param>
        /// <returns></returns>
        public void GetEffectParam(string name, out object obj)
        {
            obj = null;
            if (ParamDecl.TryGetValue(name, out object pa))
            {
                obj = pa;
            }

        }

        // This property returns the number of elements
        // in the inner dictionary.
        /// <summary>
        /// Size of <see cref="ParamDecl"/>
        /// Needed for <see cref="DynamicObject"/>
        /// </summary>
        public int Count => ParamDecl.Count;
<<<<<<< HEAD

        // If you try to get a value of a property 
        // not defined in the class, this method is called.
        /// <summary>
        /// Returns value of property <see cref="ParamDecl"/>.
        /// Needed for <see cref="DynamicObject"/>
        /// </summary>
        /// <param name="binder">Name</param>
        /// <param name="result">Result, in this case the value of one <see cref="ParamDecl"/> object.</param>
        /// <returns></returns>
        public override bool TryGetMember(
            GetMemberBinder binder, out object result)
        {
            // Converting the property name to lowercase
            // so that property names become case-insensitive.
            string name = binder.Name;

            // If the property name is found in a dictionary,
            // set the result parameter to the property value and return true.
            // Otherwise, return false.

            return ParamDecl.TryGetValue(name, out result);
        }

        // If you try to set a value of a property that is
        // not defined in the class, this method is called.
        /// <summary>
        /// Set a uniform variable
        /// Needed for <see cref="DynamicObject"/>
        /// </summary>
        /// <param name="binder">Name of the uniform variable</param>
        /// <param name="value">Value of the uniform variable as <see cref="EffectParam"/>EffectParam</param>
        /// <returns>Element found and from type EffectParam</returns>
        public override bool TrySetMember(
            SetMemberBinder binder, object value)
        {
            object result;

            if (!ParamDecl.TryGetValue(binder.Name, out result))
                return false;

            SetEffectParam(binder.Name, value);

            return true;
        }

        internal class ShaderEffectEventArgs : EventArgs
        {
            internal ShaderEffect Effect { get; }
            internal ShaderEffectChangedEnum Changed { get; set; }
            internal EffectParam EffectParameter { get; }
            internal string ChangedEffectVarName { get; set; }
            internal object ChangedEffectVarValue { get; set; }

            internal ShaderEffectEventArgs(ShaderEffect effect, ShaderEffectChangedEnum changed, string changedName = null, object changedValue = null)
            {
                Effect = effect;
                Changed = changed;

                if (changedName == null || changedValue == null) return;

                ChangedEffectVarName = changedName;
                ChangedEffectVarValue = changedValue;
            }
        }

        internal enum ShaderEffectChangedEnum
        {
            DISPOSE = 0,
            UNIFORM_VAR_UPDATED = 1,
            UNIFORM_VAR_ADDED = 2,
            UNCHANGED = 3
        }
=======
>>>>>>> ac4d96a9
    }

    /// <summary>
    /// A ShaderEffect contains a list of render passes with each pass item being a combination of a set of render states, and Shader Programs (the code running on the GPU).
    /// In addition a ShaderEffect contains the actual values for all the shaders' (uniform) variables.
    /// </summary>
    public class ShaderEffectProtoPixel : ShaderEffect
    {
        /// <summary>
        /// The effect props are the basis on which we can decide what kind of shards this effect supports.
        /// </summary>
        public ShaderEffectProps EffectProps { get; set; }

        private readonly EffectPassDeclarationProto[] _effectPasses;

        /// <summary>
        /// Creates a new instance of type ShaderEffectProtoPixel.
        /// </summary>
        /// <param name="effectPasses"></param>
        /// <param name="effectParameters"></param>
        public ShaderEffectProtoPixel(EffectPassDeclarationProto[] effectPasses, IEnumerable<EffectParameterDeclaration> effectParameters)
        {
            if (effectPasses == null || effectPasses.Length == 0)
                throw new ArgumentNullException(nameof(effectPasses), "must not be null and must contain at least one pass");

            var nPasses = effectPasses.Length;

            States = new RenderStateSet[nPasses];

            VertexShaderSrc = new string[nPasses];
            PixelShaderSrc = new string[nPasses];
            GeometryShaderSrc = new string[nPasses];

            ParamDecl = new Dictionary<string, object>();

            if (effectParameters != null)
            {
                foreach (var param in effectParameters)
                {
                    ParamDecl.Add(param.Name, param.Value);
                }
            }

            _effectPasses = effectPasses;

            for (int i = 0; i < nPasses; i++)
            {
                States[i] = effectPasses[i].StateSet;
                VertexShaderSrc[i] = effectPasses[i].VS;
                GeometryShaderSrc[i] = effectPasses[i].GS;
                //PixelShaderSrc is not set here because it gets built in a pre-pass, depending on whether we render deferred or forward.
            }

            EffectEventArgs = new ShaderEffectEventArgs(this, ShaderEffectChangedEnum.UNCHANGED);
        }

        /// <summary>
        ///Called by the SceneVisitor in the pre-pass to create the correct fragment shader, whether we render forward or deferred.
        /// </summary>
        public void CreateFragmentShader(bool doRenderForward)
        {
            if (doRenderForward)
            {
                for (int i = 0; i < _effectPasses.Length; i++)
                {
                    var pxBody = new List<string>()
                    {
                        LightingShard.LightStructDeclaration,
                        FragPropertiesShard.FixedNumberLightArray,
                        FragPropertiesShard.ColorOut(),
                        LightingShard.AssembleLightingMethods(EffectProps),
                        FragMainShard.ForwardLighting(EffectProps)
                    };

                    PixelShaderSrc[i] = _effectPasses[i].ProtoPS + string.Join("\n", pxBody);
                }
            }
            else
            {
                for (int i = 0; i < _effectPasses.Length; i++)
                {
                    var pxBody = new List<string>()
                    {
                        FragPropertiesShard.GBufferOut(),
                        FragMainShard.RenderToGBuffer(EffectProps)
                    };
                    PixelShaderSrc[i] = _effectPasses[i].ProtoPS + string.Join("\n", pxBody);

                    States[i].AlphaBlendEnable = false;
                    States[i].ZEnable = true;
                }
            }
        }
    }

    internal class ShaderEffectEventArgs : EventArgs
    {
        internal ShaderEffect Effect { get; }
        internal ShaderEffectChangedEnum Changed { get; set; }
        internal EffectParam EffectParameter { get; }
        internal string ChangedEffectVarName { get; set; }
        internal object ChangedEffectVarValue { get; set; }

        internal ShaderEffectEventArgs(ShaderEffect effect, ShaderEffectChangedEnum changed, string changedName = null, object changedValue = null)
        {
            Effect = effect;
            Changed = changed;

            if (changedName == null || changedValue == null) return;

            ChangedEffectVarName = changedName;
            ChangedEffectVarValue = changedValue;
        }
    }

    internal enum ShaderEffectChangedEnum
    {
        DISPOSE = 0,
        UNIFORM_VAR_UPDATED = 1,

        //Not needed at the moment, because a ShaderEffect must declare all it's parameter declarations at creation.
        //UNIFORM_VAR_ADDED = 2,

        UNCHANGED = 3
    }
}<|MERGE_RESOLUTION|>--- conflicted
+++ resolved
@@ -287,82 +287,6 @@
         /// Needed for <see cref="DynamicObject"/>
         /// </summary>
         public int Count => ParamDecl.Count;
-<<<<<<< HEAD
-
-        // If you try to get a value of a property 
-        // not defined in the class, this method is called.
-        /// <summary>
-        /// Returns value of property <see cref="ParamDecl"/>.
-        /// Needed for <see cref="DynamicObject"/>
-        /// </summary>
-        /// <param name="binder">Name</param>
-        /// <param name="result">Result, in this case the value of one <see cref="ParamDecl"/> object.</param>
-        /// <returns></returns>
-        public override bool TryGetMember(
-            GetMemberBinder binder, out object result)
-        {
-            // Converting the property name to lowercase
-            // so that property names become case-insensitive.
-            string name = binder.Name;
-
-            // If the property name is found in a dictionary,
-            // set the result parameter to the property value and return true.
-            // Otherwise, return false.
-
-            return ParamDecl.TryGetValue(name, out result);
-        }
-
-        // If you try to set a value of a property that is
-        // not defined in the class, this method is called.
-        /// <summary>
-        /// Set a uniform variable
-        /// Needed for <see cref="DynamicObject"/>
-        /// </summary>
-        /// <param name="binder">Name of the uniform variable</param>
-        /// <param name="value">Value of the uniform variable as <see cref="EffectParam"/>EffectParam</param>
-        /// <returns>Element found and from type EffectParam</returns>
-        public override bool TrySetMember(
-            SetMemberBinder binder, object value)
-        {
-            object result;
-
-            if (!ParamDecl.TryGetValue(binder.Name, out result))
-                return false;
-
-            SetEffectParam(binder.Name, value);
-
-            return true;
-        }
-
-        internal class ShaderEffectEventArgs : EventArgs
-        {
-            internal ShaderEffect Effect { get; }
-            internal ShaderEffectChangedEnum Changed { get; set; }
-            internal EffectParam EffectParameter { get; }
-            internal string ChangedEffectVarName { get; set; }
-            internal object ChangedEffectVarValue { get; set; }
-
-            internal ShaderEffectEventArgs(ShaderEffect effect, ShaderEffectChangedEnum changed, string changedName = null, object changedValue = null)
-            {
-                Effect = effect;
-                Changed = changed;
-
-                if (changedName == null || changedValue == null) return;
-
-                ChangedEffectVarName = changedName;
-                ChangedEffectVarValue = changedValue;
-            }
-        }
-
-        internal enum ShaderEffectChangedEnum
-        {
-            DISPOSE = 0,
-            UNIFORM_VAR_UPDATED = 1,
-            UNIFORM_VAR_ADDED = 2,
-            UNCHANGED = 3
-        }
-=======
->>>>>>> ac4d96a9
     }
 
     /// <summary>
