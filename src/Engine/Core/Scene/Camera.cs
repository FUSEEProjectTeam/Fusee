﻿using Fusee.Engine.Common;
using Fusee.Math.Core;

namespace Fusee.Engine.Core.Scene
{
    /// <summary>
    /// Used to define the Projection method of a <see cref="Camera"/>. Defines how the projection matrix is calculated.
    /// </summary>
    public enum ProjectionMethod
    {
        /// <summary>
        /// Perspective projection method.
        /// </summary>
        Perspective,

        /// <summary>
        /// Orthographic projection method.
        /// </summary>
        Orthographic
    }

    /// <summary>
    /// Delegate that allows a user to give a custom projection calculation to a <see cref="Camera"/>.
    /// </summary>
    /// <param name="viewport">The viewport that gets rendered with the resulting projection matrix. Given in pixel. 
    /// This is used in lower levels to set <see cref="IRenderContextImp.Viewport(int, int, int, int)"/></param>
    /// <param name="projection">The given method needs to calculate the projection matrix.</param>    
    public delegate void CustomCameraUpdate(out float4 viewport, out float4x4 projection);

    /// <summary>
    /// Use this in a <see cref="SceneNode"/> to create a Camera Node.
    /// A the Projection and View matrices, generated from a CameraComponent will overwrite calls you made directly on the RenderContext.
    /// </summary>
    public class Camera : SceneComponent
    {
        /// <summary>
        ///  	Is true per default. If set to false, the color bit won't be cleared before this camera is rendered. 
        ///  	Set this to false if the background color should be transparent.
        /// </summary>
        public bool ClearColor = true;

        /// <summary>
        /// Is true per default. If set to false, the depth bit won't be cleared before this camera is rendered.
        /// </summary>
        public bool ClearDepth = true;

        /// <summary>
        /// Determines whether frustum culling is enabled for this camera or not.
        /// Note that only <see cref="Mesh"/>s with a initialized (non zero-sized) bounding box (<see cref="Mesh.BoundingBox"/>) can be culled.
        /// </summary>
        public bool FrustumCullingOn = true;

        /// <summary>
        /// If there is more than one CameraComponent in one scene, 
        /// the rendered output of the camera with a higher layer will be drawn above the output of a camera with a lower layer.        
        /// </summary>
        public int Layer;

        /// <summary>
        /// The background color for this camera's viewport.
        /// </summary>
        public float4 BackgroundColor;

        /// <summary>
        /// You can choose from a set of projection methods. At the moment we can choose between perspective and orthographic. 
        /// This will automatically calculate the correct projection matrix.
        /// </summary>
        public ProjectionMethod ProjectionMethod;

        /// <summary>
        /// The vertical (y) field of view in radians.
        /// </summary>
        public float Fov;

        /// <summary>
        /// Distance to the near (x value) and far (y value) clipping planes.
        /// </summary>
        public float2 ClippingPlanes;

        /// <summary>
        /// The output is rendered to the section of the application window defined by the Viewport values:
        /// The viewport in percent [0, 100].
        /// x: start
        /// y: end
        /// z: width
        /// w: height
        /// </summary>
        public float4 Viewport = new(0, 0, 100, 100);

        /// <summary>
        /// The texture given here will be used as render target.
        /// If this is not null the output gets rendered into the texture, otherwise to the screen.
        /// </summary>
        public IWritableTexture RenderTexture;

        /// <summary>
<<<<<<< HEAD
        /// Allows to overwrite the calculation of the projection matrix. E.g. if <see cref="ProjectionMethod"/> does not contain your desired projection calculation.
=======
        /// Allows to overwrite the calculation of the projection matrix. 
        /// E.g. if <see cref="ProjectionMethod"/> does not contain your desired projection calculation.
        /// Is null by default. This delegate enables us to add a custom projection method. 
        /// If we choose to use this delegate we need to provide a method that calculates a projection matrix 
        /// and outputs a Viewport in percent in the range [0, 100]. Note that this is optional 
        /// but if this delegate is not null its out values (Projection matrix and Viewport) 
        /// will overwrite the ones calculated from the other camera parameters.
>>>>>>> 9fe23cdf
        /// </summary>
        public CustomCameraUpdate CustomCameraUpdate;

        /// <summary>
        /// Sets the RenderLayer for this camera.
        /// </summary>
        public RenderLayers RenderLayer;

        /// <summary>
        /// Scales the orthograpic viewing frustum. Dosn't have an effect if <see cref="ProjectionMethod.Perspective"/> is used.
        /// </summary>
        public float Scale = 1;

        /// <summary>
        /// Creates a new instance of type CameraComponent.
        /// </summary>
        /// <param name="projectionMethod">The projection method. See <see cref="ProjectionMethod"/>.</param>
        /// <param name="zNear">The near clipping plane. See <see cref="ClippingPlanes"/>.</param>
        /// <param name="zFar">The far clipping plane. See <see cref="ClippingPlanes"/>.</param>
        /// <param name="fovY">The vertical field of view in radians.</param>
        /// <param name="renderLayer">The <see cref="RenderLayers"/> for this camera</param>
        public Camera(ProjectionMethod projectionMethod, float zNear, float zFar, float fovY, RenderLayers renderLayer = RenderLayers.Default)
        {
            ProjectionMethod = projectionMethod;
            ClippingPlanes = new float2(zNear, zFar);
            Fov = fovY;
            RenderLayer = renderLayer;
        }

        /// <summary>
        /// Calculates and returns the projection matrix.
        /// </summary>
        /// <param name="canvasWidthPx">The width of the render canvas.</param>
        /// <param name="canvasHeightPx">The height of the render canvas.</param>
        /// <param name="viewport">The viewport that gets rendered with the resulting projection matrix. Given in pixel. This is used in lower levels to set <see cref="IRenderContextImp.Viewport(int, int, int, int)"/></param>
        /// <returns></returns>
        public float4x4 GetProjectionMat(int canvasWidthPx, int canvasHeightPx, out float4 viewport)
        {
            if (CustomCameraUpdate != null)
            {
                CustomCameraUpdate(out viewport, out var proj);
                return proj;
            }

            var startX = (int)(canvasWidthPx * (Viewport.x / 100));
            var startY = (int)(canvasHeightPx * (Viewport.y / 100));

            var width = (int)(canvasWidthPx * (Viewport.z / 100));
            var height = (int)(canvasHeightPx * (Viewport.w / 100));

            viewport = new float4(startX, startY, width, height);

            return ProjectionMethod switch
            {
                ProjectionMethod.Orthographic => float4x4.CreateOrthographic(width * Scale, height * Scale, ClippingPlanes.x, ClippingPlanes.y),
                _ => float4x4.CreatePerspectiveFieldOfView(Fov, System.Math.Abs((float)width / height), ClippingPlanes.x, ClippingPlanes.y),
            };
        }

    }

}<|MERGE_RESOLUTION|>--- conflicted
+++ resolved
@@ -94,9 +94,6 @@
         public IWritableTexture RenderTexture;
 
         /// <summary>
-<<<<<<< HEAD
-        /// Allows to overwrite the calculation of the projection matrix. E.g. if <see cref="ProjectionMethod"/> does not contain your desired projection calculation.
-=======
         /// Allows to overwrite the calculation of the projection matrix. 
         /// E.g. if <see cref="ProjectionMethod"/> does not contain your desired projection calculation.
         /// Is null by default. This delegate enables us to add a custom projection method. 
@@ -104,7 +101,6 @@
         /// and outputs a Viewport in percent in the range [0, 100]. Note that this is optional 
         /// but if this delegate is not null its out values (Projection matrix and Viewport) 
         /// will overwrite the ones calculated from the other camera parameters.
->>>>>>> 9fe23cdf
         /// </summary>
         public CustomCameraUpdate CustomCameraUpdate;
 
