﻿using Fusee.Engine.Common;
using Fusee.Engine.Core.ShaderShards;
using Fusee.Engine.Core.ShaderShards.Fragment;
using Fusee.Engine.Core.ShaderShards.Vertex;
using Fusee.Math.Core;
using System.Collections.Generic;
using System.Linq;

namespace Fusee.Engine.Core.Effects
{
    /// <summary>
    /// <see cref="SurfaceEffectBase"/> for Rendering Point Clouds.
    /// </summary>
    public class PointCloudSurfaceEffect : SurfaceEffect
    {
        /// <summary>
        /// The depth texture, used for eye dome lighting.
        /// </summary>
        [FxShader(ShaderCategory.Fragment)]
        [FxShard(ShardCategory.Uniform)]
        public WritableTexture DepthTex
        {
            get { return _depthTexture; }
            set
            {
                _depthTexture = value;
                SetFxParam(nameof(DepthTex), _depthTexture);
            }
        }
        private WritableTexture _depthTexture;

        /// <summary>
        /// The shader shard containing the strength of the eye dome lighting.
        /// </summary>
        [FxShader(ShaderCategory.Fragment)]
        [FxShard(ShardCategory.Uniform)]
        public float EDLStrength
        {
            get { return _edlStrength; }
            set
            {
                _edlStrength = value;
                SetFxParam(nameof(EDLStrength), _edlStrength);
            }
        }
        private float _edlStrength;

        /// <summary>
        /// Determines how many neighbouring pixels shall be used in the eye dome lighting calculation.
        /// </summary>
        [FxShader(ShaderCategory.Fragment)]
        [FxShard(ShardCategory.Uniform)]
        public int EDLNeighbourPixels
        {
            get { return _edlNeighbourPixels; }
            set
            {
                _edlNeighbourPixels = value;
                SetFxParam(nameof(EDLNeighbourPixels), _edlNeighbourPixels);
            }
        }
        private int _edlNeighbourPixels;

        /// <summary>
        /// The shader shard containing the Color Mode.
        /// </summary>
        [FxShader(ShaderCategory.Fragment)]
        [FxShard(ShardCategory.Uniform)]
        public int ColorMode
        {
            get { return _colorMode; }
            set
            {
                _colorMode = value;
                SetFxParam(nameof(ColorMode), _colorMode);
            }
        }
        private int _colorMode;

        /// <summary>
        /// Shape of the points.
        /// </summary>
        [FxShader(ShaderCategory.Vertex)]
        [FxShard(ShardCategory.Uniform)]
        public int PointSize
        {
            get { return _pointSize; }
            set
            {
                _pointSize = value;
                SetFxParam(nameof(PointSize), _pointSize);
            }
        }
        private int _pointSize;

        /// <summary>
        /// Shape of the points.
        /// </summary>
        [FxShader(ShaderCategory.Vertex)]
        [FxShard(ShardCategory.Uniform)]
        public int PointSizeMode
        {
            get { return _pointSizeMode; }
            set
            {
                _pointSizeMode = value;
                SetFxParam(nameof(PointSizeMode), _pointSizeMode);
            }
        }
        private int _pointSizeMode;

        /// <summary>
        /// The shader shard containing the Point Size.
        /// </summary>
        [FxShader(ShaderCategory.Fragment)]
        [FxShard(ShardCategory.Uniform)]
        public int PointShape
        {
            get { return _pointShape; }
            set
            {
                _pointShape = value;
                SetFxParam(nameof(PointShape), _pointShape);
            }
        }
        private int _pointShape;

        /// <summary>
        /// The in variable for the view position in the fragment shader.
        /// Used for paraboloid shaped points.
        /// </summary>
        [FxShader(ShaderCategory.Fragment)]
        [FxShard(ShardCategory.Property)]
        public readonly string ViewPosIn = GLSL.CreateIn(GLSL.Type.Vec4, "vViewPos");

        /// <summary>
        /// The out variable for the view position in the vertex shader.
        /// Used for paraboloid shaped points.
        /// </summary>
        [FxShader(ShaderCategory.Vertex)]
        [FxShard(ShardCategory.Property)]
        public readonly string ViewPosOut = GLSL.CreateOut(GLSL.Type.Vec4, "vViewPos");

        /// <summary>
        /// The in variable for the point radius in the fragment shader.
        /// Used for paraboloid shaped points.
        /// </summary>
        [FxShader(ShaderCategory.Fragment)]
        [FxShard(ShardCategory.Property)]
        public readonly string WorldSpacePointRadIn = GLSL.CreateIn(GLSL.Type.Float, "vWorldSpacePointRad");

        /// <summary>
        /// The out variable for the point radius in the vertex shader.
        /// Used for paraboloid shaped points.
        /// </summary>
        [FxShader(ShaderCategory.Vertex)]
        [FxShard(ShardCategory.Property)]
        public readonly string WorldSpacePointRadOut = GLSL.CreateOut(GLSL.Type.Float, "vWorldSpacePointRad");

        private static readonly List<string> CalculateVaryings = new()
        {
            $"vViewPos = {UniformNameDeclarations.ModelView} * vec4(fuVertex.xyz, 1.0);",
            $"float fov = 2.0 * atan(1.0 / {UniformNameDeclarations.Projection}[1][1]);",
            "float slope = tan(fov / 2.0);",
            $"float projFactor = ((1.0 / slope) / -vViewPos.z) * {UniformNameDeclarations.ViewportPx}.y / 2.0;",
            $"vWorldSpacePointRad = float ({UniformNameDeclarations.PointSize}) / projFactor;",

        };

        /// <summary>
        /// Fragment Shader Shard for linearizing a depth value using the clipping planes of the current camera.
        /// </summary>
        private static readonly List<string> CalculatePointShape = new()
        {
            "vec2 distanceVector = (2.0 * gl_PointCoord) - 1.0; //[-1,1]",
            "float weight;",
            "",
            "switch (PointShape)",
            "{",
            "    case 0: // default = square",
            "    default:",
            "        gl_FragDepth = gl_FragCoord.z;",
            "        break;",
            "    case 1: // circle	",
            "",
            "        float distanceFromCenter = length(2.0 * gl_PointCoord - 1.0);",
            "",
            "        if(distanceFromCenter > 1.0)",
            "            discard;",
            "",
            "        gl_FragDepth = gl_FragCoord.z;",
            "",
            "        break;",
            "    case 2: //paraboloid",
            "",
            "        weight = 1.0 - (pow(distanceVector.x, 2.0) + pow(distanceVector.y, 2.0)); //paraboloid weight function",
            "",
            "        vec4 position = vViewPos;",
            "        position.z += weight * vWorldSpacePointRad;",
            "        position = FUSEE_P * position;",
            "        position /= position.w;",
            "        gl_FragDepth = (position.z + 1.0) / 2.0;",
            "",
            "        break;",
            "}"
        };

        private static readonly List<string> CalculatePointSizeMode = new()
        {
            "switch(PointSizeMode)",
            "{",
            "   // Fixed pixel size",
            "   default:",
            "   case 0:",
            "   {",
            $"       gl_PointSize = float({UniformNameDeclarations.PointSize});",
            "       break;",
            "   }",
            "   //Fixed world size",
            "   case 1:",
            "   {",
            "       //In this scenario the PointSize is the given point radius in world space - the point size in pixel will shrink if the camera moves farther away",
            "",
            "       //Formula as given (without division at the end) in Schuetz' thesis - produces points that are to big without the division!",
<<<<<<< HEAD
            $"      gl_PointSize = ((FUSEE_ViewportPx.y / 2.0) * (float({UniformNameDeclarations.PointSize}) / ( slope * vViewPos.z))) / 100.0;",
=======
            $"      gl_PointSize = (({UniformNameDeclarations.ViewportPx}.y / 2.0) * (float({UniformNameDeclarations.PointSize}) / ( slope * vViewPos.z))) / 100.0;",
>>>>>>> 9fe23cdf
            "       break;",
            "   }",
            "}"
        };

        /// <summary>
        /// Creates a new instance of type PointCloudSurfaceEffect.
        /// </summary>
        /// <param name="rendererStates">The renderer state set for this effect.</param>
        public PointCloudSurfaceEffect(RenderStateSet rendererStates = null)
            : base(new EdlInput() { Albedo = new float4(.5f, 0f, .5f, 1f) },
                  VertShards.SurfOutBody(ShadingModel.Edl).Concat(CalculateVaryings).Concat(CalculatePointSizeMode).ToList(),
                  FragShards.SurfOutBody(ShadingModel.Edl, TextureSetup.NoTextures).Concat(CalculatePointShape).ToList(),
                  rendererStates)
        {
            RendererStates.SetRenderState(RenderState.FillMode, (uint)FillMode.Point);
        }
    }
}<|MERGE_RESOLUTION|>--- conflicted
+++ resolved
@@ -163,8 +163,7 @@
             $"float fov = 2.0 * atan(1.0 / {UniformNameDeclarations.Projection}[1][1]);",
             "float slope = tan(fov / 2.0);",
             $"float projFactor = ((1.0 / slope) / -vViewPos.z) * {UniformNameDeclarations.ViewportPx}.y / 2.0;",
-            $"vWorldSpacePointRad = float ({UniformNameDeclarations.PointSize}) / projFactor;",
-
+            $"vWorldSpacePointRad = float ({UniformNameDeclarations.PointSize}) / projFactor;"
         };
 
         /// <summary>
@@ -222,11 +221,7 @@
             "       //In this scenario the PointSize is the given point radius in world space - the point size in pixel will shrink if the camera moves farther away",
             "",
             "       //Formula as given (without division at the end) in Schuetz' thesis - produces points that are to big without the division!",
-<<<<<<< HEAD
-            $"      gl_PointSize = ((FUSEE_ViewportPx.y / 2.0) * (float({UniformNameDeclarations.PointSize}) / ( slope * vViewPos.z))) / 100.0;",
-=======
             $"      gl_PointSize = (({UniformNameDeclarations.ViewportPx}.y / 2.0) * (float({UniformNameDeclarations.PointSize}) / ( slope * vViewPos.z))) / 100.0;",
->>>>>>> 9fe23cdf
             "       break;",
             "   }",
             "}"
