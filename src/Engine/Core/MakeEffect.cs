using Fusee.Base.Common;
using Fusee.Base.Core;
using Fusee.Engine.Common;
using Fusee.Engine.Core.Effects;
using Fusee.Engine.Core.Scene;
using Fusee.Engine.Core.ShaderShards;
using Fusee.Engine.Core.ShaderShards.Fragment;
using Fusee.Engine.Core.ShaderShards.Vertex;
using Fusee.Math.Core;
using System;
using System.Collections.Generic;
using System.Text;
using System.Threading.Tasks;

namespace Fusee.Engine.Core
{
    /// <summary>
    /// Provides helper methods for creating <see cref="ShaderEffect"/>s.
    /// </summary>
    public static class MakeEffect
    {
        /// <summary>
        /// The default <see cref="Effect"/>, that is used if a <see cref="SceneNode"/> has a mesh but no effect.
        /// </summary>
        public static SurfaceEffect Default { get; } = FromDiffuseSpecular(new float4(0.5f, 0.5f, 0.5f, 1.0f), new float4(), 22, 1.0f);

        #region Deferred

        /// <summary>
        /// If rendered with FXAA we'll need an additional (final) pass, that takes the lighted scene, rendered to a texture, as input.
        /// </summary>
        /// <param name="srcTex">RenderTarget, that contains a single texture in the Albedo/Specular channel, that contains the lighted scene.</param>
        /// <param name="screenParams">The width and height of the screen.</param>
        // see: http://developer.download.nvidia.com/assets/gamedev/files/sdk/11/FXAA_WhitePaper.pdf
        // http://blog.simonrodriguez.fr/articles/30-07-2016_implementing_fxaa.html
        public async static Task<ShaderEffect> FXAARenderTargetEffect(WritableTexture srcTex, float2 screenParams)
        {
            return new ShaderEffect(

            new FxPassDeclaration
            {
                VS = await AssetStorage.GetAsync<string>("Deferred.vert"),
                PS = await AssetStorage.GetAsync<string>("FXAA.frag"),
                StateSet = new RenderStateSet
                {
                    AlphaBlendEnable = false,
                    ZEnable = true,
                }
            },
            new IFxParamDeclaration[]
            {
                new FxParamDeclaration<WritableTexture> { Name = RenderTargetTextureTypes.Albedo.ToString(), Value = srcTex},
                new FxParamDeclaration<float2> { Name = UniformNameDeclarations.ScreenParams, Value = screenParams},
            });
        }

        /// <summary>
        /// Shader effect for the ssao pass.
        /// </summary>
        /// <param name="geomPassRenderTarget">RenderTarget filled in the previous geometry pass.</param>
        /// <param name="kernelLength">SSAO kernel size.</param>
        /// <param name="screenParams">Width and Height of the screen.</param>
        /// <param name="noiseTexSize">Width and height of the noise texture.</param>
<<<<<<< HEAD
        public async static Task<ShaderEffect> SSAORenderTargetTextureEffect(RenderTarget geomPassRenderTarget, int kernelLength, float2 screenParams, int noiseTexSize)
=======
        public static ShaderEffect SSAORenderTargetTextureEffect(IRenderTarget geomPassRenderTarget, int kernelLength, float2 screenParams, int noiseTexSize)
>>>>>>> 33236bb3
        {
            var ssaoKernel = SSAOHelper.CreateKernel(kernelLength);
            var ssaoNoiseTex = SSAOHelper.CreateNoiseTex(noiseTexSize);

            //TODO: is there a smart(er) way to set #define KERNEL_LENGTH in file?
            var ps = await AssetStorage.GetAsync<string>("SSAO.frag");

            if (kernelLength != 64)
            {
                var lines = ps.Split(new[] { Environment.NewLine }, StringSplitOptions.None);
                lines[1] = $"#define KERNEL_LENGTH {kernelLength}";
                ps = string.Join("\n", lines);
            }

            return new ShaderEffect(

            new FxPassDeclaration
            {
                VS = await AssetStorage.GetAsync<string>("Deferred.vert"),
                PS = ps,
                StateSet = new RenderStateSet
                {
                    AlphaBlendEnable = false,
                    ZEnable = true,
                }

            },
            new IFxParamDeclaration[]
            {
                new FxParamDeclaration<IWritableTexture> { Name = UniformNameDeclarations.DeferredRenderTextures[(int)RenderTargetTextureTypes.Position], Value = geomPassRenderTarget.RenderTextures[(int)RenderTargetTextureTypes.Position]},
                new FxParamDeclaration<IWritableTexture> { Name = UniformNameDeclarations.DeferredRenderTextures[(int)RenderTargetTextureTypes.Normal], Value = geomPassRenderTarget.RenderTextures[(int)RenderTargetTextureTypes.Normal]},
                new FxParamDeclaration<IWritableTexture> { Name = UniformNameDeclarations.DeferredRenderTextures[(int)RenderTargetTextureTypes.Albedo], Value = geomPassRenderTarget.RenderTextures[(int)RenderTargetTextureTypes.Albedo]},

                new FxParamDeclaration<float2> {Name = UniformNameDeclarations.ScreenParams, Value = screenParams},
                new FxParamDeclaration<float3[]> {Name = UniformNameDeclarations.SSAOKernel, Value = ssaoKernel},
                new FxParamDeclaration<Texture> {Name = UniformNameDeclarations.NoiseTex, Value = ssaoNoiseTex},
                new FxParamDeclaration<float4x4> {Name = UniformNameDeclarations.Projection, Value = float4x4.Identity},
            });

        }

        /// <summary>
        /// Creates a blurred ssao texture, to hide rectangular artifacts originating from the noise texture;
        /// </summary>
        /// <param name="ssaoRenderTex">The non blurred ssao texture.</param>
        public async static Task<ShaderEffect> SSAORenderTargetBlurEffect(WritableTexture ssaoRenderTex)
        {
            //TODO: is there a smart(er) way to set #define KERNEL_LENGTH in file?
            var frag = await AssetStorage.GetAsync<string>("SimpleBlur.frag");
            float blurKernelSize;
            switch (ssaoRenderTex.Width)
            {
                case (int)TexRes.Low:
                    blurKernelSize = 2.0f;
                    break;
                default:
                case (int)TexRes.Middle:
                    blurKernelSize = 4.0f;
                    break;
                case (int)TexRes.High:
                    blurKernelSize = 8.0f;
                    break;
            }

            if (blurKernelSize != 4.0f)
            {
                var lines = frag.Split(new[] { Environment.NewLine }, StringSplitOptions.None);
                lines[2] = $"#define KERNEL_SIZE_HALF {blurKernelSize * 0.5}";
                frag = string.Join("\n", lines);
            }

            return new ShaderEffect(
            new FxPassDeclaration
            {
                VS = await AssetStorage.GetAsync<string>("Deferred.vert"),
                PS = frag,
                StateSet = new RenderStateSet
                {
                    AlphaBlendEnable = false,
                    ZEnable = true,
                }

            },
            new IFxParamDeclaration[]
            {
                new FxParamDeclaration<WritableTexture> { Name = "InputTex", Value = ssaoRenderTex},

            });
        }

        /// <summary>
        /// ShaderEffect that performs the lighting calculation according to the textures from the Geometry Pass.
        /// </summary> 
        /// <param name="srcRenderTarget">The source render target.</param>
        /// <param name="lc">The light component.</param>
        /// <param name="shadowMap">The shadow map.</param>
        /// <param name="backgroundColor">Sets the background color. Could be replaced with a texture or other sky color calculations in the future.</param>            
        /// <returns></returns>
<<<<<<< HEAD
        public async static Task<ShaderEffect> DeferredLightingPassEffect(RenderTarget srcRenderTarget, Light lc, float4 backgroundColor, IWritableTexture shadowMap = null)
=======
        public static ShaderEffect DeferredLightingPassEffect(IRenderTarget srcRenderTarget, Light lc, float4 backgroundColor, IWritableTexture shadowMap = null)
>>>>>>> 33236bb3
        {
            var effectParams = DeferredLightingEffectParams(srcRenderTarget, backgroundColor);

            if (lc.IsCastingShadows)
            {
                effectParams.Add(new FxParamDeclaration<int> { Name = "light.isCastingShadows", Value = 0 });
                effectParams.Add(new FxParamDeclaration<float> { Name = "light.bias", Value = 0.0f });
                if (lc.Type != LightType.Point)
                {
                    effectParams.Add(new FxParamDeclaration<float4x4> { Name = UniformNameDeclarations.LightSpaceMatrix, Value = float4x4.Identity });
                    effectParams.Add(new FxParamDeclaration<WritableTexture> { Name = UniformNameDeclarations.ShadowMap, Value = (WritableTexture)shadowMap });
                }
                else
                    effectParams.Add(new FxParamDeclaration<WritableCubeMap> { Name = UniformNameDeclarations.ShadowCubeMap, Value = (WritableCubeMap)shadowMap });
            }

            effectParams.AddRange(DeferredLightParams(lc.Type));

            return new ShaderEffect(
            new FxPassDeclaration
            {
                VS = await AssetStorage.GetAsync<string>("Deferred.vert"),
                PS = CreateDeferredLightingPixelShader(lc),
                StateSet = new RenderStateSet
                {
                    AlphaBlendEnable = true,
                    ZEnable = true,
                    BlendOperation = BlendOperation.Add,
                    SourceBlend = Blend.One,
                    DestinationBlend = Blend.One,
                    ZFunc = Compare.LessEqual,
                }
            },
            effectParams.ToArray());
        }

        /// <summary>
        /// [Parallel light only] ShaderEffect that performs the lighting calculation according to the textures from the Geometry Pass. Shadow is calculated with cascaded shadow maps.
        /// </summary> 
        /// <param name="srcRenderTarget">The source render target.</param>
        /// <param name="lc">The light component.</param>
        /// <param name="shadowMap">The cascaded shadow maps.</param>
        /// <param name="clipPlanes">The clip planes of the frustums. Each frustum is associated with one shadow map.</param>
        /// <param name="numberOfCascades">The number of sub-frustums, used for cascaded shadow mapping.</param>
        /// <param name="backgroundColor">Sets the background color. Could be replaced with a texture or other sky color calculations in the future.</param>
        /// <returns></returns>
<<<<<<< HEAD
        public async static Task<ShaderEffect> DeferredLightingPassEffect(RenderTarget srcRenderTarget, Light lc, WritableArrayTexture shadowMap, float2[] clipPlanes, int numberOfCascades, float4 backgroundColor)
=======
        public static ShaderEffect DeferredLightingPassEffect(IRenderTarget srcRenderTarget, Light lc, WritableArrayTexture shadowMap, float2[] clipPlanes, int numberOfCascades, float4 backgroundColor)
>>>>>>> 33236bb3
        {
            var effectParams = DeferredLightingEffectParams(srcRenderTarget, backgroundColor);

            if (lc.IsCastingShadows)
            {
                effectParams.Add(new FxParamDeclaration<int> { Name = "light.isCastingShadows", Value = 0 });
                effectParams.Add(new FxParamDeclaration<float> { Name = "light.bias", Value = 0.0f });
            }

            effectParams.Add(new FxParamDeclaration<float4x4[]> { Name = "LightSpaceMatrices[0]", Value = Array.Empty<float4x4>() });
            effectParams.Add(new FxParamDeclaration<WritableArrayTexture> { Name = "ShadowMap", Value = shadowMap });
            effectParams.Add(new FxParamDeclaration<float2[]> { Name = "ClipPlanes[0]", Value = clipPlanes });

            effectParams.AddRange(DeferredLightParams(lc.Type));

            return new ShaderEffect(
            new FxPassDeclaration
            {
                VS = await AssetStorage.GetAsync<string>("Deferred.vert"),
                PS = CreateDeferredLightingPixelShader(lc, true, numberOfCascades),
                StateSet = new RenderStateSet
                {
                    AlphaBlendEnable = true,
                    ZEnable = true,
                    BlendOperation = BlendOperation.Add,
                    SourceBlend = Blend.One,
                    DestinationBlend = Blend.One,
                    ZFunc = Compare.LessEqual,
                }

            },
            effectParams.ToArray());
        }

        /// <summary>
        /// ShaderEffect that renders the depth map from a lights point of view - this depth map is used as a shadow map.
        /// </summary>
        /// <returns></returns>
        public async static Task<ShaderEffect> ShadowCubeMapEffect(float4x4[] lightSpaceMatrices)
        {
            var effectParamDecls = new List<IFxParamDeclaration>
            {
                new FxParamDeclaration<float4x4> { Name = UniformNameDeclarations.Model, Value = float4x4.Identity },
                new FxParamDeclaration<float4x4> { Name = UniformNameDeclarations.View, Value = float4x4.Identity },
                new FxParamDeclaration<float2> { Name = "LightMatClipPlanes", Value = float2.One },
                new FxParamDeclaration<float3> { Name = "LightPos", Value = float3.One },
                new FxParamDeclaration<float4x4[]> { Name = $"LightSpaceMatrices[0]", Value = lightSpaceMatrices }
            };

            return new ShaderEffect(
            new FxPassDeclaration
            {
                VS = await AssetStorage.GetAsync<string>("ShadowCubeMap.vert"),
                GS = await AssetStorage.GetAsync<string>("ShadowCubeMap.geom"),
                PS = await AssetStorage.GetAsync<string>("ShadowCubeMap.frag"),
                StateSet = new RenderStateSet
                {
                    AlphaBlendEnable = false,
                    ZEnable = true,
                    CullMode = Cull.Clockwise,
                    ZFunc = Compare.LessEqual,
                }

            },
            effectParamDecls.ToArray());
        }

        /// <summary>
        /// ShaderEffect that renders the depth map from a lights point of view - this depth map is used as a shadow map.
        /// </summary>
        /// <returns></returns>
        public async static Task<ShaderEffect> ShadowMapEffect()
        {
            return new ShaderEffect(
            new FxPassDeclaration
            {
                VS = await AssetStorage.GetAsync<string>("ShadowMap.vert"),
                PS = await AssetStorage.GetAsync<string>("ShadowMap.frag"),
                StateSet = new RenderStateSet
                {
                    AlphaBlendEnable = false,
                    ZEnable = true,
                    CullMode = Cull.Clockwise,
                    ZFunc = Compare.LessEqual,
                }
            },
            new IFxParamDeclaration[]
            {
                new FxParamDeclaration<float4x4> { Name = UniformNameDeclarations.Model, Value = float4x4.Identity},
                new FxParamDeclaration<float4x4> { Name = UniformNameDeclarations.LightSpaceMatrix, Value = float4x4.Identity},
            });
        }

        private static List<IFxParamDeclaration> DeferredLightingEffectParams(IRenderTarget srcRenderTarget, float4 backgroundColor)
        {
            return new List<IFxParamDeclaration>()
            {
                new FxParamDeclaration<IWritableTexture> { Name = UniformNameDeclarations.DeferredRenderTextures[(int)RenderTargetTextureTypes.Position], Value = srcRenderTarget.RenderTextures[(int)RenderTargetTextureTypes.Position]},
                new FxParamDeclaration<IWritableTexture> { Name = UniformNameDeclarations.DeferredRenderTextures[(int)RenderTargetTextureTypes.Normal], Value = srcRenderTarget.RenderTextures[(int)RenderTargetTextureTypes.Normal]},
                new FxParamDeclaration<IWritableTexture> { Name = UniformNameDeclarations.DeferredRenderTextures[(int)RenderTargetTextureTypes.Albedo], Value = srcRenderTarget.RenderTextures[(int)RenderTargetTextureTypes.Albedo]},
                new FxParamDeclaration<IWritableTexture> { Name = UniformNameDeclarations.DeferredRenderTextures[(int)RenderTargetTextureTypes.Ssao], Value = srcRenderTarget.RenderTextures[(int)RenderTargetTextureTypes.Ssao]},
                new FxParamDeclaration<IWritableTexture> { Name = UniformNameDeclarations.DeferredRenderTextures[(int)RenderTargetTextureTypes.Specular], Value = srcRenderTarget.RenderTextures[(int)RenderTargetTextureTypes.Specular]},
                new FxParamDeclaration<IWritableTexture> { Name = UniformNameDeclarations.DeferredRenderTextures[(int)RenderTargetTextureTypes.Emission], Value = srcRenderTarget.RenderTextures[(int)RenderTargetTextureTypes.Emission]},
                new FxParamDeclaration<float4x4> { Name = UniformNameDeclarations.IView, Value = float4x4.Identity},
                new FxParamDeclaration<float4x4> { Name = UniformNameDeclarations.View, Value = float4x4.Identity},
                new FxParamDeclaration<float4x4> { Name = UniformNameDeclarations.ITView, Value = float4x4.Identity},
                new FxParamDeclaration<int> { Name = UniformNameDeclarations.RenderPassNo, Value = 0},
                new FxParamDeclaration<float4> { Name = UniformNameDeclarations.BackgroundColor, Value = backgroundColor},
                new FxParamDeclaration<int> { Name = UniformNameDeclarations.SsaoOn, Value = 1},
            };
        }

        private static List<IFxParamDeclaration> DeferredLightParams(LightType type)
        {
            switch (type)
            {
                case LightType.Point:
                    return new List<IFxParamDeclaration>()
                    {
                        new FxParamDeclaration<float3> { Name = "light.position", Value = new float3(0, 0, -1.0f) },
                        new FxParamDeclaration<float4> { Name = "light.intensities", Value = float4.Zero },
                        new FxParamDeclaration<float> { Name = "light.maxDistance", Value = 0.0f },
                        new FxParamDeclaration<float> { Name = "light.strength", Value = 0.0f },
                        new FxParamDeclaration<int> { Name = "light.isActive", Value = 1 }
                    };
                case LightType.Legacy:
                case LightType.Parallel:
                    return new List<IFxParamDeclaration>()
                    {
                        new FxParamDeclaration<float4> { Name = "light.intensities", Value = float4.Zero },
                        new FxParamDeclaration<float3> { Name = "light.direction", Value = float3.Zero },
                        new FxParamDeclaration<float> { Name = "light.strength", Value = 0.0f },
                        new FxParamDeclaration<int> { Name = "light.isActive", Value = 1 }
                    };
                default:
                case LightType.Spot:
                    return new List<IFxParamDeclaration>()
                    {
                        new FxParamDeclaration<float3> { Name = "light.position", Value = new float3(0, 0, -1.0f) },
                        new FxParamDeclaration<float4> { Name = "light.intensities", Value = float4.Zero },
                        new FxParamDeclaration<float> { Name = "light.maxDistance", Value = 0.0f },
                        new FxParamDeclaration<float> { Name = "light.strength", Value = 0.0f },
                        new FxParamDeclaration<float> { Name = "light.outerConeAngle", Value = 0.0f },
                        new FxParamDeclaration<float> { Name = "light.innerConeAngle", Value = 0.0f },
                        new FxParamDeclaration<float3> { Name = "light.direction", Value = float3.Zero },
                        new FxParamDeclaration<int> { Name = "light.isActive", Value = 1 }
                    };
            }
        }

        #endregion

        #region Make Effect from parameters

        #region unlit

        /// <summary>
        /// Creates a simple unlit effect from an color only.
        /// </summary>
        /// <param name="albedoColor">The albedo color.</param>
        /// <returns></returns>
        public static DefaultSurfaceEffect FromUnlit(float4 albedoColor)
        {
            var input = new ColorInput()
            {
                Albedo = albedoColor
            };
            return new DefaultSurfaceEffect(LightingSetupFlags.Unlit, input, FragShards.SurfOutBody_Color, VertShards.SufOutBody_Pos);
        }

        /// <summary>
        /// Creates a simple unlit shader from an albedo color and texture.
        /// </summary>
        /// <param name="albedoColor">The albedo color.</param>
        /// <param name="albedoTex">The albedo texture.</param>
        /// <param name="albedoMix">Determines how much the diffuse color and the color from the texture are mixed.</param>
        /// <param name="texTiles">The number of times the textures are repeated in x and y direction.</param>
        /// <returns></returns>
        public static DefaultSurfaceEffect FromUnlitAlbedoTexture(float4 albedoColor, Texture albedoTex, float2 texTiles, float albedoMix)
        {
            var lightingSetup = LightingSetupFlags.Unlit | LightingSetupFlags.AlbedoTex;
            var input = new TextureInputColorUnlit()
            {
                Albedo = albedoColor,
                AlbedoTex = albedoTex,
                AlbedoMix = albedoMix,
                TexTiles = texTiles
            };
            return new DefaultSurfaceEffect(lightingSetup, input, FragShards.SurfOutBody_Textures(lightingSetup), VertShards.SufOutBody_Pos);
        }

        #endregion

        #region diffuse

        /// <summary>
        /// Builds a simple shader effect with diffuse component.
        /// </summary>
        /// <param name="albedoColor">The diffuse color the resulting effect.</param>
        /// <param name="roughness">If 0.0 (default value) the diffuse component gives standard Lambertian reflection, higher values activate the Oren-Nayar calculation.</param>
        /// <returns>A ShaderEffect ready to use as a component in scene graphs.</returns>
        public static DefaultSurfaceEffect FromDiffuse(float4 albedoColor, float roughness = 0f)
        {
            var input = new ColorInput()
            {
                Albedo = albedoColor,
                Roughness = roughness
            };
            return new DefaultSurfaceEffect(LightingSetupFlags.DiffuseOnly, input, FragShards.SurfOutBody_Color, VertShards.SufOutBody_PosNorm);
        }

        /// <summary>
        /// Builds a simple shader effect with diffuse component.
        /// </summary>
        /// <param name="albedoColor">The diffuse color the resulting effect.</param>
        /// <param name="albedoTex">The albedo texture.</param>
        /// <param name="albedoMix">Determines how much the diffuse color and the color from the texture are mixed.</param>
        /// <param name="texTiles">The number of times the textures are repeated in x and y direction.</param>
        /// <param name="roughness">If 0.0 (default value) the diffuse component gives standard Lambertian reflection, higher values activate the Oren-Nayar calculation.</param>
        /// <returns>A ShaderEffect ready to use as a component in scene graphs.</returns>
        public static DefaultSurfaceEffect FromDiffuseAlbedoTexture(float4 albedoColor, Texture albedoTex, float2 texTiles, float albedoMix, float roughness = 0f)
        {
            var input = new TextureInputColor()
            {
                Albedo = albedoColor,
                AlbedoTex = albedoTex,
                AlbedoMix = albedoMix,
                TexTiles = texTiles,
                Roughness = roughness
            };

            var lighingSetup = LightingSetupFlags.DiffuseOnly | LightingSetupFlags.AlbedoTex;
            return new DefaultSurfaceEffect(lighingSetup, input, FragShards.SurfOutBody_Textures(lighingSetup), VertShards.SufOutBody_PosNorm);
        }

        /// <summary>
        /// Builds a simple shader effect with diffuse component.
        /// </summary>
        /// <param name="albedoColor">The albedo color of the resulting effect.</param>
        /// <param name="normalTex">The normal map.</param>
        /// <param name="normalMapStrength">The strength of the normal mapping effect.</param>
        /// <param name="texTiles">The number of times the textures are repeated in x and y direction.</param>
        /// <param name="roughness">If 0.0 (default value) the diffuse component gives standard Lambertian reflection, higher values activate the Oren-Nayar calculation.</param>
        public static DefaultSurfaceEffect FromDiffuseNormalTexture(float4 albedoColor, Texture normalTex, float normalMapStrength, float2 texTiles, float roughness = 0f)
        {
            var input = new TextureInputColor()
            {
                Albedo = albedoColor,
                NormalTex = normalTex,
                NormalMappingStrength = normalMapStrength,
                TexTiles = texTiles,
                Roughness = roughness
            };

            var lighingSetup = LightingSetupFlags.DiffuseOnly | LightingSetupFlags.NormalMap;
            return new DefaultSurfaceEffect(lighingSetup, input, FragShards.SurfOutBody_Textures(lighingSetup), VertShards.SufOutBody_PosNorm);
        }

        /// <summary>
        /// Builds a simple shader effect with diffuse component.
        /// </summary>
        /// <param name="albedoColor">The albedo color of the resulting effect.</param>
        /// <param name="albedoTex">The albedo texture.</param>
        /// <param name="albedoMix">Determines how much the diffuse color and the color from the texture are mixed.</param>
        /// <param name="normalTex">The normal map.</param>
        /// <param name="normalMapStrength">The strength of the normal mapping effect.</param>
        /// <param name="texTiles">The number of times the textures are repeated in x and y direction.</param>
        /// <param name="roughness">If 0.0 (default value) the diffuse component gives standard Lambertian reflection, higher values activate the Oren-Nayar calculation.</param>
        public static DefaultSurfaceEffect FromDiffuseTexture(float4 albedoColor, Texture albedoTex, Texture normalTex, float albedoMix, float2 texTiles, float normalMapStrength = 0.5f, float roughness = 0f)
        {
            var input = new TextureInputColor()
            {
                Albedo = albedoColor,
                AlbedoMix = albedoMix,
                AlbedoTex = albedoTex,
                NormalTex = normalTex,
                NormalMappingStrength = normalMapStrength,
                TexTiles = texTiles,
                Roughness = roughness
            };

            var lighingSetup = LightingSetupFlags.DiffuseOnly | LightingSetupFlags.AlbedoTex | LightingSetupFlags.NormalMap;
            return new DefaultSurfaceEffect(lighingSetup, input, FragShards.SurfOutBody_Textures(lighingSetup), VertShards.SufOutBody_PosNorm);
        }

        #endregion

        #region diffuse specular

        /// <summary>
        /// Builds a simple shader effect with diffuse and specular components.
        /// </summary>
        /// <param name="albedoColor">The diffuse color the resulting effect.</param>
        /// <param name="emissionColor">If this color isn't black the material emits it. Note that this will not have any effect on global illumination yet.</param>
        /// <param name="shininess">The resulting effect's shininess.</param>
        /// <param name="specularStrength">The resulting effects specular intensity.</param>
        /// <param name="roughness">If 0.0 (default value) the diffuse component gives standard Lambertian reflection, higher values activate the Oren-Nayar calculation.</param>
        /// <returns>A ShaderEffect ready to use as a component in scene graphs.</returns>
        public static DefaultSurfaceEffect FromDiffuseSpecular(float4 albedoColor, float4 emissionColor, float shininess = 255, float specularStrength = 0.0f, float roughness = 0f)
        {
            var input = new SpecularInput()
            {
                Albedo = albedoColor,
                Emission = emissionColor,
                Shininess = shininess,
                SpecularStrength = specularStrength,
                Roughness = roughness
            };
            return new DefaultSurfaceEffect(LightingSetupFlags.DiffuseSpecular, input, FragShards.SurfOutBody_DiffSpecular, VertShards.SufOutBody_PosNorm);
        }

        /// <summary>
        /// Builds a simple shader effect with diffuse and specular color.
        /// </summary>
        /// <param name="albedoColor">The albedo color of the resulting effect.</param>
        /// <param name="emissionColor">If this color isn't black the material emits it. Note that this will not have any effect on global illumination yet.</param>
        /// <param name="shininess">The resulting effect's shininess.</param>
        /// <param name="albedoTex">The albedo texture.</param>
        /// <param name="albedoMix">Determines how much the diffuse color and the color from the texture are mixed.</param>
        /// <param name="texTiles">The number of times the textures are repeated in x and y direction.</param>
        /// <param name="specularStrength">The resulting effects specular intensity.</param>
        /// <param name="roughness">If 0.0 (default value) the diffuse component gives standard Lambertian reflection, higher values activate the Oren-Nayar calculation.</param>
        public static DefaultSurfaceEffect FromDiffuseSpecularAlbedoTexture(float4 albedoColor, float4 emissionColor, Texture albedoTex, float albedoMix, float2 texTiles, float shininess = 255, float specularStrength = 0.0f, float roughness = 0f)
        {
            var input = new TextureInputSpecular()
            {
                Albedo = albedoColor,
                Emission = emissionColor,
                Shininess = shininess,
                SpecularStrength = specularStrength,
                AlbedoMix = albedoMix,
                AlbedoTex = albedoTex,
                TexTiles = texTiles,
                Roughness = roughness
            };

            var lighingSetup = LightingSetupFlags.DiffuseSpecular | LightingSetupFlags.AlbedoTex;
            return new DefaultSurfaceEffect(lighingSetup, input, FragShards.SurfOutBody_Textures(lighingSetup), VertShards.SufOutBody_PosNorm);
        }

        /// <summary>
        /// Builds a simple shader effect with diffuse and specular color.
        /// </summary>
        /// <param name="albedoColor">The albedo color of the resulting effect.</param>
        /// <param name="emissionColor">If this color isn't black the material emits it. Note that this will not have any effect on global illumination yet.</param>
        /// <param name="shininess">The resulting effect's shininess.</param>
        /// <param name="normalTex">The normal map.</param>
        /// <param name="normalMapStrength">The strength of the normal mapping effect.</param>
        /// <param name="texTiles">The number of times the textures are repeated in x and y direction.</param>
        /// <param name="specularStrength">The resulting effects specular intensity.</param>
        /// <param name="roughness">If 0.0 (default value) the diffuse component gives standard Lambertian reflection, higher values activate the Oren-Nayar calculation.</param>
        public static DefaultSurfaceEffect FromDiffuseSpecularNormalTexture(float4 albedoColor, float4 emissionColor, Texture normalTex, float normalMapStrength, float2 texTiles, float shininess = 255, float specularStrength = 0.0f, float roughness = 0f)
        {
            var input = new TextureInputSpecular()
            {
                Albedo = albedoColor,
                Emission = emissionColor,
                Shininess = shininess,
                SpecularStrength = specularStrength,
                NormalTex = normalTex,
                NormalMappingStrength = normalMapStrength,
                TexTiles = texTiles,
                Roughness = roughness
            };

            var lighingSetup = LightingSetupFlags.DiffuseSpecular | LightingSetupFlags.NormalMap;
            return new DefaultSurfaceEffect(lighingSetup, input, FragShards.SurfOutBody_Textures(lighingSetup), VertShards.SufOutBody_PosNorm);
        }

        /// <summary>
        /// Builds a simple shader effect with diffuse and specular color.
        /// </summary>
        /// <param name="albedoColor">The albedo color of the resulting effect.</param>
        /// <param name="emissionColor">If this color isn't black the material emits it. Note that this will not have any effect on global illumination yet.</param>
        /// <param name="shininess">The resulting effect's shininess.</param>
        /// <param name="albedoTex">The albedo texture.</param>
        /// <param name="albedoMix">Determines how much the diffuse color and the color from the texture are mixed.</param>
        /// <param name="normalTex">The normal map.</param>
        /// <param name="normalMapStrength">The strength of the normal mapping effect.</param>
        /// <param name="texTiles">The number of times the textures are repeated in x and y direction.</param>
        /// <param name="specularStrength">The resulting effects specular intensity.</param>
        /// <param name="roughness">If 0.0 (default value) the diffuse component gives standard Lambertian reflection, higher values activate the Oren-Nayar calculation.</param>
        public static DefaultSurfaceEffect FromDiffuseSpecularTexture(float4 albedoColor, float4 emissionColor, Texture albedoTex, Texture normalTex, float albedoMix, float2 texTiles, float shininess = 255, float specularStrength = 0.5f, float normalMapStrength = 0.5f, float roughness = 0f)
        {
            var input = new TextureInputSpecular()
            {
                Albedo = albedoColor,
                Emission = emissionColor,
                Shininess = shininess,
                SpecularStrength = specularStrength,
                AlbedoMix = albedoMix,
                AlbedoTex = albedoTex,
                NormalTex = normalTex,
                NormalMappingStrength = normalMapStrength,
                TexTiles = texTiles,
                Roughness = roughness
            };

            var lighingSetup = LightingSetupFlags.DiffuseSpecular | LightingSetupFlags.AlbedoTex | LightingSetupFlags.NormalMap;
            return new DefaultSurfaceEffect(lighingSetup, input, FragShards.SurfOutBody_Textures(lighingSetup), VertShards.SufOutBody_PosNorm);
        }
        #endregion

        #region glossy

        /// <summary>
        /// Builds a simple metallic shader effect - used for metals or mirrors.
        /// </summary>
        /// <param name="albedoColor">The albedo color the resulting effect.</param>
        /// <param name="roughness">Used to calculate the GGX microfacet distribution.</param>
        /// <returns>A ShaderEffect ready to use as a component in scene graphs.</returns>
        public static DefaultSurfaceEffect FromGlossy(float4 albedoColor, float roughness = 0f)
        {
            var input = new ColorInput()
            {
                Albedo = albedoColor,
                Roughness = roughness
            };
            return new DefaultSurfaceEffect(LightingSetupFlags.Glossy, input, FragShards.SurfOutBody_Color, VertShards.SufOutBody_PosNorm);
        }

        /// <summary>
        /// Builds a simple metallic shader effect - used for metals or mirrors.
        /// </summary>
        /// <param name="albedoColor">The albedo color the resulting effect.</param>
        /// <param name="albedoTex">The albedo texture.</param>
        /// <param name="albedoMix">Determines how much the albedo color and the color from the texture are mixed.</param>
        /// <param name="texTiles">The number of times the textures are repeated in x and y direction.</param>
        /// <param name="roughness">Used to calculate the GGX microfacet distribution.</param>
        /// <returns>A ShaderEffect ready to use as a component in scene graphs.</returns>
        public static DefaultSurfaceEffect FromGlossyAlbedoTexture(float4 albedoColor, Texture albedoTex, float2 texTiles, float albedoMix, float roughness = 0f)
        {
            var input = new TextureInputColor()
            {
                Albedo = albedoColor,
                AlbedoTex = albedoTex,
                AlbedoMix = albedoMix,
                TexTiles = texTiles,
                Roughness = roughness
            };

            var lighingSetup = LightingSetupFlags.Glossy | LightingSetupFlags.AlbedoTex;
            return new DefaultSurfaceEffect(lighingSetup, input, FragShards.SurfOutBody_Textures(lighingSetup), VertShards.SufOutBody_PosNorm);
        }

        /// <summary>
        /// Builds a simple shader effect with diffuse component.
        /// </summary>
        /// <param name="albedoColor">The albedo color of the resulting effect.</param>
        /// <param name="normalTex">The normal map.</param>
        /// <param name="normalMapStrength">The strength of the normal mapping effect.</param>
        /// <param name="texTiles">The number of times the textures are repeated in x and y direction.</param>
        /// <param name="roughness">Used to calculate the GGX microfacet distribution.</param>
        public static DefaultSurfaceEffect FromGlossyNormalTexture(float4 albedoColor, Texture normalTex, float normalMapStrength, float2 texTiles, float roughness = 0f)
        {
            var input = new TextureInputColor()
            {
                Albedo = albedoColor,
                NormalTex = normalTex,
                NormalMappingStrength = normalMapStrength,
                TexTiles = texTiles,
                Roughness = roughness
            };

            var lighingSetup = LightingSetupFlags.Glossy | LightingSetupFlags.NormalMap;
            return new DefaultSurfaceEffect(lighingSetup, input, FragShards.SurfOutBody_Textures(lighingSetup), VertShards.SufOutBody_PosNorm);
        }

        /// <summary>
        /// Builds a simple shader effect with diffuse component.
        /// </summary>
        /// <param name="albedoColor">The albedo color of the resulting effect.</param>
        /// <param name="albedoTex">The albedo texture.</param>
        /// <param name="albedoMix">Determines how much the diffuse color and the color from the texture are mixed.</param>
        /// <param name="normalTex">The normal map.</param>
        /// <param name="normalMapStrength">The strength of the normal mapping effect.</param>
        /// <param name="texTiles">The number of times the textures are repeated in x and y direction.</param>
        /// <param name="roughness">Used to calculate the GGX microfacet distribution.</param>
        public static DefaultSurfaceEffect FromGlossyTexture(float4 albedoColor, Texture albedoTex, Texture normalTex, float albedoMix, float2 texTiles, float normalMapStrength = 0.5f, float roughness = 0f)
        {
            var input = new TextureInputColor()
            {
                Albedo = albedoColor,
                AlbedoMix = albedoMix,
                AlbedoTex = albedoTex,
                NormalTex = normalTex,
                NormalMappingStrength = normalMapStrength,
                TexTiles = texTiles,
                Roughness = roughness
            };

            var lighingSetup = LightingSetupFlags.Glossy | LightingSetupFlags.AlbedoTex | LightingSetupFlags.NormalMap;
            return new DefaultSurfaceEffect(lighingSetup, input, FragShards.SurfOutBody_Textures(lighingSetup), VertShards.SufOutBody_PosNorm);
        }

        #endregion

        #region BRDF

        /// <summary>
        /// Builds a simple shader effect with diffuse and specular components.
        /// </summary>
        /// <param name="albedoColor">The diffuse color the resulting effect.</param>
        /// <param name="emissionColor">If this color isn't black the material emits it. Note that this will not have any effect on global illumination yet.</param>
        /// <param name="roughness">The roughness of the specular and diffuse reflection.</param>
        /// <param name="metallic">Value used to blend between the metallic and the dielectric model. </param>
        /// <param name="specular">Amount of dielectric specular reflection. </param>
        /// <param name="ior">The index of refraction. Note that this is set to 0.04 for dielectrics when rendering deferred.</param>
        /// <param name="subsurface">Mix between diffuse and subsurface scattering.</param>
        /// <returns>A ShaderEffect ready to use as a component in scene graphs.</returns>
        public static DefaultSurfaceEffect FromBRDF(float4 albedoColor, float4 emissionColor, float roughness, float metallic, float specular, float ior, float subsurface)
        {
            var input = new BRDFInput()
            {
                Albedo = albedoColor,
                Emission = emissionColor,
                Roughness = roughness,
                Metallic = metallic,
                Specular = specular,
                IOR = ior,
                Subsurface = subsurface
            };
            return new DefaultSurfaceEffect(LightingSetupFlags.BRDF, input, FragShards.SurfOutBody_BRDF, VertShards.SufOutBody_PosNorm);
        }

        /// <summary>
        /// Builds a simple shader effect with diffuse and specular color.
        /// </summary>
        /// <param name="albedoColor">The albedo color of the resulting effect.</param>
        /// <param name="emissionColor">If this color isn't black the material emits it. Note that this will not have any effect on global illumination yet.</param>
        /// <param name="albedoTex">The albedo texture.</param>
        /// <param name="albedoMix">Determines how much the diffuse color and the color from the texture are mixed.</param>
        /// <param name="texTiles">The number of times the textures are repeated in x and y direction.</param>
        /// <param name="roughness">The roughness of the specular and diffuse reflection.</param>
        /// <param name="metallic">Value used to blend between the metallic and the dielectric model. </param>
        /// <param name="specular">Amount of dielectric specular reflection. </param>
        /// <param name="ior">The index of refraction. Note that this is set to 0.04 for dielectrics when rendering deferred.</param>
        /// <param name="subsurface">Mix between diffuse and subsurface scattering.</param>
        public static DefaultSurfaceEffect FromBRDFAlbedoTexture(float4 albedoColor, float4 emissionColor, float roughness, float metallic, float specular, float ior, float subsurface, Texture albedoTex, float albedoMix, float2 texTiles)
        {
            var input = new TextureInputBRDF()
            {
                Albedo = albedoColor,
                Emission = emissionColor,
                AlbedoMix = albedoMix,
                AlbedoTex = albedoTex,
                Roughness = roughness,
                Metallic = metallic,
                Specular = specular,
                IOR = ior,
                Subsurface = subsurface,
                TexTiles = texTiles
            };

            var lighingSetup = LightingSetupFlags.BRDF | LightingSetupFlags.AlbedoTex;
            return new DefaultSurfaceEffect(lighingSetup, input, FragShards.SurfOutBody_Textures(lighingSetup), VertShards.SufOutBody_PosNorm);
        }

        /// <summary>
        /// Builds a simple shader effect with diffuse and specular color.
        /// </summary>
        /// <param name="albedoColor">The albedo color of the resulting effect.</param>
        /// <param name="emissionColor">If this color isn't black the material emits it. Note that this will not have any effect on global illumination yet.</param>
        /// <param name="normalTex">The normal map.</param>
        /// <param name="normalMapStrength">The strength of the normal mapping effect.</param>
        /// <param name="texTiles">The number of times the textures are repeated in x and y direction.</param>
        /// <param name="roughness">The roughness of the specular and diffuse reflection.</param>
        /// <param name="metallic">Value used to blend between the metallic and the dielectric model. </param>
        /// <param name="specular">Amount of dielectric specular reflection. </param>
        /// <param name="ior">The index of refraction. Note that this is set to 0.04 for dielectrics when rendering deferred.</param>
        /// <param name="subsurface">Mix between diffuse and subsurface scattering.</param>
        public static DefaultSurfaceEffect FromBRDFNormalTexture(float4 albedoColor, float4 emissionColor, float roughness, float metallic, float specular, float ior, float subsurface, Texture normalTex, float normalMapStrength, float2 texTiles)
        {
            var input = new TextureInputBRDF()
            {
                Albedo = albedoColor,
                Emission = emissionColor,
                Roughness = roughness,
                Metallic = metallic,
                Specular = specular,
                IOR = ior,
                Subsurface = subsurface,
                NormalTex = normalTex,
                NormalMappingStrength = normalMapStrength,
                TexTiles = texTiles
            };

            var lighingSetup = LightingSetupFlags.BRDF | LightingSetupFlags.NormalMap;
            return new DefaultSurfaceEffect(lighingSetup, input, FragShards.SurfOutBody_Textures(lighingSetup), VertShards.SufOutBody_PosNorm);
        }

        /// <summary>
        /// Builds a simple shader effect with diffuse and specular color.
        /// </summary>
        /// <param name="albedoColor">The albedo color of the resulting effect.</param>
        /// <param name="emissionColor">If this color isn't black the material emits it. Note that this will not have any effect on global illumination yet.</param>
        /// <param name="albedoTex">The albedo texture.</param>
        /// <param name="albedoMix">Determines how much the diffuse color and the color from the texture are mixed.</param>
        /// <param name="normalTex">The normal map.</param>
        /// <param name="normalMapStrength">The strength of the normal mapping effect.</param>
        /// <param name="texTiles">The number of times the textures are repeated in x and y direction.</param>
        /// <param name="roughness">The roughness of the specular and diffuse reflection.</param>
        /// <param name="metallic">Value used to blend between the metallic and the dielectric model. </param>
        /// <param name="specular">Amount of dielectric specular reflection. </param>
        /// <param name="ior">The index of refraction. Note that this is set to 0.04 for dielectrics when rendering deferred.</param>
        /// <param name="subsurface">Mix between diffuse and subsurface scattering.</param>
        public static DefaultSurfaceEffect FromBRDFTexture(float4 albedoColor, float4 emissionColor, float roughness, float metallic, float specular, float ior, float subsurface, Texture albedoTex, Texture normalTex, float albedoMix, float2 texTiles, float normalMapStrength = 0.5f)
        {
            var input = new TextureInputBRDF()
            {
                Albedo = albedoColor,
                Emission = emissionColor,
                AlbedoMix = albedoMix,
                AlbedoTex = albedoTex,
                Roughness = roughness,
                Metallic = metallic,
                Specular = specular,
                IOR = ior,
                Subsurface = subsurface,
                NormalTex = normalTex,
                NormalMappingStrength = normalMapStrength,
                TexTiles = texTiles
            };

            var lighingSetup = LightingSetupFlags.BRDF | LightingSetupFlags.AlbedoTex | LightingSetupFlags.NormalMap;
            return new DefaultSurfaceEffect(lighingSetup, input, FragShards.SurfOutBody_Textures(lighingSetup), VertShards.SufOutBody_PosNorm);
        }
        #endregion

        #endregion

        #region Create Shaders from code fragments

        private static string CreateDeferredLightingPixelShader(Light lc, bool isCascaded = false, int numberOfCascades = 0, bool debugCascades = false)
        {
            var frag = new StringBuilder();
            frag.Append(Header.Version300Es);
            frag.Append(Header.DefinePi);
            frag.Append("#extension GL_ARB_explicit_uniform_location : enable\n");
            frag.Append("#extension GL_ARB_gpu_shader5 : enable\n");
            frag.Append(Header.EsPrecisionHighpFloat);

            frag.Append(FragProperties.DeferredTextureUniforms());
            frag.Append(GLSL.CreateUniform(GLSL.Type.Mat4, UniformNameDeclarations.IView));

            frag.Append(Lighting.LightStructDeclaration);
            frag.Append(FragProperties.DeferredLightAndShadowUniforms(lc, isCascaded, numberOfCascades));

            frag.Append(GLSL.CreateIn(GLSL.Type.Vec2, VaryingNameDeclarations.TextureCoordinates));

            frag.Append(FragProperties.ColorOut());

            //Shadow calculation methods
            //-------------------------------------- 
            if (isCascaded)
                frag.Append(Lighting.ShadowCalculationCascaded());
            else if (lc.Type == LightType.Point)
                frag.Append(Lighting.ShadowCalculationCubeMap());

            else
                frag.Append(Lighting.ShadowCalculation());

            //Lighting methods
            //------------------------------------------
            frag.Append(Lighting.SchlickFresnel());
            frag.Append(Lighting.G1());
            //frag.Append(Lighting.GetF0());
            frag.Append(Lighting.LambertDiffuseComponent());
            frag.Append(Lighting.OrenNayarDiffuseComponent());
            frag.Append(Lighting.DisneyDiffuseComponent());
            frag.Append(Lighting.SpecularComponent());
            frag.Append(Lighting.BRDFSpecularComponent());
            frag.Append(Lighting.AttenuationPointComponent());
            frag.Append(Lighting.AttenuationConeComponent());
            frag.Append(Lighting.GammaCorrection());
            frag.Append(Lighting.EncodeSRGB());
            frag.Append(Lighting.DecodeSRGB());

            frag.Append(Lighting.ApplyLightDeferred(lc, isCascaded, numberOfCascades, debugCascades));

            return frag.ToString();
        }

        #endregion
    }
}<|MERGE_RESOLUTION|>--- conflicted
+++ resolved
@@ -61,11 +61,7 @@
         /// <param name="kernelLength">SSAO kernel size.</param>
         /// <param name="screenParams">Width and Height of the screen.</param>
         /// <param name="noiseTexSize">Width and height of the noise texture.</param>
-<<<<<<< HEAD
         public async static Task<ShaderEffect> SSAORenderTargetTextureEffect(RenderTarget geomPassRenderTarget, int kernelLength, float2 screenParams, int noiseTexSize)
-=======
-        public static ShaderEffect SSAORenderTargetTextureEffect(IRenderTarget geomPassRenderTarget, int kernelLength, float2 screenParams, int noiseTexSize)
->>>>>>> 33236bb3
         {
             var ssaoKernel = SSAOHelper.CreateKernel(kernelLength);
             var ssaoNoiseTex = SSAOHelper.CreateNoiseTex(noiseTexSize);
@@ -164,11 +160,7 @@
         /// <param name="shadowMap">The shadow map.</param>
         /// <param name="backgroundColor">Sets the background color. Could be replaced with a texture or other sky color calculations in the future.</param>            
         /// <returns></returns>
-<<<<<<< HEAD
         public async static Task<ShaderEffect> DeferredLightingPassEffect(RenderTarget srcRenderTarget, Light lc, float4 backgroundColor, IWritableTexture shadowMap = null)
-=======
-        public static ShaderEffect DeferredLightingPassEffect(IRenderTarget srcRenderTarget, Light lc, float4 backgroundColor, IWritableTexture shadowMap = null)
->>>>>>> 33236bb3
         {
             var effectParams = DeferredLightingEffectParams(srcRenderTarget, backgroundColor);
 
@@ -215,11 +207,7 @@
         /// <param name="numberOfCascades">The number of sub-frustums, used for cascaded shadow mapping.</param>
         /// <param name="backgroundColor">Sets the background color. Could be replaced with a texture or other sky color calculations in the future.</param>
         /// <returns></returns>
-<<<<<<< HEAD
         public async static Task<ShaderEffect> DeferredLightingPassEffect(RenderTarget srcRenderTarget, Light lc, WritableArrayTexture shadowMap, float2[] clipPlanes, int numberOfCascades, float4 backgroundColor)
-=======
-        public static ShaderEffect DeferredLightingPassEffect(IRenderTarget srcRenderTarget, Light lc, WritableArrayTexture shadowMap, float2[] clipPlanes, int numberOfCascades, float4 backgroundColor)
->>>>>>> 33236bb3
         {
             var effectParams = DeferredLightingEffectParams(srcRenderTarget, backgroundColor);
 
