using Fusee.Engine.Common;
using Fusee.Engine.Core.Scene;
using Fusee.Math.Core;
using System;
using System.Collections.Generic;
using System.Linq;

namespace Fusee.Engine.Core
{
    internal class MeshManager
    {
        private readonly IRenderContextImp _renderContextImp;
        private readonly Stack<IMeshImp> _toBeDeletedMeshImps = new();
        private readonly Stack<IInstanceDataImp> _toBeDeletedInstanceDataImps = new();
        private readonly Dictionary<Guid, (IMeshImp IMeshImp, Mesh? Mesh)> _identifierToMeshImpDictionary = new();

        private readonly Dictionary<Guid, IInstanceDataImp> _identifierToInstanceDataImpDictionary = new();

        /// <summary>
        /// Creates a new Instance of MeshManager. The instance is handling the memory allocation and deallocation on the GPU by observing Mesh objects.
        /// </summary>
        /// <param name="renderContextImp">The RenderContextImp is used for GPU memory allocation and deallocation. See RegisterMesh.</param>
        public MeshManager(IRenderContextImp renderContextImp)
        {
            _renderContextImp = renderContextImp;
        }

        private void Remove(IMeshImp meshImp)
        {
            if (meshImp == null) return;

            if (meshImp.TrianglesSet)
                _renderContextImp.RemoveTriangles(meshImp);

            if (meshImp.VerticesSet)
                _renderContextImp.RemoveVertices(meshImp);

            if (meshImp.NormalsSet)
                _renderContextImp.RemoveNormals(meshImp);

            if (meshImp.ColorsSet)
                _renderContextImp.RemoveColors(meshImp);

            if (meshImp.ColorsSet1)
                _renderContextImp.RemoveColors1(meshImp);

            if (meshImp.ColorsSet2)
                _renderContextImp.RemoveColors2(meshImp);

            if (meshImp.UVsSet)
                _renderContextImp.RemoveUVs(meshImp);

            if (meshImp.BoneWeightsSet)
                _renderContextImp.RemoveBoneWeights(meshImp);

            if (meshImp.BoneIndicesSet)
                _renderContextImp.RemoveBoneIndices(meshImp);

            if (meshImp.TangentsSet)
                _renderContextImp.RemoveTangents(meshImp);

            if (meshImp.BiTangentsSet)
                _renderContextImp.RemoveBiTangents(meshImp);

            if (meshImp.FlagsSet)
                _renderContextImp.RemoveFlags(meshImp);
        }

        private void Remove(IInstanceDataImp instanceData)
        {
            _renderContextImp.RemoveInstanceData(instanceData);
        }

        private void DisposeMesh(object? sender, MeshChangedEventArgs meshDataEventArgs)
        {
            if (!_identifierToMeshImpDictionary.TryGetValue(meshDataEventArgs.Mesh.UniqueIdentifier, out var toBeUpdatedMeshImp))
                throw new KeyNotFoundException("Mesh is not registered.");

            // Add the meshImp to the toBeDeleted Stack...#
            _toBeDeletedMeshImps.Push(toBeUpdatedMeshImp.IMeshImp);

            // remove the meshImp from the dictionary, the meshImp data now only resides inside the gpu and will be cleaned up on bottom of Render(Mesh mesh)
            _ = _identifierToMeshImpDictionary.Remove(meshDataEventArgs.Mesh.UniqueIdentifier);
        }

        internal void UpdateAllMeshes()
        {
            foreach (var (kv, mesh) in from kv in _identifierToMeshImpDictionary
                                       let mesh = kv.Value.Mesh
                                       select (kv, mesh))
            {
                if (mesh == null || mesh.Vertices == null) continue;
                if (!mesh.UpdatePerFrame) continue;

                var meshImp = kv.Value.IMeshImp;
                if (mesh.Vertices.DirtyIndex)
                {
                    // update all vertices
                    // TODO: use BufferSubData() if possible, implement in interface in implement in imp
                    _renderContextImp.SetVertices(meshImp, mesh.Vertices.AsReadOnlySpan);
                    mesh.BoundingBox = new AABBf(mesh.Vertices.AsReadOnlySpan);
                }

                if (mesh.Triangles != null && mesh.Triangles.DirtyIndex)
                {
                    _renderContextImp.SetTriangles(meshImp, mesh.Triangles.AsReadOnlySpan);
                }

                if (mesh.Normals != null && mesh.Normals.DirtyIndex)
                {
                    _renderContextImp.SetNormals(meshImp, mesh.Normals.AsReadOnlySpan);
                }

                if (mesh.UVs != null && mesh.UVsSet && mesh.UVs.DirtyIndex)
                {
                    _renderContextImp.SetUVs(meshImp, mesh.UVs.AsReadOnlySpan);
                }

                if (mesh.Tangents != null && mesh.TangentsSet && mesh.Tangents.DirtyIndex)
                {
                    _renderContextImp.SetTangents(meshImp, mesh.Tangents.AsReadOnlySpan);
                }

                if (mesh.BiTangents != null && mesh.BiTangentsSet && mesh.BiTangents.DirtyIndex)
                {
                    _renderContextImp.SetBiTangents(meshImp, mesh.BiTangents.AsReadOnlySpan);
                }

                if (mesh.BoneWeights != null && mesh.BoneWeightsSet && mesh.BoneWeights.DirtyIndex)
                {
                    _renderContextImp.SetBoneWeights(meshImp, mesh.BoneWeights.AsReadOnlySpan);
                }

                if (mesh.BoneIndices != null && mesh.BoneIndicesSet && mesh.BoneIndices.DirtyIndex)
                {
                    _renderContextImp.SetBoneIndices(meshImp, mesh.BoneIndices.AsReadOnlySpan);
                }

                if (mesh.Colors0 != null && mesh.Colors0Set && mesh.Colors0.DirtyIndex)
                {
                    _renderContextImp.SetColors(meshImp, mesh.Colors0.AsReadOnlySpan);
                }

                if (mesh.Colors1 != null && mesh.Colors1Set && mesh.Colors1.DirtyIndex)
                {
                    _renderContextImp.SetColors1(meshImp, mesh.Colors1.AsReadOnlySpan);
                }

                if (mesh.Colors2 != null && mesh.Colors2Set && mesh.Colors2.DirtyIndex)
                {
                    _renderContextImp.SetColors2(meshImp, mesh.Colors2.AsReadOnlySpan);
                }

                if (mesh.Flags != null && mesh.FlagsSet && mesh.Flags.DirtyIndex)
                {
                    _renderContextImp.SetFlags(meshImp, mesh.Flags.AsReadOnlySpan);
                }

                // TODO: Prepared for next change with index list
                //if (!mesh.Vertices.DirtyIndices.Empty)
                //{
                //    // update all vertices
                //    // TODO: use BufferSubData() if possible, implement in interface in implement in imp
                //    _renderContextImp.SetVertices(meshImp, mesh.Vertices.AsReadOnlySpan);
                //    mesh.BoundingBox = new AABBf(mesh.Vertices.AsReadOnlySpan);
                //}
                //if (mesh.Triangles.DirtyIndices.Empty)
                //{
                //    _renderContextImp.SetTriangles(meshImp, mesh.Triangles.AsReadOnlySpan);
                //}
                //if (mesh.NormalsSet && mesh.Normals.DirtyIndices.Empty)
                //{
                //    _renderContextImp.SetNormals(meshImp, mesh.Normals.AsReadOnlySpan);
                //}
                //if (mesh.UVsSet && mesh.UVs.DirtyIndices.Empty)
                //{
                //    _renderContextImp.SetUVs(meshImp, mesh.UVs.AsReadOnlySpan);
                //}
                //if (mesh.TangentsSet && mesh.Tangents.DirtyIndices.Empty)
                //{
                //    _renderContextImp.SetTangents(meshImp, mesh.Tangents.AsReadOnlySpan);
                //}
                //if (mesh.BiTangentsSet && mesh.BiTangents.DirtyIndices.Empty)
                //{
                //    _renderContextImp.SetBiTangents(meshImp, mesh.BiTangents.AsReadOnlySpan);
                //}
                //if (mesh.BoneWeightsSet && mesh.BoneWeights.DirtyIndices.Empty)
                //{
                //    _renderContextImp.SetBoneWeights(meshImp, mesh.BoneWeights.AsReadOnlySpan);
                //}
                //if (mesh.BoneIndicesSet && mesh.BoneIndices.DirtyIndices.Empty)
                //{
                //    _renderContextImp.SetBoneIndices(meshImp, mesh.BoneIndices.AsReadOnlySpan);
                //}
                //if (mesh.Colors0Set && mesh.Colors0.DirtyIndices.Empty)
                //{
                //    _renderContextImp.SetColors(meshImp, mesh.Colors0.AsReadOnlySpan);
                //}
                //if (mesh.Colors1Set && mesh.Colors1.DirtyIndices.Empty)
                //{
                //    _renderContextImp.SetColors1(meshImp, mesh.Colors1.AsReadOnlySpan);
                //}
                //if (mesh.Colors2Set && mesh.Colors2.DirtyIndices.Empty)
                //{
                //    _renderContextImp.SetColors2(meshImp, mesh.Colors2.AsReadOnlySpan);
                //}
                mesh.ResetIndexLists();
            }
        }

        private void DisposeInstanceData(object? sender, InstanceDataChangedEventArgs instanceDataEventArgs)
        {
<<<<<<< HEAD
            if (!_identifierToInstanceDataImpDictionary.TryGetValue(instanceDataEventArgs.InstanceData.UniqueId, out IInstanceDataImp instanceDataImp))
=======
            if (!_identifierToInstanceDataImpDictionary.TryGetValue(instanceDataEventArgs.InstanceData.SessionUniqueId, out IInstanceDataImp? instanceDataImp))
>>>>>>> f54a8da4
                throw new KeyNotFoundException("InstanceData is not registered.");

            // Add the meshImp to the toBeDeleted Stack...
            _toBeDeletedInstanceDataImps.Push(instanceDataImp);

            // remove the meshImp from the dictionary, the meshImp data now only resides inside the gpu and will be cleaned up on bottom of Render(Mesh mesh)
            _ = _identifierToInstanceDataImpDictionary.Remove(instanceDataEventArgs.InstanceData.UniqueId);
        }

        private void InstanceDataChanged(object? sender, InstanceDataChangedEventArgs instanceDataEventArgs)
        {
            if (!_identifierToInstanceDataImpDictionary.TryGetValue(instanceDataEventArgs.InstanceData.UniqueId, out var instanceImp))
            {
                throw new ArgumentException("InstanceData is not registered yet. Use RegisterInstanceData first.");
            }

            var instanceData = (InstanceData)instanceDataEventArgs.InstanceData;

            switch (instanceDataEventArgs.ChangedEnum)
            {
                case InstanceDataChangedEnum.Transform:
                    _renderContextImp.SetInstanceTransform(instanceImp, instanceData.Positions, instanceData.Rotations, instanceData.Scales);
                    break;
                case InstanceDataChangedEnum.Colors:
                    _renderContextImp.SetInstanceColor(instanceImp, instanceData.Colors);
                    break;
            }
        }

        public void RegisterNewMesh(GpuMesh mesh, float3[] vertices, uint[] triangles, float2[]? uvs = null,
            float3[]? normals = null, uint[]? colors = null, uint[]? colors1 = null, uint[]? colors2 = null,
            float4[]? tangents = null, float3[]? bitangents = null, float4[]? boneIndices = null, float4[]? boneWeights = null, uint[]? flags = null)
        {
            var meshImp = _renderContextImp.CreateMeshImp();
            _renderContextImp.SetVertexArrayObject(meshImp);

            if (triangles != null)
                _renderContextImp.SetTriangles(meshImp, triangles);

            if (vertices != null)
                _renderContextImp.SetVertices(meshImp, vertices);

            if (uvs != null)
                _renderContextImp.SetUVs(meshImp, uvs);

            if (normals != null)
                _renderContextImp.SetNormals(meshImp, normals);

            if (colors != null)
                _renderContextImp.SetColors(meshImp, colors);

            if (colors1 != null)
                _renderContextImp.SetColors1(meshImp, colors1);

            if (colors2 != null)
                _renderContextImp.SetColors2(meshImp, colors2);

            if (boneIndices != null)
                _renderContextImp.SetBoneIndices(meshImp, boneIndices);

            if (boneWeights != null)
                _renderContextImp.SetBoneWeights(meshImp, boneWeights);

            if (tangents != null)
                _renderContextImp.SetTangents(meshImp, tangents);

            if (bitangents != null)
                _renderContextImp.SetBiTangents(meshImp, bitangents);

            if (flags != null)
                _renderContextImp.SetFlags(meshImp, flags);

            mesh.DisposeData += DisposeMesh;
            meshImp.MeshType = mesh.MeshType;

            _identifierToMeshImpDictionary.Add(mesh.UniqueIdentifier, (meshImp, null));
        }

        // Configure newly created MeshImp to reflect Mesh's properties on GPU (allocate buffers)
        private IMeshImp RegisterNewMesh(Mesh mesh)
        {
#pragma warning disable CS8602 // Dereference of a possibly null reference.

            var meshImp = _renderContextImp.CreateMeshImp();

            _renderContextImp.SetVertexArrayObject(meshImp);

            if (mesh.TrianglesSet)
                _renderContextImp.SetTriangles(meshImp, mesh.Triangles.AsReadOnlySpan);

            if (mesh.VerticesSet)
                _renderContextImp.SetVertices(meshImp, mesh.Vertices.AsReadOnlySpan);

            if (mesh.UVsSet)
                _renderContextImp.SetUVs(meshImp, mesh.UVs.AsReadOnlySpan);

            if (mesh.NormalsSet)
                _renderContextImp.SetNormals(meshImp, mesh.Normals.AsReadOnlySpan);

            if (mesh.Colors0Set)
                _renderContextImp.SetColors(meshImp, mesh.Colors0.AsReadOnlySpan);

            if (mesh.Colors1Set)
                _renderContextImp.SetColors1(meshImp, mesh.Colors1.AsReadOnlySpan);

            if (mesh.Colors2Set)
                _renderContextImp.SetColors2(meshImp, mesh.Colors2.AsReadOnlySpan);

            if (mesh.BoneIndicesSet)
                _renderContextImp.SetBoneIndices(meshImp, mesh.BoneIndices.AsReadOnlySpan);

            if (mesh.BoneWeightsSet)
                _renderContextImp.SetBoneWeights(meshImp, mesh.BoneWeights.AsReadOnlySpan);

            if (mesh.TangentsSet)
                _renderContextImp.SetTangents(meshImp, mesh.Tangents.AsReadOnlySpan);

            if (mesh.BiTangentsSet)
                _renderContextImp.SetBiTangents(meshImp, mesh.BiTangents.AsReadOnlySpan);

            if (mesh.FlagsSet)
                _renderContextImp.SetFlags(meshImp, mesh.Flags.AsReadOnlySpan);

            //mesh.MeshChanged += MeshChanged; // <- Replace with UpdateGPU method!

            mesh.DisposeData += DisposeMesh;

            meshImp.MeshType = mesh.MeshType;

            _identifierToMeshImpDictionary.Add(mesh.UniqueIdentifier, (meshImp, mesh));

            return meshImp;

#pragma warning restore CS8602 // Dereference of a possibly null reference.

        }

        private IInstanceDataImp RegisterNewInstanceData(Mesh mesh, InstanceData instanceData)
        {
            if (!_identifierToMeshImpDictionary.TryGetValue(mesh.UniqueIdentifier, out var meshImp))
            {
                throw new ArgumentException("Mesh is not registered yet. Use RegisterMesh first.");
            }

            instanceData.DataChanged += InstanceDataChanged;
            instanceData.DisposeData += DisposeInstanceData;

            var instanceDataImp = _renderContextImp.CreateInstanceDataImp(meshImp.IMeshImp);
            instanceDataImp.Amount = instanceData.Amount;

            _identifierToInstanceDataImpDictionary.Add(instanceData.UniqueId, instanceDataImp);
            _renderContextImp.SetInstanceTransform(instanceDataImp, instanceData.Positions, instanceData.Rotations, instanceData.Scales);
            _renderContextImp.SetInstanceColor(instanceDataImp, instanceData.Colors);

            return instanceDataImp;
        }

        public IMeshImp GetImpFromMesh(Mesh m)
        {
            if (!_identifierToMeshImpDictionary.TryGetValue(m.UniqueIdentifier, out var foundMeshImp))
            {
                return RegisterNewMesh(m);
            }
            return foundMeshImp.IMeshImp;
        }

        public IMeshImp GetImpFromMesh(GpuMesh m)
        {
            if (!_identifierToMeshImpDictionary.TryGetValue(m.UniqueIdentifier, out var foundMeshImp))
            {
                throw new ArgumentException("GpuMesh not found, make sure you created it first.");
            }
            return foundMeshImp.IMeshImp;
        }

        public IInstanceDataImp GetImpFromInstanceData(Mesh m, InstanceData instanceData)
        {
<<<<<<< HEAD
            if (!_identifierToInstanceDataImpDictionary.TryGetValue(instanceData.UniqueId, out IInstanceDataImp imp))
=======
            if (!_identifierToInstanceDataImpDictionary.TryGetValue(instanceData.SessionUniqueId, out IInstanceDataImp? imp))
>>>>>>> f54a8da4
            {
                return RegisterNewInstanceData(m, instanceData);
            }
            return imp;
        }

        /// <summary>
        /// Call this method on the main thread after RenderContext.Render in order to cleanup all not used Buffers from GPU memory.
        /// </summary>
        public void Cleanup()
        {
            while (_toBeDeletedMeshImps.Count > 0)
            {
                var tobeDeletedMeshImp = _toBeDeletedMeshImps.Pop();
                Remove(tobeDeletedMeshImp);
            }

            while (_toBeDeletedInstanceDataImps.Count > 0)
            {
                var tobeDeletedInstanceImp = _toBeDeletedInstanceDataImps.Pop();
                Remove(tobeDeletedInstanceImp);
            }
        }
    }
}<|MERGE_RESOLUTION|>--- conflicted
+++ resolved
@@ -210,11 +210,7 @@
 
         private void DisposeInstanceData(object? sender, InstanceDataChangedEventArgs instanceDataEventArgs)
         {
-<<<<<<< HEAD
             if (!_identifierToInstanceDataImpDictionary.TryGetValue(instanceDataEventArgs.InstanceData.UniqueId, out IInstanceDataImp instanceDataImp))
-=======
-            if (!_identifierToInstanceDataImpDictionary.TryGetValue(instanceDataEventArgs.InstanceData.SessionUniqueId, out IInstanceDataImp? instanceDataImp))
->>>>>>> f54a8da4
                 throw new KeyNotFoundException("InstanceData is not registered.");
 
             // Add the meshImp to the toBeDeleted Stack...
@@ -392,11 +388,7 @@
 
         public IInstanceDataImp GetImpFromInstanceData(Mesh m, InstanceData instanceData)
         {
-<<<<<<< HEAD
             if (!_identifierToInstanceDataImpDictionary.TryGetValue(instanceData.UniqueId, out IInstanceDataImp imp))
-=======
-            if (!_identifierToInstanceDataImpDictionary.TryGetValue(instanceData.SessionUniqueId, out IInstanceDataImp? imp))
->>>>>>> f54a8da4
             {
                 return RegisterNewInstanceData(m, instanceData);
             }
