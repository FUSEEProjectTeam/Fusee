﻿<Project Sdk="Microsoft.NET.Sdk">
  <PropertyGroup>
    <RootNamespace>Fusee.Engine.Core</RootNamespace>
    <PackageId>Fusee.Engine.Core</PackageId>
    <TargetFramework>netstandard2.0</TargetFramework>
  </PropertyGroup>

  <PropertyGroup>
    <OutputPath>$(BaseOutputPath)\Libraries</OutputPath>
    <DocumentationFile>$(OutputPath)\$(RootNamespace).xml</DocumentationFile>
  </PropertyGroup>

  <ItemGroup>
    <Reference Include="protobuf-net">
      <HintPath>$(FuseeEngineRoot)\ext\protobuf\$(Configuration)\protobuf-net.dll</HintPath>
    </Reference>
  </ItemGroup>
  <ItemGroup>
    <ProjectReference Include="$(FuseeEngineRoot)\src\Base\Common\Fusee.Base.Common.csproj" />
    <ProjectReference Include="$(FuseeEngineRoot)\src\Base\Core\Fusee.Base.Core.csproj" />
    <ProjectReference Include="$(FuseeEngineRoot)\src\Jometri\Fusee.Jometri.csproj" />
    <ProjectReference Include="$(FuseeEngineRoot)\src\Serialization\Fusee.Serialization.csproj" />
    <ProjectReference Include="$(FuseeEngineRoot)\src\Xene\Fusee.Xene.csproj" />
    <ProjectReference Include="$(FuseeEngineRoot)\src\Xirkit\Fusee.Xirkit.csproj" />
    <ProjectReference Include="$(FuseeEngineRoot)\src\Engine\Common\Fusee.Engine.Common.csproj" />
    <ProjectReference Include="$(FuseeEngineRoot)\src\Math\Core\Fusee.Math.Core.csproj" />
  </ItemGroup>
  <ItemGroup>
<<<<<<< HEAD
    <None Update="Assets\Shader\Blinn\Blinn_CalculatePixelColor.frag">
      <CopyToOutputDirectory>PreserveNewest</CopyToOutputDirectory>
    </None>
    <None Update="Assets\Shader\Blinn\Blinn_CalculateVertexPosition.vert">
      <CopyToOutputDirectory>PreserveNewest</CopyToOutputDirectory>
    </None>
    <None Update="Assets\Shader\PixelShader.frag">
      <CopyToOutputDirectory>PreserveNewest</CopyToOutputDirectory>
    </None>
    <None Update="Assets\Shader\VertexShader.vert">
      <CopyToOutputDirectory>PreserveNewest</CopyToOutputDirectory>
    </None>
=======
    <None Include="Assets\Shader\Blinn\Blinn_CalculatePixelColor.frag" />
    <None Include="Assets\Shader\Blinn\Blinn_CalculateVertexPosition.vert" />
    <None Include="Assets\Shader\PixelShader.frag" />
    <None Include="Assets\Shader\VertexShader.vert" />
>>>>>>> 031d0f30
  </ItemGroup>
</Project><|MERGE_RESOLUTION|>--- conflicted
+++ resolved
@@ -26,7 +26,6 @@
     <ProjectReference Include="$(FuseeEngineRoot)\src\Math\Core\Fusee.Math.Core.csproj" />
   </ItemGroup>
   <ItemGroup>
-<<<<<<< HEAD
     <None Update="Assets\Shader\Blinn\Blinn_CalculatePixelColor.frag">
       <CopyToOutputDirectory>PreserveNewest</CopyToOutputDirectory>
     </None>
@@ -39,11 +38,9 @@
     <None Update="Assets\Shader\VertexShader.vert">
       <CopyToOutputDirectory>PreserveNewest</CopyToOutputDirectory>
     </None>
-=======
     <None Include="Assets\Shader\Blinn\Blinn_CalculatePixelColor.frag" />
     <None Include="Assets\Shader\Blinn\Blinn_CalculateVertexPosition.vert" />
     <None Include="Assets\Shader\PixelShader.frag" />
     <None Include="Assets\Shader\VertexShader.vert" />
->>>>>>> 031d0f30
   </ItemGroup>
 </Project>