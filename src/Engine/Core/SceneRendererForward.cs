﻿using Fusee.Base.Common;
using Fusee.Base.Core;
using Fusee.Engine.Common;
using Fusee.Engine.Core.Effects;
using Fusee.Engine.Core.Scene;
using Fusee.Engine.Core.ShaderShards.Fragment;
using Fusee.Math.Core;
using Fusee.PointCloud.Common;
using Fusee.Xene;
using Fusee.Xirkit;
using System;
using System.Collections.Generic;
using System.Linq;
using Animation = Fusee.Xirkit.Animation;

namespace Fusee.Engine.Core
{
    /// <summary>
    /// Use a Scene Renderer to traverse a scene hierarchy (made out of scene nodes and s) in order
    /// to have each visited element contribute to the result rendered against a given render context.
    /// </summary>
    public class SceneRendererForward : Visitor<SceneNode, SceneComponent>
    {
        /// <summary>
        ///Is set to true if a light was added or removed from the scene.
        /// /// </summary>
        protected bool HasNumberOfLightsChanged;

        /// <summary>
        /// Enables or disables Frustum Culling.
        /// If we render with one or more cameras this value will be overwritten by <see cref="Camera.FrustumCullingOn"/>.
        /// </summary>
        public bool DoFrumstumCulling = true;

        /// <summary>
        /// The RenderLayer this renderer should render.
        /// </summary>
        public RenderLayers RenderLayer { get; set; }

        /// <summary>
        /// Light results, collected from the scene in the <see cref="Core.PrePassVisitor"/>.
        /// </summary>
        internal List<Tuple<SceneNode, LightResult>> LightViseratorResults
        {
            get => _lightResults;
            private set
            {
                _lightResults = value;

                if (_numberOfLights != _lightResults.Count)
                {
                    Lighting.LightPararamStringsAllLights = new Dictionary<int, LightParamStrings>();
                    HasNumberOfLightsChanged = true;
                    _numberOfLights = _lightResults.Count;
                }
            }
        }
        private List<Tuple<SceneNode, LightResult>> _lightResults = new();

        #region Traversal information

        private CanvasTransform _ctc;
        private MinMaxRect _parentRect;
        private int _numberOfLights;

        internal PrePassVisitor PrePassVisitor { get; private set; }

        /// <summary>
        /// Caches SceneNodes and their model matrices. Used when visiting a <see cref="Bone"/>.
        /// </summary>
        protected Dictionary<SceneNode, float4x4> _boneMap = new();

        /// <summary>
        /// Manages animations.
        /// </summary>
        protected Animation _animation;

        /// <summary>
        /// The <see cref="SceneContainer"/>, containing the scene that gets rendered.
        /// </summary>
        protected SceneContainer _sc;

        /// <summary>
        /// The <see cref="SceneContainer"/>, containing the scene that gets rendered.
        /// </summary>
        public SceneContainer SC { get => _sc; }

        /// <summary>
        /// The <see cref="RenderContext"/>, used to render the scene. This will be ignored if cameras are used.
        /// </summary>
        protected RenderContext _rc;

        /// <summary>
        /// Holds the status of the model matrices and other information we need while traversing up and down the scene graph.
        /// </summary>
        protected RendererState _state;

        #endregion

        #region Initialization Construction Startup      


        private Light _legacyLight;

        private void SetDefaultLight()
        {
            if (_legacyLight == null)
            {
                _legacyLight = new Light()
                {
                    Active = true,
                    Strength = 1.0f,
                    MaxDistance = 0.0f,
                    Color = new float4(1f, 1f, 1f, 1f),
                    OuterConeAngle = 45f,
                    InnerConeAngle = 35f,
                    Type = LightType.Legacy,
                    IsCastingShadows = false
                };
            }
            // if there is no light in scene then add one (legacyMode)
            _lightResults.Add(new Tuple<SceneNode, LightResult>(CurrentNode, new LightResult(_legacyLight)
            {
                Rotation = new float4x4
                (
                    new float4(_rc.InvView.Row1.xyz, 0),
                    new float4(_rc.InvView.Row2.xyz, 0),
                    new float4(_rc.InvView.Row3.xyz, 0),
                    float4.UnitW
                 ),
                WorldSpacePos = _rc.InvView.Column4.xyz
            }));
        }

        /// <summary>
        /// Creates a new instance of type SceneRendererForward.
        /// This scene renderer is used for forward rendering.
        /// </summary>
        /// <param name="sc">The <see cref="Scene"/> containing the scene that is rendered.</param>
        /// <param name="renderLayer"></param>
        public SceneRendererForward(SceneContainer sc, RenderLayers renderLayer = RenderLayers.Default)
        {
            _sc = sc;
            PrePassVisitor = new PrePassVisitor();
            IgnoreInactiveComponents = true;
            _state = new RendererState();
            InitAnimations(_sc);
        }

        /// <summary>
        /// Initializes animations, given as <see cref="Animation"/>.
        /// </summary>
        /// <param name="sc">The Scene, containing the Animations.</param>
        public void InitAnimations(SceneContainer sc)
        {
            _animation = new Animation();

            foreach (var a in sc.Children.FindComponents(t => t.GetType() == typeof(Scene.Animation)))
            {
                var ac = (Scene.Animation)a;
                if (ac.AnimationTracks != null)
                {
                    foreach (var animTrackContainer in ac.AnimationTracks)
                    {
                        // Type t = animTrackContainer.TypeId;
                        switch (animTrackContainer.TypeId)
                        {
                            // if (typeof(int).IsAssignableFrom(t))
                            case TypeId.Int:
                                {
                                    var channel = new Channel<int>(Lerp.IntLerp);
                                    foreach (AnimationKeyInt key in animTrackContainer.KeyFrames)
                                    {
                                        channel.AddKeyframe(new Keyframe<int>(key.Time, key.Value));
                                    }
                                    _animation.AddAnimation(channel, animTrackContainer.SceneComponent,
                                        animTrackContainer.Property);
                                }
                                break;
                            //else if (typeof(float).IsAssignableFrom(t))
                            case TypeId.Float:
                                {
                                    var channel = new Channel<float>(Lerp.FloatLerp);
                                    foreach (AnimationKeyFloat key in animTrackContainer.KeyFrames)
                                    {
                                        channel.AddKeyframe(new Keyframe<float>(key.Time, key.Value));
                                    }
                                    _animation.AddAnimation(channel, animTrackContainer.SceneComponent,
                                        animTrackContainer.Property);
                                }
                                break;

                            // else if (typeof(float2).IsAssignableFrom(t))
                            case TypeId.Float2:
                                {
                                    var channel = new Channel<float2>(Lerp.Float2Lerp);
                                    foreach (AnimationKeyFloat2 key in animTrackContainer.KeyFrames)
                                    {
                                        channel.AddKeyframe(new Keyframe<float2>(key.Time, key.Value));
                                    }
                                    _animation.AddAnimation(channel, animTrackContainer.SceneComponent,
                                        animTrackContainer.Property);
                                }
                                break;
                            // else if (typeof(float3).IsAssignableFrom(t))
                            case TypeId.Float3:
                                {
                                    Channel<float3>.LerpFunc lerpFunc = animTrackContainer.LerpType switch
                                    {
                                        LerpType.Lerp => Lerp.Float3Lerp,
                                        LerpType.Slerp => Lerp.Float3QuaternionSlerp,
                                        _ => throw new InvalidOperationException(
             "Unknown lerp type: animTrackContainer.LerpType: " +
             (int)animTrackContainer.LerpType),// C# 6throw new InvalidEnumArgumentException(nameOf(animTrackContainer.LerpType), (int)animTrackContainer.LerpType, typeof(LerpType));
                                               // throw new InvalidEnumArgumentException("animTrackContainer.LerpType", (int)animTrackContainer.LerpType, typeof(LerpType));
                                    };
                                    var channel = new Channel<float3>(lerpFunc);
                                    foreach (AnimationKeyFloat3 key in animTrackContainer.KeyFrames)
                                    {
                                        channel.AddKeyframe(new Keyframe<float3>(key.Time, key.Value));
                                    }
                                    _animation.AddAnimation(channel, animTrackContainer.SceneComponent,
                                        animTrackContainer.Property);
                                }
                                break;
                            // else if (typeof(float4).IsAssignableFrom(t))
                            case TypeId.Float4:
                                {
                                    var channel = new Channel<float4>(Lerp.Float4Lerp);
                                    foreach (AnimationKeyFloat4 key in animTrackContainer.KeyFrames)
                                    {
                                        channel.AddKeyframe(new Keyframe<float4>(key.Time, key.Value));
                                    }
                                    _animation.AddAnimation(channel, animTrackContainer.SceneComponent,
                                        animTrackContainer.Property);
                                }
                                break;
                                //TODO : Add cases for each type
                        }
                    }
                }
            }
        }

        /// <summary>
        /// Handles animations.
        /// </summary>
        public void Animate()
        {
            if (_animation.ChannelBaseList.Count != 0)
            {
                // Set the animation time here!
                _animation.Animate(Time.DeltaTime);
            }
        }

        /// <summary>
        /// Sets the render context for the given scene.
        /// </summary>
        /// <param name="rc"></param>
        public virtual void SetContext(RenderContext rc)
        {
            if (rc == null)
                throw new ArgumentNullException(nameof(rc));

            if (rc != _rc)
            {
                _rc = rc;

                InitState();
            }
        }
        #endregion


        /// <summary>
        /// Renders the scene.
        /// </summary>
        /// <param name="rc"></param>
        public void Render(RenderContext rc)
        {
            SetContext(rc);

            PrePassVisitor.PrePassTraverse(_sc);

            AccumulateLight();

            if (PrePassVisitor.CameraPrepassResults.Count != 0)
            {
                var cams = PrePassVisitor.CameraPrepassResults.OrderBy(cam => cam.Item2.Camera.Layer);
                foreach (var cam in cams)
                {
                    if (cam.Item2.Camera.Active)
                    {
                        DoFrumstumCulling = cam.Item2.Camera.FrustumCullingOn;
                        PerCamRender(cam);
                        //Reset Viewport and frustum culling bool in case we have another scene, rendered without a camera
                        _rc.Viewport(0, 0, rc.DefaultState.CanvasWidth, rc.DefaultState.CanvasHeight);
                        //Standard value: frustum culling is on.
                        DoFrumstumCulling = true;
                    }
                }
            }
            else
            {
                UpdateShaderParamsForAllLights();
                Traverse(_sc.Children);
            }

            _rc.ClearGlobalEffectParamsDirtyFlag();
        }

        private void PerCamRender(Tuple<SceneNode, CameraResult> cam)
        {
            var tex = cam.Item2.Camera.RenderTexture;

            RenderLayer = cam.Item2.Camera.RenderLayer;

            if (tex != null)
                _rc.SetRenderTarget(cam.Item2.Camera.RenderTexture);
            else
                _rc.SetRenderTarget();

            _rc.Projection = cam.Item2.Camera.GetProjectionMat(_rc.ViewportWidth, _rc.ViewportHeight, out var viewport);
            _rc.Viewport((int)viewport.x, (int)viewport.y, (int)viewport.z, (int)viewport.w);

            _rc.ClearColor = cam.Item2.Camera.BackgroundColor;

            if (cam.Item2.Camera.ClearColor)
                _rc.Clear(ClearFlags.Color);

            if (cam.Item2.Camera.ClearDepth)
                _rc.Clear(ClearFlags.Depth);

            _rc.View = cam.Item2.View;

            UpdateShaderParamsForAllLights();

            Traverse(_sc.Children);
        }

        /// <summary>
        /// Viserates the Light and caches them in a dedicated field.
        /// </summary>
        protected void AccumulateLight()
        {
            LightViseratorResults = PrePassVisitor.LightPrepassResuls;

            if (LightViseratorResults.Count == 0)
                SetDefaultLight();
        }

        #region Visitors

        /// <summary>
        /// Renders the RenderLayer.
        /// </summary>
        /// <param name="renderLayer"></param>
        [VisitMethod]
        public void RenderRenderLayer(RenderLayer renderLayer)
        {
            _state.RenderLayer = renderLayer;
        }

        /// <summary>
        /// Renders the Bone.
        /// </summary>
        /// <param name="bone">The bone.</param>
        [VisitMethod]
        public void RenderBone(Bone bone)
        {
            var boneContainer = CurrentNode;

            var trans = boneContainer.GetGlobalTranslation();
            var rot = boneContainer.GetGlobalRotation();
            _ = float4x4.CreateTranslation(trans) * rot; //TODO: ???

            if (!_boneMap.TryGetValue(boneContainer, out _))
                _boneMap.Add(boneContainer, _rc.Model);
            else
                _boneMap[boneContainer] = _rc.Model;
        }

        /// <summary>
        /// Renders the weight.
        /// </summary>
        /// <param name="weight"></param>
        [VisitMethod]
        public void RenderWeight(Weight weight)
        {
            var boneArray = new float4x4[weight.Joints.Count];
            for (var i = 0; i < weight.Joints.Count; i++)
            {
                var tmp = weight.BindingMatrices[i];
                boneArray[i] = _boneMap[weight.Joints[i]] * tmp;
            }
            _rc.Bones = boneArray;
        }

        private bool isCtcInitialized = false;

        /// <summary>
        /// Sets the state of the model matrices and UiRects.
        /// </summary>
        /// <param name="ctc">The CanvasTransform.</param>
        [VisitMethod]
        public void RenderCanvasTransform(CanvasTransform ctc)
        {
            _ctc = ctc;

            if (ctc.CanvasRenderMode == CanvasRenderMode.World)
            {
                var newRect = new MinMaxRect
                {
                    Min = ctc.Size.Min,
                    Max = ctc.Size.Max
                };

                _state.CanvasXForm *= float4x4.CreateTranslation(newRect.Center.x, newRect.Center.y, 0);
                _state.Model *= _state.CanvasXForm;

                _parentRect = newRect;
                _state.UiRect = newRect;
            }
            else if (ctc.CanvasRenderMode == CanvasRenderMode.Screen)
            {
                var frustumCorners = new float4[4];

                frustumCorners[0] = _rc.InvProjection * new float4(-1, -1, -1, 1); //nbl
                frustumCorners[1] = _rc.InvProjection * new float4(1, -1, -1, 1); //nbr
                frustumCorners[2] = _rc.InvProjection * new float4(-1, 1, -1, 1); //ntl
                frustumCorners[3] = _rc.InvProjection * new float4(1, 1, -1, 1); //ntr

                for (var i = 0; i < frustumCorners.Length; i++)
                {
                    var corner = frustumCorners[i];
                    corner /= corner.w; //world space frustum corners
                    frustumCorners[i] = corner;
                }

                var width = (frustumCorners[0] - frustumCorners[1]).Length;
                var height = (frustumCorners[0] - frustumCorners[2]).Length;

                var zNear = frustumCorners[0].z;
                var canvasPos = new float3(_rc.InvView.M14, _rc.InvView.M24, _rc.InvView.M34 + zNear);

                ctc.ScreenSpaceSize = new MinMaxRect
                {
                    Min = new float2(canvasPos.x - width / 2, canvasPos.y - height / 2),
                    Max = new float2(canvasPos.x + width / 2, canvasPos.y + height / 2)
                };

                var newRect = new MinMaxRect
                {
                    Min = ctc.ScreenSpaceSize.Min,
                    Max = ctc.ScreenSpaceSize.Max
                };

                if (!isCtcInitialized)
                {
                    ctc.Scale = new float2(ctc.Size.Size.x / ctc.ScreenSpaceSize.Size.x,
                        ctc.Size.Size.y / ctc.ScreenSpaceSize.Size.y);

                    _ctc = ctc;
                    isCtcInitialized = true;

                }
                _state.CanvasXForm *= _rc.InvModel * _rc.InvView * float4x4.CreateTranslation(0, 0, zNear + (zNear * 0.01f));
                _state.Model *= _state.CanvasXForm;

                _parentRect = newRect;
                _state.UiRect = newRect;
            }
        }

        /// <summary>
        /// If a RectTransform is visited the model matrix and MinMaxRect get updated in the <see cref="RendererState"/>.
        /// </summary>
        /// <param name="rtc">The XForm.</param>
        [VisitMethod]
        public void RenderRectTransform(RectTransform rtc)
        {
            MinMaxRect newRect;
            if (_ctc.CanvasRenderMode == CanvasRenderMode.Screen)
            {
                newRect = new MinMaxRect
                {
                    Min = _state.UiRect.Min + _state.UiRect.Size * rtc.Anchors.Min + (rtc.Offsets.Min / _ctc.Scale.x),
                    Max = _state.UiRect.Min + _state.UiRect.Size * rtc.Anchors.Max + (rtc.Offsets.Max / _ctc.Scale.y)
                };
            }
            else
            {
                // The Heart of the UiRect calculation: Set anchor points relative to parent
                // rectangle and add absolute offsets
                newRect = new MinMaxRect
                {
                    Min = _state.UiRect.Min + _state.UiRect.Size * rtc.Anchors.Min + rtc.Offsets.Min,
                    Max = _state.UiRect.Min + _state.UiRect.Size * rtc.Anchors.Max + rtc.Offsets.Max
                };
            }

            var translationDelta = newRect.Center - _state.UiRect.Center;
            var translationX = translationDelta.x / _state.UiRect.Size.x;
            var translationY = translationDelta.y / _state.UiRect.Size.y;

            _parentRect = _state.UiRect;
            _state.UiRect = newRect;

            _state.Model *= float4x4.CreateTranslation(translationX, translationY, 0);
        }

        /// <summary>
        /// If a XForm is visited the model matrix gets updated in the <see cref="RendererState"/> and set in the <see cref="RenderContext"/>.
        /// </summary>
        /// <param name="xfc">The XForm.</param>
        [VisitMethod]
        public void RenderXForm(XForm xfc)
        {
            float4x4 scale;

            if (_state.UiRect.Size != _parentRect.Size)
            {
                var scaleX = _state.UiRect.Size.x / _parentRect.Size.x;
                var scaleY = _state.UiRect.Size.y / _parentRect.Size.y;
                scale = float4x4.CreateScale(scaleX, scaleY, 1);
            }
            else if (_state.UiRect.Size == _parentRect.Size && xfc.Name.Contains("Canvas"))
            {
                scale = float4x4.CreateScale(_state.UiRect.Size.x, _state.UiRect.Size.y, 1);
            }
            else
            {
                scale = float4x4.CreateScale(1, 1, 1);
            }

            _state.Model *= scale;
            _rc.Model = _state.Model;
        }

        /// <summary>
        /// If a XFormText is visited the model matrix gets updated in the <see cref="RendererState"/> and set in the <see cref="RenderContext"/>.
        /// </summary>
        /// <param name="xfc">The XFormText.</param>
        [VisitMethod]
        public void RenderXFormText(XFormText xfc)
        {
            var zNear = (_rc.InvProjection * new float4(-1, -1, -1, 1)).z;
            var scaleFactor = zNear / 100;
            var invScaleFactor = 1 / scaleFactor;

            float translationY;
            float translationX;

            float scaleX;
            float scaleY;

            if (_ctc.CanvasRenderMode == CanvasRenderMode.Screen)
            {
                //Undo parent scale
                scaleX = 1 / _state.UiRect.Size.x;
                scaleY = 1 / _state.UiRect.Size.y;

                //Calculate translation according to alignment
                translationX = xfc.HorizontalAlignment switch
                {
                    HorizontalTextAlignment.Left => -_state.UiRect.Size.x / 2,
                    HorizontalTextAlignment.Center => -xfc.Width / 2,
                    HorizontalTextAlignment.Right => _state.UiRect.Size.x / 2 - xfc.Width,
                    _ => throw new ArgumentException("Invalid Horizontal Alignment"),
                };
                translationY = xfc.VerticalAlignment switch
                {
                    VerticalTextAlignment.Top => _state.UiRect.Size.y / 2,
                    VerticalTextAlignment.Center => xfc.Height / 2,
                    VerticalTextAlignment.Bottom => xfc.Height - (_state.UiRect.Size.y / 2),
                    _ => throw new ArgumentException("Invalid Horizontal Alignment"),
                };
            }
            else
            {
                //Undo parent scale, scale by distance
                scaleX = 1 / _state.UiRect.Size.x * scaleFactor;
                scaleY = 1 / _state.UiRect.Size.y * scaleFactor;

                //Calculate translation according to alignment by scaling the rectangle size
                translationX = xfc.HorizontalAlignment switch
                {
                    HorizontalTextAlignment.Left => -_state.UiRect.Size.x * invScaleFactor / 2,
                    HorizontalTextAlignment.Center => -xfc.Width / 2,
                    HorizontalTextAlignment.Right => _state.UiRect.Size.x * invScaleFactor / 2 - xfc.Width,
                    _ => throw new ArgumentException("Invalid Horizontal Alignment"),
                };
                translationY = xfc.VerticalAlignment switch
                {
                    VerticalTextAlignment.Top => _state.UiRect.Size.y * invScaleFactor / 2,
                    VerticalTextAlignment.Center => xfc.Height / 2,
                    VerticalTextAlignment.Bottom => xfc.Height - (_state.UiRect.Size.y * invScaleFactor / 2),
                    _ => throw new ArgumentException("Invalid Horizontal Alignment"),
                };
            }

            var translation = float4x4.CreateTranslation(translationX, translationY, 0);
            var scale = float4x4.CreateScale(scaleX, scaleY, 1);

            _state.Model *= scale;
            _state.Model *= translation;
            _rc.Model = _state.Model;
        }

        /// <summary>
        /// If a Transform is visited the model matrix of the <see cref="RenderContext"/> and <see cref="RendererState"/> is updated.
        /// It additionally updates the view matrix of the RenderContext.
        /// </summary> 
        /// <param name="transform">The Transform.</param>
        [VisitMethod]
        public void RenderTransform(Transform transform)
        {
            _state.Model *= transform.Matrix;
            _rc.Model = _state.Model;
        }

        /// <summary>
<<<<<<< HEAD
=======
        /// If a PtOctant is visited the level of this octant is set in the shader.
        /// </summary>
        /// <param name="ptOctant"></param>
        [VisitMethod]
        public void RenderOctant(OctantD ptOctant)
        {

        }

        /// <summary>
>>>>>>> 9fe23cdf
        /// If a ShaderEffect is visited the ShaderEffect of the <see cref="RendererState"/> is updated and the effect is set in the <see cref="RenderContext"/>.
        /// </summary>
        /// <param name="effect">The <see cref="Effect"/></param>
        [VisitMethod]
        public void RenderEffect(Effect effect)
        {
            if (HasNumberOfLightsChanged)
            {
                //change #define MAX_LIGHTS... or rebuild shader effect?
                HasNumberOfLightsChanged = false;
            }
            _state.Effect = effect;
            _rc.SetEffect(_state.Effect, true);
        }

        /// <summary>
        /// If a Mesh is visited and it has a <see cref="Weight"/> the BoneIndices and  BoneWeights get set, 
        /// the shader parameters for all lights in the scene are updated and the geometry is passed to be pushed through the rendering pipeline.        
        /// </summary>
        /// <param name="mesh">The Mesh.</param>
        [VisitMethod]
        public void RenderMesh(Mesh mesh)
        {
            if (!mesh.Active) return;
            if (!RenderLayer.HasFlag(_state.RenderLayer.Layer) && !_state.RenderLayer.Layer.HasFlag(RenderLayer) || _state.RenderLayer.Layer.HasFlag(RenderLayers.None))
                return;

            if (DoFrumstumCulling)
            {
                //If the bounding box is zero in size, it is not initialized and we cannot perform the culling test.
                if (mesh.BoundingBox.Size != float3.Zero)
                {
                    var worldSpaceBoundingBox = _state.Model * mesh.BoundingBox;
                    if (!worldSpaceBoundingBox.InsideOrIntersectingFrustum(_rc.RenderFrustum))
                        return;
                }
            }

            var wc = CurrentNode.GetWeights();
            if (wc != null)
                AddWeightToMesh(mesh, wc);

            var renderStatesBefore = _rc.CurrentRenderState.Copy();
            _rc.Render(mesh, true);
            _state.RenderUndoStates = renderStatesBefore.Merge(_rc.CurrentRenderState);
        }

        /// <summary>
        /// If a Mesh is visited the shader parameters for all lights in the scene are updated and the geometry is passed to be pushed through the rendering pipeline.        
        /// </summary>
        /// <param name="mesh">The Mesh.</param>
        [VisitMethod]
        public void RenderMesh(GpuMesh mesh)
        {
            if (!mesh.Active) return;
            if (!RenderLayer.HasFlag(_state.RenderLayer.Layer) && !_state.RenderLayer.Layer.HasFlag(RenderLayer) || _state.RenderLayer.Layer.HasFlag(RenderLayers.None))
                return;

            if (DoFrumstumCulling)
            {
                //If the bounding box is zero in size, it is not initialized and we cannot perform the culling test.
                if (mesh.BoundingBox.Size != float3.Zero)
                {
                    var worldSpaceBoundingBox = _state.Model * mesh.BoundingBox;
                    if (!worldSpaceBoundingBox.InsideOrIntersectingFrustum(_rc.RenderFrustum))
                        return;
                }
            }

            var renderStatesBefore = _rc.CurrentRenderState.Copy();
            _rc.Render(mesh, true);
            _state.RenderUndoStates = renderStatesBefore.Merge(_rc.CurrentRenderState);
        }

        /// <summary>
        /// Adds bone indices and bone weights from a <see cref="Weight"/> to a mesh.
        /// </summary>
        /// <param name="mesh"></param>
        /// <param name="wc"></param>
        protected void AddWeightToMesh(Mesh mesh, Weight wc)
        {
            var boneWeights = new float4[wc.WeightMap.Count];
            var boneIndices = new float4[wc.WeightMap.Count];

            // Iterate over the vertices
            for (var iVert = 0; iVert < wc.WeightMap.Count; iVert++)
            {
                var vwl = wc.WeightMap[iVert];

                // Security guard. Sometimes a vertex has no weight. This should be fixed in the model. But
                // let's just not crash here. Instead of having a completely unweighted vertex, bind it to
                // the root bone (index 0).
                if (vwl == null)
                    vwl = new VertexWeightList();
                if (vwl.VertexWeights == null)
                {
                    vwl.VertexWeights =
                        new List<VertexWeight>(new[] { new VertexWeight { JointIndex = 0, Weight = 1.0f } });
                }

                var nJoints = System.Math.Min(4, vwl.VertexWeights.Count);
                for (var iJoint = 0; iJoint < nJoints; iJoint++)
                {
                    // boneWeights[iVert][iJoint] = vwl.VertexWeights[iJoint].Weight;
                    // boneIndices[iVert][iJoint] = vwl.VertexWeights[iJoint].JointIndex;
                    // JSIL cannot handle float4 indexer. Map [0..3] to [x..z] by hand
                    switch (iJoint)
                    {
                        case 0:
                            boneWeights[iVert].x = vwl.VertexWeights[iJoint].Weight;
                            boneIndices[iVert].x = vwl.VertexWeights[iJoint].JointIndex;
                            break;
                        case 1:
                            boneWeights[iVert].y = vwl.VertexWeights[iJoint].Weight;
                            boneIndices[iVert].y = vwl.VertexWeights[iJoint].JointIndex;
                            break;
                        case 2:
                            boneWeights[iVert].z = vwl.VertexWeights[iJoint].Weight;
                            boneIndices[iVert].z = vwl.VertexWeights[iJoint].JointIndex;
                            break;
                        case 3:
                            boneWeights[iVert].w = vwl.VertexWeights[iJoint].Weight;
                            boneIndices[iVert].w = vwl.VertexWeights[iJoint].JointIndex;
                            break;
                    }
                }
                boneWeights[iVert].Normalize1();
            }

            mesh.BoneIndices = boneIndices;
            mesh.BoneWeights = boneWeights;
        }

        /// <summary>
        /// Determines visible points of a point cloud (using the components <see cref="PointCloudLoader{TPoint}"/>) and renders them.
        /// </summary>
        /// <param name="pointCloud">The point cloud component.</param>
        [VisitMethod]
        public void RenderPointCloud(Scene.PointCloud pointCloud)
        {
            if (!pointCloud.Active) return;
            if (!RenderLayer.HasFlag(_state.RenderLayer.Layer) && !_state.RenderLayer.Layer.HasFlag(RenderLayer) || _state.RenderLayer.Layer.HasFlag(RenderLayers.None))
                return;
            if (_rc.InvView == float4x4.Identity) return;

            pointCloud.Fov = (float)_rc.ViewportWidth / _rc.ViewportHeight;
            pointCloud.CamPos = _rc.InvView.Column4.xyz;
            pointCloud.RenderFrustum = _rc.RenderFrustum;
            pointCloud.ViewportHeight = _rc.ViewportHeight;

            pointCloud.Update();

            foreach (var guid in pointCloud.PointCloudLoader.VisibleNodes)
            {
                switch (pointCloud.Type)
                {
                    default:
                    case PointType.Undefined:
                        throw new InvalidOperationException("Invalid or undefined Point Type!");
                    case PointType.Pos64:
                        {
                            if (!((PointCloudLoader<Pos64>)pointCloud.PointCloudLoader).PointCache.TryGetValue(guid, out var points)) return;
                            pointCloud.MeshCache.AddOrUpdate(guid, new GpuMeshFromPointsEventArgs<Pos64>(points, _rc, points.Length));
                            break;
                        }
                    case PointType.Pos64Col32IShort:
                        {
                            if (!((PointCloudLoader<Pos64Col32IShort>)pointCloud.PointCloudLoader).PointCache.TryGetValue(guid, out var points)) return;
                            pointCloud.MeshCache.AddOrUpdate(guid, new GpuMeshFromPointsEventArgs<Pos64Col32IShort>(points, _rc, points.Length));
                            break;
                        }
                    case PointType.Pos64IShort:
                        {
                            if (!((PointCloudLoader<Pos64IShort>)pointCloud.PointCloudLoader).PointCache.TryGetValue(guid, out var points)) return;
                            pointCloud.MeshCache.AddOrUpdate(guid, new GpuMeshFromPointsEventArgs<Pos64IShort>(points, _rc, points.Length));
                            break;
                        }
                    case PointType.Pos64Col32:
                        {
                            if (!((PointCloudLoader<Pos64Col32>)pointCloud.PointCloudLoader).PointCache.TryGetValue(guid, out var points)) return;
                            pointCloud.MeshCache.AddOrUpdate(guid, new GpuMeshFromPointsEventArgs<Pos64Col32>(points, _rc, points.Length));
                            break;
                        }
                    case PointType.Pos64Label8:
                        {
                            if (!((PointCloudLoader<Pos64Label8>)pointCloud.PointCloudLoader).PointCache.TryGetValue(guid, out var points)) return;
                            pointCloud.MeshCache.AddOrUpdate(guid, new GpuMeshFromPointsEventArgs<Pos64Label8>(points, _rc, points.Length));
                            break;
                        }
                    case PointType.Pos64Nor32Col32IShort:
                        {
                            if (!((PointCloudLoader<Pos64Nor32Col32IShort>)pointCloud.PointCloudLoader).PointCache.TryGetValue(guid, out var points)) return;
                            pointCloud.MeshCache.AddOrUpdate(guid, new GpuMeshFromPointsEventArgs<Pos64Nor32Col32IShort>(points, _rc, points.Length));
                            break;
                        }
                    case PointType.Pos64Nor32IShort:
                        {
                            if (!((PointCloudLoader<Pos64Nor32IShort>)pointCloud.PointCloudLoader).PointCache.TryGetValue(guid, out var points)) return;
                            pointCloud.MeshCache.AddOrUpdate(guid, new GpuMeshFromPointsEventArgs<Pos64Nor32IShort>(points, _rc, points.Length));
                            break;
                        }
                    case PointType.Pos64Nor32Col32:
                        {
                            if (!((PointCloudLoader<Pos64Nor32Col32>)pointCloud.PointCloudLoader).PointCache.TryGetValue(guid, out var points)) return;
                            pointCloud.MeshCache.AddOrUpdate(guid, new GpuMeshFromPointsEventArgs<Pos64Nor32Col32>(points, _rc, points.Length));
                            break;
                        }
                }


                if (pointCloud.MeshCache.TryGetValue(guid, out var meshes))
                {
                    foreach (var mesh in meshes)
                    {
                        var renderStatesBefore = _rc.CurrentRenderState.Copy();
                        _rc.Render(mesh, true);
                        _state.RenderUndoStates = renderStatesBefore.Merge(_rc.CurrentRenderState);
                    }
                }
            }
        }

        #endregion

        #region HierarchyLevel

        /// <summary>
        /// Sets the initial values in the <see cref="RendererState"/>.
        /// </summary>
        protected override void InitState()
        {
            _state.Clear();
            _state.Model = float4x4.Identity;
            _state.CanvasXForm = float4x4.Identity;
            _state.UiRect = new MinMaxRect { Min = -float2.One, Max = float2.One };
            _state.Effect = _rc.DefaultEffect;
            _rc.CreateShaderProgram(_state.Effect);
            _state.RenderUndoStates = new RenderStateSet();
            _state.RenderLayer = new RenderLayer();
        }

        /// <summary>
        /// Pushes into the RenderState.
        /// </summary>
        protected override void PushState()
        {
            _state.Push();
        }

        /// <summary>
        /// Pops from the RenderState and sets the Model and View matrices in the RenderContext.
        /// </summary>
        protected override void PopState()
        {
            _rc.SetRenderStateSet(_state.RenderUndoStates);
            _state.Pop();
            _rc.Model = _state.Model;
            _rc.SetEffect(_state.Effect, true);
        }

        #endregion

        private void UpdateShaderParamsForAllLights()
        {
            if (_lightResults.Count > Lighting.NumberOfLightsForward)
                Diagnostics.Warn($"Number of lights in the scene exceeds the maximal allowed number. Lights above {Lighting.NumberOfLightsForward} will be ignored!");

            for (var i = 0; i < Lighting.NumberOfLightsForward; i++)
            {
                if (i < _lightResults.Count)
                {

                    if (!Lighting.LightPararamStringsAllLights.ContainsKey(i))
                        Lighting.LightPararamStringsAllLights.Add(i, new LightParamStrings(i));

                    UpdateShaderParamForLight(i, _lightResults[i].Item2);
                }
                else
                    _rc.SetGlobalEffectParam($"allLights[{i}].isActive".GetHashCode(), 0);
            }
        }

        private void UpdateShaderParamForLight(int position, LightResult lightRes)
        {
            var light = lightRes.Light;

            var dirWorldSpace = float3.Normalize((lightRes.Rotation * float4.UnitZ).xyz);
            var dirViewSpace = float3.Normalize((_rc.View * new float4(dirWorldSpace)).xyz);
            var strength = light.Strength;

            if (strength > 1.0 || strength < 0.0)
            {
                strength = M.Clamp(light.Strength, 0.0f, 1.0f);
                Diagnostics.Warn("Strength of the light will be clamped between 0 and 1.");
            }

            var lightParamStrings = Lighting.LightPararamStringsAllLights[position];

            // Set parameters in modelview space since the lightning calculation is in modelview space
            _rc.SetGlobalEffectParam(lightParamStrings.PositionViewSpace.GetHashCode(), _rc.View * lightRes.WorldSpacePos);
            _rc.SetGlobalEffectParam(lightParamStrings.Intensities.GetHashCode(), light.Color);
            _rc.SetGlobalEffectParam(lightParamStrings.MaxDistance.GetHashCode(), light.MaxDistance);
            _rc.SetGlobalEffectParam(lightParamStrings.Strength.GetHashCode(), strength);
            _rc.SetGlobalEffectParam(lightParamStrings.OuterAngle.GetHashCode(), M.DegreesToRadians(light.OuterConeAngle));
            _rc.SetGlobalEffectParam(lightParamStrings.InnerAngle.GetHashCode(), M.DegreesToRadians(light.InnerConeAngle));
            _rc.SetGlobalEffectParam(lightParamStrings.Direction.GetHashCode(), dirViewSpace);
            _rc.SetGlobalEffectParam(lightParamStrings.LightType.GetHashCode(), (int)light.Type);
            _rc.SetGlobalEffectParam(lightParamStrings.IsActive.GetHashCode(), light.Active ? 1 : 0);
            _rc.SetGlobalEffectParam(lightParamStrings.IsCastingShadows.GetHashCode(), light.IsCastingShadows ? 1 : 0);
            _rc.SetGlobalEffectParam(lightParamStrings.Bias.GetHashCode(), light.Bias);
        }
    }
}<|MERGE_RESOLUTION|>--- conflicted
+++ resolved
@@ -621,19 +621,6 @@
         }
 
         /// <summary>
-<<<<<<< HEAD
-=======
-        /// If a PtOctant is visited the level of this octant is set in the shader.
-        /// </summary>
-        /// <param name="ptOctant"></param>
-        [VisitMethod]
-        public void RenderOctant(OctantD ptOctant)
-        {
-
-        }
-
-        /// <summary>
->>>>>>> 9fe23cdf
         /// If a ShaderEffect is visited the ShaderEffect of the <see cref="RendererState"/> is updated and the effect is set in the <see cref="RenderContext"/>.
         /// </summary>
         /// <param name="effect">The <see cref="Effect"/></param>
