﻿using System;
using System.Collections.Generic;
using System.IO;
using System.Linq;
using Fusee.Base.Core;
using Fusee.Math.Core;
using Fusee.Serialization;
using Fusee.Xene;
using Fusee.Xirkit;
using Fusee.Base.Common;
using Fusee.Engine.Common;
using Fusee.Engine.Core.ShaderShards.Fragment;

namespace Fusee.Engine.Core
{
    /// <summary>
    /// Use a Scene Renderer to traverse a scene hierarchy (made out of scene nodes and components) in order
    /// to have each visited element contribute to the result rendered against a given render context.
    /// </summary>
    public class SceneRendererForward : SceneVisitor
    {
        /// <summary>
        ///Is set to true if a light was added or removed from the scene.
        /// /// </summary>
        protected bool HasNumberOfLightsChanged;

        /// <summary>
        /// Light results, collected from the scene in the <see cref="Core.PrePassVisitor"/>.
        /// </summary>
        public List<Tuple<SceneNodeContainer, LightResult>> LightViseratorResults
        {
            get
            {
                return _lightResults;
            }
            private set
            {
                _lightResults = value;

                if (_numberOfLights != _lightResults.Count)
                {
                    LightingShard.LightPararamStringsAllLights = new Dictionary<int, LightParamStrings>();
                    HasNumberOfLightsChanged = true;
                    _numberOfLights = _lightResults.Count;
                }
            }
        }

        #region Traversal information

        private CanvasTransformComponent _ctc;
        private MinMaxRect _parentRect;
        private int _numberOfLights;

        internal PrePassVisitor PrePassVisitor { get; private set; }

        /// <summary>
        /// Caches SceneNodeContainers and their model matrices. Used when visiting a <see cref="BoneComponent"/>.
        /// </summary>
        protected Dictionary<SceneNodeContainer, float4x4> _boneMap;

        /// <summary>
        /// Manages animations.
        /// </summary>
        protected Animation _animation;

        /// <summary>
        /// The SceneContainer, containing the scene that gets rendered.
        /// </summary>
        protected SceneContainer _sc;

        /// <summary>
        /// The RenderContext, used to render the scene.
        /// </summary>
        protected RenderContext _rc;

        /// <summary>
        /// The ShaderEffect, used if no other effect is found while traversing the scene.
        /// </summary>
        protected ShaderEffect _defaultEffect;

        /// <summary>
        /// Holds the status of the model matrices and other information we need while traversing up and down the scene graph.
        /// </summary>
        protected RendererState _state;

        /// <summary>
        /// List of <see cref="LightResult"/>, created by the <see cref="Core.PrePassVisitor"/>.
        /// </summary>
        protected List<Tuple<SceneNodeContainer, LightResult>> _lightResults = new List<Tuple<SceneNodeContainer, LightResult>>();

        #endregion

        #region Initialization Construction Startup      


        private LightComponent _legacyLight;

        private void SetDefaultLight()
        {
            if (_legacyLight == null)
            {
                _legacyLight = new LightComponent()
                {
                    Active = true,
                    Strength = 1.0f,
                    MaxDistance = 0.0f,
                    Color = new float4(1.0f, 1.0f, 1.0f, 1f),
                    OuterConeAngle = 45f,
                    InnerConeAngle = 35f,
                    Type = LightType.Legacy,
                    IsCastingShadows = false
                };
            }
            // if there is no light in scene then add one (legacyMode)
            _lightResults.Add(new Tuple<SceneNodeContainer, LightResult>(CurrentNode, new LightResult(_legacyLight)
            {
                Rotation = new float4x4
                (
                    new float4(_rc.InvView.Row0.xyz, 0),
                    new float4(_rc.InvView.Row1.xyz, 0),
                    new float4(_rc.InvView.Row2.xyz, 0),
                    float4.UnitW
                 ),
                WorldSpacePos = _rc.InvView.Column3.xyz
            }));
        }

        /// <summary>
        /// Creates a new instance of type SceneRendererForward.
        /// This scene renderer is used for forward rendering.
        /// </summary>
        /// <param name="sc">The <see cref="SceneContainer"/> containing the scene that is rendered.</param>
        public SceneRendererForward(SceneContainer sc)
        {
            _sc = sc;
            PrePassVisitor = new PrePassVisitor();
            var buildFrag = new ProtoToFrag(_sc, true);
            buildFrag.BuildFragmentShaders();

            _state = new RendererState();
            InitAnimations(_sc);
        }

        /// <summary>
        /// Initializes animations, given as <see cref="AnimationComponent"/>.
        /// </summary>
        /// <param name="sc">The SceneContainer, containing the AnimationComponents.</param>
        public void InitAnimations(SceneContainer sc)
        {
            _animation = new Animation();

            foreach (AnimationComponent ac in sc.Children.FindComponents<AnimationComponent>(c => true))
            {
                if (ac.AnimationTracks != null)
                {
                    foreach (AnimationTrackContainer animTrackContainer in ac.AnimationTracks)
                    {
                        // Type t = animTrackContainer.TypeId;
                        switch (animTrackContainer.TypeId)
                        {
                            // if (typeof(int).IsAssignableFrom(t))
                            case TypeId.Int:
                                {
                                    Channel<int> channel = new Channel<int>(Lerp.IntLerp);
                                    foreach (AnimationKeyContainerInt key in animTrackContainer.KeyFrames)
                                    {
                                        channel.AddKeyframe(new Keyframe<int>(key.Time, key.Value));
                                    }
                                    _animation.AddAnimation(channel, animTrackContainer.SceneComponent,
                                        animTrackContainer.Property);
                                }
                                break;
                            //else if (typeof(float).IsAssignableFrom(t))
                            case TypeId.Float:
                                {
                                    Channel<float> channel = new Channel<float>(Lerp.FloatLerp);
                                    foreach (AnimationKeyContainerFloat key in animTrackContainer.KeyFrames)
                                    {
                                        channel.AddKeyframe(new Keyframe<float>(key.Time, key.Value));
                                    }
                                    _animation.AddAnimation(channel, animTrackContainer.SceneComponent,
                                        animTrackContainer.Property);
                                }
                                break;

                            // else if (typeof(float2).IsAssignableFrom(t))
                            case TypeId.Float2:
                                {
                                    Channel<float2> channel = new Channel<float2>(Lerp.Float2Lerp);
                                    foreach (AnimationKeyContainerFloat2 key in animTrackContainer.KeyFrames)
                                    {
                                        channel.AddKeyframe(new Keyframe<float2>(key.Time, key.Value));
                                    }
                                    _animation.AddAnimation(channel, animTrackContainer.SceneComponent,
                                        animTrackContainer.Property);
                                }
                                break;
                            // else if (typeof(float3).IsAssignableFrom(t))
                            case TypeId.Float3:
                                {
                                    Channel<float3>.LerpFunc lerpFunc;
                                    switch (animTrackContainer.LerpType)
                                    {
                                        case LerpType.Lerp:
                                            lerpFunc = Lerp.Float3Lerp;
                                            break;
                                        case LerpType.Slerp:
                                            lerpFunc = Lerp.Float3QuaternionSlerp;
                                            break;
                                        default:
                                            // C# 6throw new InvalidEnumArgumentException(nameof(animTrackContainer.LerpType), (int)animTrackContainer.LerpType, typeof(LerpType));
                                            // throw new InvalidEnumArgumentException("animTrackContainer.LerpType", (int)animTrackContainer.LerpType, typeof(LerpType));
                                            throw new InvalidOperationException(
                                                "Unknown lerp type: animTrackContainer.LerpType: " +
                                                (int)animTrackContainer.LerpType);
                                    }
                                    Channel<float3> channel = new Channel<float3>(lerpFunc);
                                    foreach (AnimationKeyContainerFloat3 key in animTrackContainer.KeyFrames)
                                    {
                                        channel.AddKeyframe(new Keyframe<float3>(key.Time, key.Value));
                                    }
                                    _animation.AddAnimation(channel, animTrackContainer.SceneComponent,
                                        animTrackContainer.Property);
                                }
                                break;
                            // else if (typeof(float4).IsAssignableFrom(t))
                            case TypeId.Float4:
                                {
                                    Channel<float4> channel = new Channel<float4>(Lerp.Float4Lerp);
                                    foreach (AnimationKeyContainerFloat4 key in animTrackContainer.KeyFrames)
                                    {
                                        channel.AddKeyframe(new Keyframe<float4>(key.Time, key.Value));
                                    }
                                    _animation.AddAnimation(channel, animTrackContainer.SceneComponent,
                                        animTrackContainer.Property);
                                }
                                break;
                                //TODO : Add cases for each type
                        }
                    }
                }
            }
        }

        /// <summary>
        /// Handles animations.
        /// </summary>
        public void Animate()
        {
            if (_animation.ChannelBaseList.Count != 0)
            {
                // Set the animation time here!
                _animation.Animate(Time.DeltaTime);
            }
        }

        /// <summary>
        /// Sets the render context for the given scene.
        /// </summary>
        /// <param name="rc"></param>
        public void SetContext(RenderContext rc)
        {
            if (rc == null)
                throw new ArgumentNullException("rc");

            if (rc != _rc)
            {
                _rc = rc;
                _boneMap = new Dictionary<SceneNodeContainer, float4x4>();

                var defaultMat = new MaterialComponent
                {
                    Diffuse = new MatChannelContainer
                    {
                        Color = new float4(0.5f, 0.5f, 0.5f, 1.0f)
                    },
                    Specular = new SpecularChannelContainer
                    {
                        Color = new float4(1, 1, 1, 1),
                        Intensity = 0.5f,
                        Shininess = 22
                    }
                };

                _defaultEffect = ShaderCodeBuilder.MakeShaderEffectFromMatComp(defaultMat);
                _rc.SetShaderEffect(_defaultEffect);
            }
        }
        #endregion


        /// <summary>
        /// Renders the scene.
        /// </summary>
        /// <param name="rc"></param>       
        public void Render(RenderContext rc)
        {
            SetContext(rc);

<<<<<<< HEAD
            var stateSet = _rc.GetRenderStateSet();

=======
>>>>>>> fec8ef07
            PrePassVisitor.PrePassTraverse(_sc, _rc);

            AccumulateLight();

            if (PrePassVisitor.CameraPrepassResults.Count != 0)
            {
                var cams = PrePassVisitor.CameraPrepassResults.OrderBy(cam => cam.Item2.Camera.Layer);
                foreach (var cam in cams)
                {
                    if (cam.Item2.Camera.Active)
                    {
                        PerCamRender(cam);
                        //Reset Viewport in case we have another scene, rendered without a camera 
                        _rc.Viewport(0, 0, rc.DefaultState.CanvasWidth, rc.DefaultState.CanvasHeight);
                    }
                }
            }
            else
            {
                UpdateShaderParamsForAllLights();
                Traverse(_sc.Children);
            }
        }

        private void PerCamRender(Tuple<SceneNodeContainer, CameraResult> cam)
        {
            var tex = cam.Item2.Camera.RenderTexture;

            if (tex != null)
                _rc.SetRenderTarget(cam.Item2.Camera.RenderTexture);
            else
                _rc.SetRenderTarget();

            _rc.Projection = cam.Item2.Camera.GetProjectionMat(_rc.ViewportWidth, _rc.ViewportHeight, out float4 viewport);
            _rc.Viewport((int)viewport.x, (int)viewport.y, (int)viewport.z, (int)viewport.w);

            _rc.ClearColor = cam.Item2.Camera.BackgroundColor;

            if (cam.Item2.Camera.ClearColor)
                _rc.Clear(ClearFlags.Color);

            if (cam.Item2.Camera.ClearDepth)
                _rc.Clear(ClearFlags.Depth);

            _rc.View = cam.Item2.View;

            UpdateShaderParamsForAllLights();

            Traverse(_sc.Children);
        }


        /// <summary>
        /// Viserates the LightComponent and caches them in a dedicated field.
        /// </summary>
        protected void AccumulateLight()
        {
            LightViseratorResults = PrePassVisitor.LightPrepassResuls;

            if (LightViseratorResults.Count == 0)
                SetDefaultLight();
        }

        #region Visitors

        /// <summary>
        /// Renders the Bone.
        /// </summary>
        /// <param name="bone">The bone.</param>
        [VisitMethod]
        public void RenderBone(BoneComponent bone)
        {
            SceneNodeContainer boneContainer = CurrentNode;

            var trans = boneContainer.GetGlobalTranslation();
            var rot = boneContainer.GetGlobalRotation();

            var currentModel = float4x4.CreateTranslation(trans) * rot; //TODO: ???

            float4x4 transform;
            if (!_boneMap.TryGetValue(boneContainer, out transform))
                _boneMap.Add(boneContainer, _rc.Model);
            else
                _boneMap[boneContainer] = _rc.Model;
        }

        /// <summary>
        /// Renders the weight.
        /// </summary>
        /// <param name="weight"></param>
        [VisitMethod]
        public void RenderWeight(WeightComponent weight)
        {
            float4x4[] boneArray = new float4x4[weight.Joints.Count()];
            for (int i = 0; i < weight.Joints.Count(); i++)
            {
                float4x4 tmp = weight.BindingMatrices[i];
                boneArray[i] = _boneMap[weight.Joints[i]] * tmp;
            }
            _rc.Bones = boneArray;
        }

        private bool isCtcInitialized = false;

        /// <summary>
        /// Sets the state of the model matrices and UiRects.
        /// </summary>
        /// <param name="ctc">The CanvasTransformComponent.</param>
        [VisitMethod]
        public void RenderCanvasTransform(CanvasTransformComponent ctc)
        {
            _ctc = ctc;

            if (ctc.CanvasRenderMode == CanvasRenderMode.WORLD)
            {
                var newRect = new MinMaxRect
                {
                    Min = ctc.Size.Min,
                    Max = ctc.Size.Max
                };

                _state.CanvasXForm *= float4x4.CreateTranslation(newRect.Center.x, newRect.Center.y, 0);
                _state.Model *= _state.CanvasXForm;

                _parentRect = newRect;
                _state.UiRect = newRect;
            }

            if (ctc.CanvasRenderMode == CanvasRenderMode.SCREEN)
            {
                var invProj = float4x4.Invert(_rc.Projection);

                var frustumCorners = new float4[4];

                frustumCorners[0] = invProj * new float4(-1, -1, -1, 1); //nbl
                frustumCorners[1] = invProj * new float4(1, -1, -1, 1); //nbr 
                frustumCorners[2] = invProj * new float4(-1, 1, -1, 1); //ntl  
                frustumCorners[3] = invProj * new float4(1, 1, -1, 1); //ntr                

                for (int i = 0; i < frustumCorners.Length; i++)
                {
                    var corner = frustumCorners[i];
                    corner /= corner.w; //world space frustum corners               
                    frustumCorners[i] = corner;
                }

                var width = (frustumCorners[0] - frustumCorners[1]).Length;
                var height = (frustumCorners[0] - frustumCorners[2]).Length;

                var zNear = frustumCorners[0].z;
                var canvasPos = new float3(_rc.InvView.M14, _rc.InvView.M24, _rc.InvView.M34 + zNear);

                ctc.ScreenSpaceSize = new MinMaxRect
                {
                    Min = new float2(canvasPos.x - width / 2, canvasPos.y - height / 2),
                    Max = new float2(canvasPos.x + width / 2, canvasPos.y + height / 2)
                };

                var newRect = new MinMaxRect
                {
                    Min = ctc.ScreenSpaceSize.Min,
                    Max = ctc.ScreenSpaceSize.Max
                };

                if (!isCtcInitialized)
                {
                    ctc.Scale = new float2(ctc.Size.Size.x / ctc.ScreenSpaceSize.Size.x,
                        ctc.Size.Size.y / ctc.ScreenSpaceSize.Size.y);

                    _ctc = ctc;
                    isCtcInitialized = true;

                }
                _state.CanvasXForm *= _rc.InvView * float4x4.CreateTranslation(0, 0, zNear + (zNear * 0.01f));
                _state.Model *= _state.CanvasXForm;

                _parentRect = newRect;
                _state.UiRect = newRect;
            }
        }

        /// <summary>
        /// If a RectTransformComponent is visited the model matrix and MinMaxRect get updated in the <see cref="RendererState"/>.
        /// </summary>
        /// <param name="rtc">The XFormComponent.</param>
        [VisitMethod]
        public void RenderRectTransform(RectTransformComponent rtc)
        {
            MinMaxRect newRect;
            if (_ctc.CanvasRenderMode == CanvasRenderMode.SCREEN)
            {
                newRect = new MinMaxRect
                {
                    Min = _state.UiRect.Min + _state.UiRect.Size * rtc.Anchors.Min + (rtc.Offsets.Min / _ctc.Scale.x),
                    Max = _state.UiRect.Min + _state.UiRect.Size * rtc.Anchors.Max + (rtc.Offsets.Max / _ctc.Scale.y)
                };
            }
            else
            {
                // The Heart of the UiRect calculation: Set anchor points relative to parent
                // rectangle and add absolute offsets
                newRect = new MinMaxRect
                {
                    Min = _state.UiRect.Min + _state.UiRect.Size * rtc.Anchors.Min + rtc.Offsets.Min,
                    Max = _state.UiRect.Min + _state.UiRect.Size * rtc.Anchors.Max + rtc.Offsets.Max
                };
            }

            var translationDelta = newRect.Center - _state.UiRect.Center;
            var translationX = translationDelta.x / _state.UiRect.Size.x;
            var translationY = translationDelta.y / _state.UiRect.Size.y;

            _parentRect = _state.UiRect;
            _state.UiRect = newRect;

            _state.Model *= float4x4.CreateTranslation(translationX, translationY, 0);
        }

        /// <summary>
        /// If a XFormComponent is visited the model matrix gets updated in the <see cref="RendererState"/> and set in the <see cref="RenderContext"/>.
        /// </summary>
        /// <param name="xfc">The XFormComponent.</param>
        [VisitMethod]
        public void RenderXForm(XFormComponent xfc)
        {
            float4x4 scale;

            if (_state.UiRect.Size != _parentRect.Size)
            {
                var scaleX = _state.UiRect.Size.x / _parentRect.Size.x;
                var scaleY = _state.UiRect.Size.y / _parentRect.Size.y;
                scale = float4x4.CreateScale(scaleX, scaleY, 1);
            }
            else if (_state.UiRect.Size == _parentRect.Size && xfc.Name.Contains("Canvas"))
                scale = float4x4.CreateScale(_state.UiRect.Size.x, _state.UiRect.Size.y, 1);
            else
                scale = float4x4.CreateScale(1, 1, 1);

            _state.Model *= scale;
            _rc.Model = _state.Model;
        }

        /// <summary>
        /// If a XFormTextComponent is visited the model matrix gets updated in the <see cref="RendererState"/> and set in the <see cref="RenderContext"/>.
        /// </summary>
        /// <param name="xfc">The XFormTextComponent.</param>
        [VisitMethod]
        public void RenderXFormText(XFormTextComponent xfc)
        {
            var scaleX = 1 / _state.UiRect.Size.x * xfc.TextScaleFactor;
            var scaleY = 1 / _state.UiRect.Size.y * xfc.TextScaleFactor;
            var scale = float4x4.CreateScale(scaleX, scaleY, 1);

            _state.Model *= scale;
            _rc.Model = _state.Model;
        }

        /// <summary>
        /// If a TransformComponent is visited the model matrix of the <see cref="RenderContext"/> and <see cref="RendererState"/> is updated.
        /// It additionally updates the view matrix of the RenderContext.
        /// </summary> 
        /// <param name="transform">The TransformComponent.</param>
        [VisitMethod]
        public void RenderTransform(TransformComponent transform)
        {
            _state.Model *= transform.Matrix();
            _rc.Model = _state.Model;
        }

        /// <summary>
        /// If a PtOctantComponent is visited the level of this octant is set in the shader.
        /// </summary>
        /// <param name="ptOctant"></param>
        [VisitMethod]
        public void RenderPtOctantComponent(PtOctantComponent ptOctant)
        {
            _state.Effect.SetEffectParam("OctantLevel", ptOctant.Level);
        }


        /// <summary>
        /// If a ShaderEffectComponent is visited the ShaderEffect of the <see cref="RendererState"/> is updated and the effect is set in the <see cref="RenderContext"/>.
        /// </summary>
        /// <param name="shaderComponent">The ShaderEffectComponent</param>
        [VisitMethod]
        public void RenderShaderEffect(ShaderEffectComponent shaderComponent)
        {
            if (HasNumberOfLightsChanged)
            {
                //change #define MAX_LIGHTS... or rebuild shader effect?
                HasNumberOfLightsChanged = false;
            }
            _state.Effect = shaderComponent.Effect;
            _rc.SetShaderEffect(shaderComponent.Effect);

        }

        /// <summary>
        /// If a Mesh is visited and it has a <see cref="WeightComponent"/> the BoneIndices and  BoneWeights get set, 
        /// the shader parameters for all lights in the scene are updated and the geometry is passed to be pushed through the rendering pipeline.        
        /// </summary>
        /// <param name="mesh">The Mesh.</param>
        [VisitMethod]
        public void RenderMesh(Mesh mesh)
        {
            if (!mesh.Active) return;

            WeightComponent wc = CurrentNode.GetWeights();
            if (wc != null)
                AddWeightComponentToMesh(mesh, wc);

            var renderStatesBefore = _rc.CurrentRenderState.Copy();
            _rc.Render(mesh);
            var renderStatesAfter = _rc.CurrentRenderState.Copy();

            _state.RenderUndoStates = renderStatesBefore.Delta(renderStatesAfter);
        }

        protected void AddWeightComponentToMesh(Mesh mesh, WeightComponent wc)
        {
            float4[] boneWeights = new float4[wc.WeightMap.Count];
            float4[] boneIndices = new float4[wc.WeightMap.Count];

            // Iterate over the vertices
            for (int iVert = 0; iVert < wc.WeightMap.Count; iVert++)
            {
                VertexWeightList vwl = wc.WeightMap[iVert];

                // Security guard. Sometimes a vertex has no weight. This should be fixed in the model. But
                // let's just not crash here. Instead of having a completely unweighted vertex, bind it to
                // the root bone (index 0).
                if (vwl == null)
                    vwl = new VertexWeightList();
                if (vwl.VertexWeights == null)
                    vwl.VertexWeights =
                        new List<VertexWeight>(new[] { new VertexWeight { JointIndex = 0, Weight = 1.0f } });
                int nJoints = System.Math.Min(4, vwl.VertexWeights.Count);
                for (int iJoint = 0; iJoint < nJoints; iJoint++)
                {
                    // boneWeights[iVert][iJoint] = vwl.VertexWeights[iJoint].Weight;
                    // boneIndices[iVert][iJoint] = vwl.VertexWeights[iJoint].JointIndex;
                    // JSIL cannot handle float4 indexer. Map [0..3] to [x..z] by hand
                    switch (iJoint)
                    {
                        case 0:
                            boneWeights[iVert].x = vwl.VertexWeights[iJoint].Weight;
                            boneIndices[iVert].x = vwl.VertexWeights[iJoint].JointIndex;
                            break;
                        case 1:
                            boneWeights[iVert].y = vwl.VertexWeights[iJoint].Weight;
                            boneIndices[iVert].y = vwl.VertexWeights[iJoint].JointIndex;
                            break;
                        case 2:
                            boneWeights[iVert].z = vwl.VertexWeights[iJoint].Weight;
                            boneIndices[iVert].z = vwl.VertexWeights[iJoint].JointIndex;
                            break;
                        case 3:
                            boneWeights[iVert].w = vwl.VertexWeights[iJoint].Weight;
                            boneIndices[iVert].w = vwl.VertexWeights[iJoint].JointIndex;
                            break;
                    }
                }
                boneWeights[iVert].Normalize1();
            }

            mesh.BoneIndices = boneIndices;
            mesh.BoneWeights = boneWeights;
        }

        #endregion

        #region HierarchyLevel

        /// <summary>
        /// Sets the initial values in the <see cref="RendererState"/>.
        /// </summary>
        protected override void InitState()
        {
            _state.Clear();
            _state.Model = float4x4.Identity;
            _state.CanvasXForm = float4x4.Identity;
            _state.UiRect = new MinMaxRect { Min = -float2.One, Max = float2.One };
            _state.Effect = _defaultEffect;
            _state.RenderUndoStates = new RenderStateSet();
        }

        /// <summary>
        /// Pushes into the RenderState.
        /// </summary>
        protected override void PushState()
        {
            _state.Push();
        }

        /// <summary>
        /// Pops from the RenderState and sets the Model and View matrices in the RenderContext.
        /// </summary>
        protected override void PopState()
        {
            _rc.SetRenderStateSet(_state.RenderUndoStates);
            _state.Pop();
            _rc.Model = _state.Model;
            _rc.SetShaderEffect(_state.Effect);

        }

        #endregion        

        private void UpdateShaderParamsForAllLights()
        {
            for (var i = 0; i < _lightResults.Count; i++)
            {
                if (!LightingShard.LightPararamStringsAllLights.ContainsKey(i))
                {
                    LightingShard.LightPararamStringsAllLights.Add(i, new LightParamStrings(i));
                }

                UpdateShaderParamForLight(i, _lightResults[i].Item2);
            }
        }

        private void UpdateShaderParamForLight(int position, LightResult lightRes)
        {
            var light = lightRes.Light;

            var dirWorldSpace = float3.Normalize((lightRes.Rotation * float4.UnitZ).xyz);
            var dirViewSpace = float3.Normalize((_rc.View * new float4(dirWorldSpace)).xyz);
            var strength = light.Strength;

            if (strength > 1.0 || strength < 0.0)
            {
                strength = M.Clamp(light.Strength, 0.0f, 1.0f);
                Diagnostics.Warn("Strength of the light will be clamped between 0 and 1.");
            }

            var lightParamStrings = LightingShard.LightPararamStringsAllLights[position];

            // Set params in modelview space since the lightning calculation is in modelview space
            _rc.SetFXParam(lightParamStrings.PositionViewSpace, _rc.View * lightRes.WorldSpacePos);
            _rc.SetFXParam(lightParamStrings.PositionWorldSpace, lightRes.WorldSpacePos);
            _rc.SetFXParam(lightParamStrings.Intensities, light.Color);
            _rc.SetFXParam(lightParamStrings.MaxDistance, light.MaxDistance);
            _rc.SetFXParam(lightParamStrings.Strength, strength);
            _rc.SetFXParam(lightParamStrings.OuterAngle, M.DegreesToRadians(light.OuterConeAngle));
            _rc.SetFXParam(lightParamStrings.InnerAngle, M.DegreesToRadians(light.InnerConeAngle));
            _rc.SetFXParam(lightParamStrings.Direction, dirViewSpace);
            _rc.SetFXParam(lightParamStrings.DirectionWorldSpace, dirWorldSpace);
            _rc.SetFXParam(lightParamStrings.LightType, (int)light.Type);
            _rc.SetFXParam(lightParamStrings.IsActive, light.Active ? 1 : 0);
            _rc.SetFXParam(lightParamStrings.IsCastingShadows, light.IsCastingShadows ? 1 : 0);
            _rc.SetFXParam(lightParamStrings.Bias, light.Bias);
        }

        #region RenderContext/Asset Setup

        private static EffectParameterDeclaration CreateEffectParameterDeclaration(TypeContainer effectParameter)
        {
            if (effectParameter.Name == null)
                throw new InvalidDataException("EffectParameterDeclaration: Name is empty!");

            var returnEffectParameterDeclaration = new EffectParameterDeclaration { Name = effectParameter.Name };

            var t = effectParameter.TypeId;

            switch (t)
            {
                case TypeId.Int:
                    if (effectParameter is TypeContainerInt effectParameterInt)
                        returnEffectParameterDeclaration.Value = effectParameterInt.Value;
                    break;
                case TypeId.Double:
                    if (effectParameter is TypeContainerDouble effectParameterDouble)
                        returnEffectParameterDeclaration.Value = effectParameterDouble.Value;
                    break;
                case TypeId.Float:
                    if (effectParameter is TypeContainerFloat effectParameterFloat)
                        returnEffectParameterDeclaration.Value = effectParameterFloat.Value;
                    break;
                case TypeId.Float2:
                    if (effectParameter is TypeContainerFloat2 effectParameterFloat2)
                        returnEffectParameterDeclaration.Value = effectParameterFloat2.Value;
                    break;
                case TypeId.Float3:
                    if (effectParameter is TypeContainerFloat3 effectParameterFloat3)
                        returnEffectParameterDeclaration.Value = effectParameterFloat3.Value;
                    break;
                case TypeId.Float4:
                    if (effectParameter is TypeContainerFloat4 effectParameterFloat4)
                        returnEffectParameterDeclaration.Value = effectParameterFloat4.Value;
                    break;
                case TypeId.Bool:
                    if (effectParameter is TypeContainerBool effectParameterBool)
                        returnEffectParameterDeclaration.Value = effectParameterBool.Value;
                    break;
                default:
                    throw new InvalidDataException($"EffectParameterDeclaration:{effectParameter.Name} is of unhandled type {t.ToString()}!");
            }

            if (returnEffectParameterDeclaration.Value == null)
                throw new InvalidDataException($"EffectParameterDeclaration:{effectParameter.Name}, value is null");

            return returnEffectParameterDeclaration;
        }

        #endregion
    }
}<|MERGE_RESOLUTION|>--- conflicted
+++ resolved
@@ -298,11 +298,6 @@
         {
             SetContext(rc);
 
-<<<<<<< HEAD
-            var stateSet = _rc.GetRenderStateSet();
-
-=======
->>>>>>> fec8ef07
             PrePassVisitor.PrePassTraverse(_sc, _rc);
 
             AccumulateLight();
