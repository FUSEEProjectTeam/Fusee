﻿using Fusee.Base.Common;
using Fusee.Base.Core;
using Fusee.Engine.Common;
using Fusee.Engine.Core.Effects;
using Fusee.Engine.Core.Scene;
using Fusee.Engine.Core.ShaderShards.Fragment;
using Fusee.Math.Core;
using Fusee.Xene;
using Fusee.Xirkit;
using System;
using System.Collections.Generic;
using System.Linq;
using Animation = Fusee.Xirkit.Animation;

namespace Fusee.Engine.Core
{
    /// <summary>
    /// Use a Scene Renderer to traverse a scene hierarchy (made out of scene nodes and s) in order
    /// to have each visited element contribute to the result rendered against a given render context.
    /// </summary>
    public class SceneRendererForward : Visitor<SceneNode, SceneComponent>
    {
        /// <summary>
        ///Is set to true if a light was added or removed from the scene.
        /// /// </summary>
        protected bool HasNumberOfLightsChanged;

        /// <summary>
        /// Enables or disables Frustum Culling.
        /// If we render with one or more cameras this value will be overwritten by <see cref="Camera.FrustumCullingOn"/>.
        /// </summary>
        public bool DoFrumstumCulling = true;

        /// <summary>
        /// The RenderLayer this renderer should render.
        /// </summary>
        public RenderLayers RenderLayer { get; set; }

        /// <summary>
        /// Light results, collected from the scene in the <see cref="Core.PrePassVisitor"/>.
        /// </summary>
        public List<Tuple<SceneNode, LightResult>> LightViseratorResults
        {
            get => _lightResults;
            private set
            {
                _lightResults = value;

                if (_numberOfLights != _lightResults.Count)
                {
                    Lighting.LightPararamStringsAllLights = new Dictionary<int, LightParamStrings>();
                    HasNumberOfLightsChanged = true;
                    _numberOfLights = _lightResults.Count;
                }
            }
        }

        #region Traversal information

        private CanvasTransform _ctc;
        private MinMaxRect _parentRect;
        private int _numberOfLights;

        internal PrePassVisitor PrePassVisitor { get; private set; }

        /// <summary>
        /// Caches SceneNodes and their model matrices. Used when visiting a <see cref="Bone"/>.
        /// </summary>
        protected Dictionary<SceneNode, float4x4> _boneMap = new Dictionary<SceneNode, float4x4>();

        /// <summary>
        /// Manages animations.
        /// </summary>
        protected Animation _animation;

        /// <summary>
        /// The Scene, containing the scene that gets rendered.
        /// </summary>
        protected SceneContainer _sc;

        /// <summary>
        /// The RenderContext, used to render the scene. This will be ignored if cameras are used.
        /// </summary>
        protected RenderContext _rc;

        /// <summary>
        /// Holds the status of the model matrices and other information we need while traversing up and down the scene graph.
        /// </summary>
        protected RendererState _state;

        /// <summary>
        /// List of <see cref="LightResult"/>, created by the <see cref="Core.PrePassVisitor"/>.
        /// </summary>
        protected List<Tuple<SceneNode, LightResult>> _lightResults = new List<Tuple<SceneNode, LightResult>>();

        #endregion

        #region Initialization Construction Startup      


        private Light _legacyLight;

        private void SetDefaultLight()
        {
            if (_legacyLight == null)
            {
                _legacyLight = new Light()
                {
                    Active = true,
                    Strength = 1.0f,
                    MaxDistance = 0.0f,
                    Color = new float4(1f, 1f, 1f, 1f),
                    OuterConeAngle = 45f,
                    InnerConeAngle = 35f,
                    Type = LightType.Legacy,
                    IsCastingShadows = false
                };
            }
            // if there is no light in scene then add one (legacyMode)
            _lightResults.Add(new Tuple<SceneNode, LightResult>(CurrentNode, new LightResult(_legacyLight)
            {
                Rotation = new float4x4
                (
                    new float4(_rc.InvView.Row0.xyz, 0),
                    new float4(_rc.InvView.Row1.xyz, 0),
                    new float4(_rc.InvView.Row2.xyz, 0),
                    float4.UnitW
                 ),
                WorldSpacePos = _rc.InvView.Column3.xyz
            }));
        }

        /// <summary>
        /// Creates a new instance of type SceneRendererForward.
        /// This scene renderer is used for forward rendering.
        /// </summary>
        /// <param name="sc">The <see cref="Scene"/> containing the scene that is rendered.</param>
        /// <param name="renderLayer"></param>
        public SceneRendererForward(SceneContainer sc, RenderLayers renderLayer = RenderLayers.Default)
        {
            _sc = sc;
            PrePassVisitor = new PrePassVisitor();
            _state = new RendererState();
            InitAnimations(_sc);
        }

        /// <summary>
        /// Initializes animations, given as <see cref="Animation"/>.
        /// </summary>
        /// <param name="sc">The Scene, containing the Animations.</param>
        public void InitAnimations(SceneContainer sc)
        {
            _animation = new Animation();

            foreach (var a in sc.Children.FindComponents(t => t.GetType() == typeof(Scene.Animation)))
            {
                var ac = (Scene.Animation)a;
                if (ac.AnimationTracks != null)
                {
                    foreach (var animTrackContainer in ac.AnimationTracks)
                    {
                        // Type t = animTrackContainer.TypeId;
                        switch (animTrackContainer.TypeId)
                        {
                            // if (typeof(int).IsAssignableFrom(t))
                            case TypeId.Int:
                                {
                                    var channel = new Channel<int>(Lerp.IntLerp);
                                    foreach (AnimationKeyInt key in animTrackContainer.KeyFrames)
                                    {
                                        channel.AddKeyframe(new Keyframe<int>(key.Time, key.Value));
                                    }
                                    _animation.AddAnimation(channel, animTrackContainer.SceneComponent,
                                        animTrackContainer.Property);
                                }
                                break;
                            //else if (typeof(float).IsAssignableFrom(t))
                            case TypeId.Float:
                                {
                                    var channel = new Channel<float>(Lerp.FloatLerp);
                                    foreach (AnimationKeyFloat key in animTrackContainer.KeyFrames)
                                    {
                                        channel.AddKeyframe(new Keyframe<float>(key.Time, key.Value));
                                    }
                                    _animation.AddAnimation(channel, animTrackContainer.SceneComponent,
                                        animTrackContainer.Property);
                                }
                                break;

                            // else if (typeof(float2).IsAssignableFrom(t))
                            case TypeId.Float2:
                                {
                                    var channel = new Channel<float2>(Lerp.Float2Lerp);
                                    foreach (AnimationKeyFloat2 key in animTrackContainer.KeyFrames)
                                    {
                                        channel.AddKeyframe(new Keyframe<float2>(key.Time, key.Value));
                                    }
                                    _animation.AddAnimation(channel, animTrackContainer.SceneComponent,
                                        animTrackContainer.Property);
                                }
                                break;
                            // else if (typeof(float3).IsAssignableFrom(t))
                            case TypeId.Float3:
                                {
                                    Channel<float3>.LerpFunc lerpFunc;
                                    switch (animTrackContainer.LerpType)
                                    {
                                        case LerpType.Lerp:
                                            lerpFunc = Lerp.Float3Lerp;
                                            break;
                                        case LerpType.Slerp:
                                            lerpFunc = Lerp.Float3QuaternionSlerp;
                                            break;
                                        default:
                                            // C# 6throw new InvalidEnumArgumentException(nameof(animTrackContainer.LerpType), (int)animTrackContainer.LerpType, typeof(LerpType));
                                            // throw new InvalidEnumArgumentException("animTrackContainer.LerpType", (int)animTrackContainer.LerpType, typeof(LerpType));
                                            throw new InvalidOperationException(
                                                "Unknown lerp type: animTrackContainer.LerpType: " +
                                                (int)animTrackContainer.LerpType);
                                    }
                                    var channel = new Channel<float3>(lerpFunc);
                                    foreach (AnimationKeyFloat3 key in animTrackContainer.KeyFrames)
                                    {
                                        channel.AddKeyframe(new Keyframe<float3>(key.Time, key.Value));
                                    }
                                    _animation.AddAnimation(channel, animTrackContainer.SceneComponent,
                                        animTrackContainer.Property);
                                }
                                break;
                            // else if (typeof(float4).IsAssignableFrom(t))
                            case TypeId.Float4:
                                {
                                    var channel = new Channel<float4>(Lerp.Float4Lerp);
                                    foreach (AnimationKeyFloat4 key in animTrackContainer.KeyFrames)
                                    {
                                        channel.AddKeyframe(new Keyframe<float4>(key.Time, key.Value));
                                    }
                                    _animation.AddAnimation(channel, animTrackContainer.SceneComponent,
                                        animTrackContainer.Property);
                                }
                                break;
                                //TODO : Add cases for each type
                        }
                    }
                }
            }
        }

        /// <summary>
        /// Handles animations.
        /// </summary>
        public void Animate()
        {
            if (_animation.ChannelBaseList.Count != 0)
            {
                // Set the animation time here!
                _animation.Animate(Time.DeltaTime);
            }
        }

        /// <summary>
        /// Sets the render context for the given scene.
        /// </summary>
        /// <param name="rc"></param>
        public void SetContext(RenderContext rc)
        {
            if (rc == null)
                throw new ArgumentNullException("rc");

            if (rc != _rc)
            {
                _rc = rc;
                InitState();
            }
        }
        #endregion


        /// <summary>
        /// Renders the scene.
        /// </summary>
        /// <param name="rc"></param>
        public void Render(RenderContext rc)
        {
            SetContext(rc);

            PrePassVisitor.PrePassTraverse(_sc, _rc);

            AccumulateLight();

            if (PrePassVisitor.CameraPrepassResults.Count != 0)
            {
                var cams = PrePassVisitor.CameraPrepassResults.OrderBy(cam => cam.Item2.Camera.Layer);
                foreach (var cam in cams)
                {
                    if (cam.Item2.Camera.Active)
                    {
                        DoFrumstumCulling = cam.Item2.Camera.FrustumCullingOn;
                        PerCamRender(cam);
                        //Reset Viewport and frustum culling bool in case we have another scene, rendered without a camera
                        _rc.Viewport(0, 0, rc.DefaultState.CanvasWidth, rc.DefaultState.CanvasHeight);
                        //Standard value: frustum culling is on.
                        DoFrumstumCulling = true;
                    }
                }
            }
            else
            {
                UpdateShaderParamsForAllLights();
                Traverse(_sc.Children);
            }
        }

        private void PerCamRender(Tuple<SceneNode, CameraResult> cam)
        {
            var tex = cam.Item2.Camera.RenderTexture;

            RenderLayer = cam.Item2.Camera.RenderLayer;

            if (tex != null)
                _rc.SetRenderTarget(cam.Item2.Camera.RenderTexture);
            else
                _rc.SetRenderTarget();

            _rc.Projection = cam.Item2.Camera.GetProjectionMat(_rc.ViewportWidth, _rc.ViewportHeight, out var viewport);
            _rc.Viewport((int)viewport.x, (int)viewport.y, (int)viewport.z, (int)viewport.w);

            _rc.ClearColor = cam.Item2.Camera.BackgroundColor;

            if (cam.Item2.Camera.ClearColor)
                _rc.Clear(ClearFlags.Color);

            if (cam.Item2.Camera.ClearDepth)
                _rc.Clear(ClearFlags.Depth);

            _rc.View = cam.Item2.View;

            UpdateShaderParamsForAllLights();

            Traverse(_sc.Children);
        }

        /// <summary>
        /// Viserates the Light and caches them in a dedicated field.
        /// </summary>
        protected void AccumulateLight()
        {
            LightViseratorResults = PrePassVisitor.LightPrepassResuls;

            if (LightViseratorResults.Count == 0)
                SetDefaultLight();
        }

        #region Visitors

        /// <summary>
        /// Renders the RenderLayer.
        /// </summary>
        /// <param name="renderLayer"></param>
        [VisitMethod]
        public void RenderRenderLayer(RenderLayer renderLayer)
        {
            _state.RenderLayer = renderLayer;
        }

        /// <summary>
        /// Renders the Bone.
        /// </summary>
        /// <param name="bone">The bone.</param>
        [VisitMethod]
        public void RenderBone(Bone bone)
        {
            var boneContainer = CurrentNode;

            var trans = boneContainer.GetGlobalTranslation();
            var rot = boneContainer.GetGlobalRotation();

            var currentModel = float4x4.CreateTranslation(trans) * rot; //TODO: ???

            if (!_boneMap.TryGetValue(boneContainer, out var transform))
                _boneMap.Add(boneContainer, _rc.Model);
            else
                _boneMap[boneContainer] = _rc.Model;
        }

        /// <summary>
        /// Renders the weight.
        /// </summary>
        /// <param name="weight"></param>
        [VisitMethod]
        public void RenderWeight(Weight weight)
        {
            var boneArray = new float4x4[weight.Joints.Count()];
            for (var i = 0; i < weight.Joints.Count(); i++)
            {
                var tmp = weight.BindingMatrices[i];
                boneArray[i] = _boneMap[weight.Joints[i]] * tmp;
            }
            _rc.Bones = boneArray;
        }

        private bool isCtcInitialized = false;

        /// <summary>
        /// Sets the state of the model matrices and UiRects.
        /// </summary>
        /// <param name="ctc">The CanvasTransform.</param>
        [VisitMethod]
        public void RenderCanvasTransform(CanvasTransform ctc)
        {
            _ctc = ctc;

            if (ctc.CanvasRenderMode == CanvasRenderMode.World)
            {
                var newRect = new MinMaxRect
                {
                    Min = ctc.Size.Min,
                    Max = ctc.Size.Max
                };

                _state.CanvasXForm *= float4x4.CreateTranslation(newRect.Center.x, newRect.Center.y, 0);
                _state.Model *= _state.CanvasXForm;

                _parentRect = newRect;
                _state.UiRect = newRect;
            }

            if (ctc.CanvasRenderMode == CanvasRenderMode.Screen)
            {
                var frustumCorners = new float4[4];

                frustumCorners[0] = _rc.InvProjection * new float4(-1, -1, -1, 1); //nbl
                frustumCorners[1] = _rc.InvProjection * new float4(1, -1, -1, 1); //nbr
                frustumCorners[2] = _rc.InvProjection * new float4(-1, 1, -1, 1); //ntl
                frustumCorners[3] = _rc.InvProjection * new float4(1, 1, -1, 1); //ntr

                for (var i = 0; i < frustumCorners.Length; i++)
                {
                    var corner = frustumCorners[i];
                    corner /= corner.w; //world space frustum corners
                    frustumCorners[i] = corner;
                }

                var width = (frustumCorners[0] - frustumCorners[1]).Length;
                var height = (frustumCorners[0] - frustumCorners[2]).Length;

                var zNear = frustumCorners[0].z;
                var canvasPos = new float3(_rc.InvView.M14, _rc.InvView.M24, _rc.InvView.M34 + zNear);

                ctc.ScreenSpaceSize = new MinMaxRect
                {
                    Min = new float2(canvasPos.x - width / 2, canvasPos.y - height / 2),
                    Max = new float2(canvasPos.x + width / 2, canvasPos.y + height / 2)
                };

                var newRect = new MinMaxRect
                {
                    Min = ctc.ScreenSpaceSize.Min,
                    Max = ctc.ScreenSpaceSize.Max
                };

                if (!isCtcInitialized)
                {
                    ctc.Scale = new float2(ctc.Size.Size.x / ctc.ScreenSpaceSize.Size.x,
                        ctc.Size.Size.y / ctc.ScreenSpaceSize.Size.y);

                    _ctc = ctc;
                    isCtcInitialized = true;

                }
                _state.CanvasXForm *= _rc.InvView * float4x4.CreateTranslation(0, 0, zNear + (zNear * 0.01f));
                _state.Model *= _state.CanvasXForm;

                _parentRect = newRect;
                _state.UiRect = newRect;
            }
        }

        /// <summary>
        /// If a RectTransform is visited the model matrix and MinMaxRect get updated in the <see cref="RendererState"/>.
        /// </summary>
        /// <param name="rtc">The XForm.</param>
        [VisitMethod]
        public void RenderRectTransform(RectTransform rtc)
        {
            MinMaxRect newRect;
            if (_ctc.CanvasRenderMode == CanvasRenderMode.Screen)
            {
                newRect = new MinMaxRect
                {
                    Min = _state.UiRect.Min + _state.UiRect.Size * rtc.Anchors.Min + (rtc.Offsets.Min / _ctc.Scale.x),
                    Max = _state.UiRect.Min + _state.UiRect.Size * rtc.Anchors.Max + (rtc.Offsets.Max / _ctc.Scale.y)
                };
            }
            else
            {
                // The Heart of the UiRect calculation: Set anchor points relative to parent
                // rectangle and add absolute offsets
                newRect = new MinMaxRect
                {
                    Min = _state.UiRect.Min + _state.UiRect.Size * rtc.Anchors.Min + rtc.Offsets.Min,
                    Max = _state.UiRect.Min + _state.UiRect.Size * rtc.Anchors.Max + rtc.Offsets.Max
                };
            }

            var translationDelta = newRect.Center - _state.UiRect.Center;
            var translationX = translationDelta.x / _state.UiRect.Size.x;
            var translationY = translationDelta.y / _state.UiRect.Size.y;

            _parentRect = _state.UiRect;
            _state.UiRect = newRect;

            _state.Model *= float4x4.CreateTranslation(translationX, translationY, 0);
        }

        /// <summary>
        /// If a XForm is visited the model matrix gets updated in the <see cref="RendererState"/> and set in the <see cref="RenderContext"/>.
        /// </summary>
        /// <param name="xfc">The XForm.</param>
        [VisitMethod]
        public void RenderXForm(XForm xfc)
        {
            float4x4 scale;

            if (_state.UiRect.Size != _parentRect.Size)
            {
                var scaleX = _state.UiRect.Size.x / _parentRect.Size.x;
                var scaleY = _state.UiRect.Size.y / _parentRect.Size.y;
                scale = float4x4.CreateScale(scaleX, scaleY, 1);
            }
            else if (_state.UiRect.Size == _parentRect.Size && xfc.Name.Contains("Canvas"))
            {
                scale = float4x4.CreateScale(_state.UiRect.Size.x, _state.UiRect.Size.y, 1);
            }
            else
            {
                scale = float4x4.CreateScale(1, 1, 1);
            }

            _state.Model *= scale;
            _rc.Model = _state.Model;
        }

        /// <summary>
        /// If a XFormText is visited the model matrix gets updated in the <see cref="RendererState"/> and set in the <see cref="RenderContext"/>.
        /// </summary>
        /// <param name="xfc">The XFormText.</param>
        [VisitMethod]
        public void RenderXFormText(XFormText xfc)
        {
            var zNear = (_rc.InvProjection * new float4(-1, -1, -1, 1)).z;
            var scaleFactor = zNear / 100;
            var invScaleFactor = 1 / scaleFactor;

            float translationY;
            float translationX;

            float scaleX;
            float scaleY;

            if (_ctc.CanvasRenderMode == CanvasRenderMode.Screen)
            {
                //Undo parent scale
                scaleX = 1 / _state.UiRect.Size.x;
                scaleY = 1 / _state.UiRect.Size.y;

                //Calculate translation according to alignment
                switch (xfc.HorizontalAlignment)
                {
                    case HorizontalTextAlignment.Left:
                        translationX = -_state.UiRect.Size.x / 2;
                        break;
                    case HorizontalTextAlignment.Center:
                        translationX = -xfc.Width / 2;
                        break;
                    case HorizontalTextAlignment.Right:
                        translationX = _state.UiRect.Size.x / 2 - xfc.Width;
                        break;
                    default:
                        throw new ArgumentException("Invalid Horizontal Alignment");
                }

                switch (xfc.VerticalAlignment)
                {
                    case VerticalTextAlignment.Top:
                        translationY = _state.UiRect.Size.y / 2;
                        break;
                    case VerticalTextAlignment.Center:
                        translationY = xfc.Height / 2;
                        break;
                    case VerticalTextAlignment.Bottom:
                        translationY = xfc.Height - (_state.UiRect.Size.y / 2);
                        break;
                    default:
                        throw new ArgumentException("Invalid Horizontal Alignment");
                }
            }
            else
            {
                //Undo parent scale, scale by distance
                scaleX = 1 / _state.UiRect.Size.x * scaleFactor;
                scaleY = 1 / _state.UiRect.Size.y * scaleFactor;

                //Calculate translation according to alignment by scaling the rectangle size
                switch (xfc.HorizontalAlignment)
                {
                    case HorizontalTextAlignment.Left:
                        translationX = -_state.UiRect.Size.x * invScaleFactor / 2;
                        break;
                    case HorizontalTextAlignment.Center:
                        translationX = -xfc.Width / 2;
                        break;
                    case HorizontalTextAlignment.Right:
                        translationX = _state.UiRect.Size.x * invScaleFactor / 2 - xfc.Width;
                        break;
                    default:
                        throw new ArgumentException("Invalid Horizontal Alignment");
                }

                switch (xfc.VerticalAlignment)
                {
                    case VerticalTextAlignment.Top:
                        translationY = _state.UiRect.Size.y * invScaleFactor / 2;
                        break;
                    case VerticalTextAlignment.Center:
                        translationY = xfc.Height / 2;
                        break;
                    case VerticalTextAlignment.Bottom:
                        translationY = xfc.Height - (_state.UiRect.Size.y * invScaleFactor / 2);
                        break;
                    default:
                        throw new ArgumentException("Invalid Horizontal Alignment");
                }
            }

            var translation = float4x4.CreateTranslation(translationX, translationY, 0);
            var scale = float4x4.CreateScale(scaleX, scaleY, 1);

            _state.Model *= scale;
            _state.Model *= translation;
            _rc.Model = _state.Model;
        }

        /// <summary>
        /// If a Transform is visited the model matrix of the <see cref="RenderContext"/> and <see cref="RendererState"/> is updated.
        /// It additionally updates the view matrix of the RenderContext.
        /// </summary> 
        /// <param name="transform">The Transform.</param>
        [VisitMethod]
        public void RenderTransform(Transform transform)
        {
            _state.Model *= transform.Matrix();
            _rc.Model = _state.Model;
        }

        /// <summary>
        /// If a PtOctant is visited the level of this octant is set in the shader.
        /// </summary>
        /// <param name="ptOctant"></param>
        [VisitMethod]
<<<<<<< HEAD
        public void RenderOctant(Octant ptOctant)
=======
        public void RenderOctant(OctantD ptOctant)
>>>>>>> 0693a97f
        {
            _state.Effect.SetFxParam("OctantLevel", ptOctant.Level);
        }


        /// <summary>
        /// If a ShaderEffect is visited the ShaderEffect of the <see cref="RendererState"/> is updated and the effect is set in the <see cref="RenderContext"/>.
        /// </summary>
        /// <param name="effect">The <see cref="Effect"/></param>
        [VisitMethod]
        public void RenderEffect(Effect effect)
        {
            if (HasNumberOfLightsChanged)
            {
                //change #define MAX_LIGHTS... or rebuild shader effect?
                HasNumberOfLightsChanged = false;
            }
            _state.Effect = effect;
            _rc.SetEffect(_state.Effect, true);
        }

        /// <summary>
        /// If a Mesh is visited and it has a <see cref="Weight"/> the BoneIndices and  BoneWeights get set, 
        /// the shader parameters for all lights in the scene are updated and the geometry is passed to be pushed through the rendering pipeline.        
        /// </summary>
        /// <param name="mesh">The Mesh.</param>
        [VisitMethod]
        public void RenderMesh(Mesh mesh)
        {
            if (!mesh.Active) return;
            if (!RenderLayer.HasFlag(_state.RenderLayer.Layer) && !_state.RenderLayer.Layer.HasFlag(RenderLayer) || _state.RenderLayer.Layer.HasFlag(RenderLayers.None))
                return;

            if (DoFrumstumCulling)
            {
                //If the bounding box is zero in size, it is not initialized and we cannot perform the culling test.
                if (mesh.BoundingBox.Size != float3.Zero)
                {
                    var worldSpaceBoundingBox = _state.Model * mesh.BoundingBox;
                    if (!worldSpaceBoundingBox.InsideOrIntersectingFrustum(_rc.RenderFrustum))
                        return;
                }
            }

            var wc = CurrentNode.GetWeights();
            if (wc != null)
                AddWeightToMesh(mesh, wc);

            var renderStatesBefore = _rc.CurrentRenderState.Copy();
            _rc.Render(mesh, true);
            var renderStatesAfter = _rc.CurrentRenderState.Copy();

            _state.RenderUndoStates = renderStatesBefore.Delta(renderStatesAfter);
        }

        /// <summary>
        /// Adds bone indices and bone weights from a <see cref="Weight"/> to a mesh.
        /// </summary>
        /// <param name="mesh"></param>
        /// <param name="wc"></param>
        protected void AddWeightToMesh(Mesh mesh, Weight wc)
        {
            var boneWeights = new float4[wc.WeightMap.Count];
            var boneIndices = new float4[wc.WeightMap.Count];

            // Iterate over the vertices
            for (var iVert = 0; iVert < wc.WeightMap.Count; iVert++)
            {
                var vwl = wc.WeightMap[iVert];

                // Security guard. Sometimes a vertex has no weight. This should be fixed in the model. But
                // let's just not crash here. Instead of having a completely unweighted vertex, bind it to
                // the root bone (index 0).
                if (vwl == null)
                    vwl = new VertexWeightList();
                if (vwl.VertexWeights == null)
                {
                    vwl.VertexWeights =
                        new List<VertexWeight>(new[] { new VertexWeight { JointIndex = 0, Weight = 1.0f } });
                }

                var nJoints = System.Math.Min(4, vwl.VertexWeights.Count);
                for (var iJoint = 0; iJoint < nJoints; iJoint++)
                {
                    // boneWeights[iVert][iJoint] = vwl.VertexWeights[iJoint].Weight;
                    // boneIndices[iVert][iJoint] = vwl.VertexWeights[iJoint].JointIndex;
                    // JSIL cannot handle float4 indexer. Map [0..3] to [x..z] by hand
                    switch (iJoint)
                    {
                        case 0:
                            boneWeights[iVert].x = vwl.VertexWeights[iJoint].Weight;
                            boneIndices[iVert].x = vwl.VertexWeights[iJoint].JointIndex;
                            break;
                        case 1:
                            boneWeights[iVert].y = vwl.VertexWeights[iJoint].Weight;
                            boneIndices[iVert].y = vwl.VertexWeights[iJoint].JointIndex;
                            break;
                        case 2:
                            boneWeights[iVert].z = vwl.VertexWeights[iJoint].Weight;
                            boneIndices[iVert].z = vwl.VertexWeights[iJoint].JointIndex;
                            break;
                        case 3:
                            boneWeights[iVert].w = vwl.VertexWeights[iJoint].Weight;
                            boneIndices[iVert].w = vwl.VertexWeights[iJoint].JointIndex;
                            break;
                    }
                }
                boneWeights[iVert].Normalize1();
            }

            mesh.BoneIndices = boneIndices;
            mesh.BoneWeights = boneWeights;
        }

        #endregion

        #region HierarchyLevel

        /// <summary>
        /// Sets the initial values in the <see cref="RendererState"/>.
        /// </summary>
        protected override void InitState()
        {
            _state.Clear();
            _state.Model = float4x4.Identity;
            _state.CanvasXForm = float4x4.Identity;
            _state.UiRect = new MinMaxRect { Min = -float2.One, Max = float2.One };
            _state.Effect = MakeEffect.Default;
            _rc.CreateShaderProgram(_state.Effect);
            _state.RenderUndoStates = new RenderStateSet();
            _state.RenderLayer = new RenderLayer();
        }

        /// <summary>
        /// Pushes into the RenderState.
        /// </summary>
        protected override void PushState()
        {
            _state.Push();
        }

        /// <summary>
        /// Pops from the RenderState and sets the Model and View matrices in the RenderContext.
        /// </summary>
        protected override void PopState()
        {
            _rc.SetRenderStateSet(_state.RenderUndoStates);
            _state.Pop();
            _rc.Model = _state.Model;
            _rc.SetEffect(_state.Effect, true);
        }

        #endregion

        private void UpdateShaderParamsForAllLights()
        {
            if (_lightResults.Count > Lighting.NumberOfLightsForward)
                Diagnostics.Warn($"Number of lights in the scene exceeds the maximal allowed number. Lights above {Lighting.NumberOfLightsForward} will be ignored!");

            for (var i = 0; i < Lighting.NumberOfLightsForward; i++)
            {
                if (i < _lightResults.Count)
                {

                    if (!Lighting.LightPararamStringsAllLights.ContainsKey(i))
                        Lighting.LightPararamStringsAllLights.Add(i, new LightParamStrings(i));

                    UpdateShaderParamForLight(i, _lightResults[i].Item2);
                }
                else
                    _rc.SetGlobalEffectParam($"allLights[{i}].isActive", 0);
            }
        }

        private void UpdateShaderParamForLight(int position, LightResult lightRes)
        {
            var light = lightRes.Light;

            var dirWorldSpace = float3.Normalize((lightRes.Rotation * float4.UnitZ).xyz);
            var dirViewSpace = float3.Normalize((_rc.View * new float4(dirWorldSpace)).xyz);
            var strength = light.Strength;

            if (strength > 1.0 || strength < 0.0)
            {
                strength = M.Clamp(light.Strength, 0.0f, 1.0f);
                Diagnostics.Warn("Strength of the light will be clamped between 0 and 1.");
            }

            var lightParamStrings = Lighting.LightPararamStringsAllLights[position];

            // Set parameters in modelview space since the lightning calculation is in modelview space
            _rc.SetGlobalEffectParam(lightParamStrings.PositionViewSpace, _rc.View * lightRes.WorldSpacePos);
            _rc.SetGlobalEffectParam(lightParamStrings.Intensities, light.Color);
            _rc.SetGlobalEffectParam(lightParamStrings.MaxDistance, light.MaxDistance);
            _rc.SetGlobalEffectParam(lightParamStrings.Strength, strength);
            _rc.SetGlobalEffectParam(lightParamStrings.OuterAngle, M.DegreesToRadians(light.OuterConeAngle));
            _rc.SetGlobalEffectParam(lightParamStrings.InnerAngle, M.DegreesToRadians(light.InnerConeAngle));
            _rc.SetGlobalEffectParam(lightParamStrings.Direction, dirViewSpace);
            _rc.SetGlobalEffectParam(lightParamStrings.LightType, (int)light.Type);
            _rc.SetGlobalEffectParam(lightParamStrings.IsActive, light.Active ? 1 : 0);
            _rc.SetGlobalEffectParam(lightParamStrings.IsCastingShadows, light.IsCastingShadows ? 1 : 0);
            _rc.SetGlobalEffectParam(lightParamStrings.Bias, light.Bias);
        }
    }
}<|MERGE_RESOLUTION|>--- conflicted
+++ resolved
@@ -658,11 +658,7 @@
         /// </summary>
         /// <param name="ptOctant"></param>
         [VisitMethod]
-<<<<<<< HEAD
-        public void RenderOctant(Octant ptOctant)
-=======
         public void RenderOctant(OctantD ptOctant)
->>>>>>> 0693a97f
         {
             _state.Effect.SetFxParam("OctantLevel", ptOctant.Level);
         }
