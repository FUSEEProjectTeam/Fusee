﻿using Fusee.Engine.Common;
using Fusee.Engine.Core.Scene;
using Fusee.Math.Core;
using Fusee.Xene;
using System;
using System.Collections.Generic;
using System.Diagnostics;

namespace Fusee.Engine.Core
{
    /// <summary>
    /// This class contains information about the scene of the picked point.
    /// </summary>
    public class PickResult
    {
        // Data
        /// <summary>
        /// The scene code container.
        /// </summary>
        public SceneNode Node;

        /// <summary>
        /// The mesh.
        /// </summary>
        public Mesh Mesh;

        /// <summary>
        /// The index of the triangle that was picked.
        /// </summary>
        public int Triangle;

        /// <summary>
        /// The barycentric u, v coordinates within the picked triangle.
        /// </summary>
        public float U, V;

        /// <summary>
        /// The model matrix.
        /// </summary>
        public float4x4 Model;

        /// <summary>
        /// The view matrix
        /// </summary>
        public float4x4 View;

        /// <summary>
        /// The projection matrix.
        /// </summary>
        public float4x4 Projection;

        // Convenience
        /// <summary>
        /// Gets the triangles of the picked mesh.
        /// </summary>
        /// <param name="a"></param>
        /// <param name="b"></param>
        /// <param name="c"></param>
        public void GetTriangle(out float3 a, out float3 b, out float3 c)
        {
            a = Mesh.Vertices[Mesh.Triangles[Triangle + 0]];
            b = Mesh.Vertices[Mesh.Triangles[Triangle + 1]];
            c = Mesh.Vertices[Mesh.Triangles[Triangle + 2]];
        }
        /// <summary>
        /// Returns the center of the picked triangle.
        /// </summary>
        public float3 TriangleCenter
        {
            get
            {
                GetTriangle(out var a, out var b, out var c);
                return (a + b + c) / 3;
            }
        }
        /// <summary>
        /// Returns the barycentric triangle coordinates.
        /// </summary>
        public float3 TriangleBarycentric
        {
            get
            {
                GetTriangle(out var a, out var b, out var c);
                return float3.Barycentric(a, b, c, U, V);
            }
        }
        /// <summary>
        /// Gets the normals at the picked triangle.
        /// </summary>
        /// <param name="a"></param>
        /// <param name="b"></param>
        /// <param name="c"></param>
        public void GetNormals(out float3 a, out float3 b, out float3 c)
        {
            a = Mesh.Normals[Mesh.Triangles[Triangle + 0]];
            b = Mesh.Normals[Mesh.Triangles[Triangle + 1]];
            c = Mesh.Normals[Mesh.Triangles[Triangle + 2]];
        }
        /// <summary>
        /// Returns the normal at the center of the picked triangle.
        /// </summary>
        public float3 NormalCenter
        {
            get
            {
                GetNormals(out var a, out var b, out var c);
                return (a + b + c) / 3;
            }
        }
        /// <summary>
        /// Returns the barycentric normal coordinates.
        /// </summary>
        public float3 NormalBarycentric
        {
            get
            {
                GetNormals(out var a, out var b, out var c);
                return float3.Barycentric(a, b, c, U, V);
            }
        }
        /// <summary>
        /// Returns the model position.
        /// </summary>
        public float3 ModelPos => TriangleBarycentric;
        /// <summary>
        /// Returns the clipping position of the model.
        /// </summary>
        public float3 ClipPos
        {
            get
            {
                var mat = Projection * View * Model;
                return float4x4.TransformPerspective(mat, ModelPos);
            }
        }
        /// <summary>
        /// Returns the world position of the model.
        /// </summary>
        public float3 WorldPos => float4x4.TransformPerspective(Model, ModelPos);
        /// <summary>
        /// Returns the camera position.
        /// </summary>
        public float3 CameraPos
        {
            get
            {
                var mat = View * Model;
                return float4x4.TransformPerspective(mat, ModelPos);
            }
        }
        /// <summary>
        /// 
        /// </summary>
        public float2 UV
        {
            get
            {
                float2 uva = Mesh.UVs[Mesh.Triangles[Triangle]];
                float2 uvb = Mesh.UVs[Mesh.Triangles[Triangle + 1]];
                float2 uvc = Mesh.UVs[Mesh.Triangles[Triangle + 2]];

                return float2.Barycentric(uva, uvb, uvc, U, V);
            }
        }
    }

    /// <summary>
    /// Implements the scene picker.
    /// </summary>
    public class ScenePicker : Viserator<PickResult, ScenePicker.PickerState, SceneNode, SceneComponent>
    {
        private CanvasTransform _ctc;
        private RenderContext _rc;

        private bool isCtcInitialized = false;
        private MinMaxRect _parentRect;

        #region State
        /// <summary>
        /// The picker state upon scene traversal.
        /// </summary>
        public class PickerState : VisitorState
        {
            private readonly CollapsingStateStack<float4x4> _canvasXForm = new CollapsingStateStack<float4x4>();
            private readonly CollapsingStateStack<float4x4> _model = new CollapsingStateStack<float4x4>();
            private readonly CollapsingStateStack<MinMaxRect> _uiRect = new CollapsingStateStack<MinMaxRect>();
<<<<<<< HEAD
            private readonly StateStack<Cull> _cullMode = new StateStack<Cull>();
=======
            private readonly CollapsingStateStack<Cull> _cullMode = new CollapsingStateStack<Cull>();
>>>>>>> afde36d2

            /// <summary>
            /// The registered model.
            /// </summary>
            public float4x4 Model
            {
                set => _model.Tos = value;
                get => _model.Tos;
            }

            /// <summary>
            /// The registered UI rectangle.
            /// </summary>
            public MinMaxRect UiRect
            {
                set => _uiRect.Tos = value;
                get => _uiRect.Tos;
            }

            /// <summary>
            /// The registered canvas transform.
            /// </summary>
            public float4x4 CanvasXForm
            {
                get => _canvasXForm.Tos;
                set => _canvasXForm.Tos = value;
            }

            /// <summary>
            /// The registered cull mode.
            /// </summary>
            public Cull CullMode
            {
                get => _cullMode.Tos;
                set => _cullMode.Tos = value;
            }

            /// <summary>
<<<<<<< HEAD
            /// The default constructor for the <see cref="PickerState"/> class, which registers state stacks for mode, ui rectangle, and canvas transform.
=======
            /// The default constructor for the <see cref="PickerState"/> class, which registers state stacks for model, UI rectangle, and canvas transform, as well as cull mode.
>>>>>>> afde36d2
            /// </summary>
            public PickerState()
            {
                RegisterState(_model);
                RegisterState(_uiRect);
                RegisterState(_canvasXForm);
                RegisterState(_cullMode);
            }
        };

        /// <summary>
        /// The current view matrix.
        /// </summary>
        public float4x4 View { get; private set; }

        /// <summary>
        /// The current projection matrix.
        /// </summary>
        public float4x4 Projection { get; private set; }

        #endregion

        /// <summary>
        /// The constructor to initialize a new ScenePicker.
        /// </summary>
        /// <param name="scene">The <see cref="SceneContainer"/> to pick from.</param>
        public ScenePicker(SceneContainer scene)
            : base(scene.Children)
        {
            View = float4x4.Identity;
            Projection = float4x4.Identity;
        }

        /// <summary>
        /// This method is called when traversal starts to initialize the traversal state.
        /// </summary>
        protected override void InitState()
        {
            base.InitState();
            State.Model = float4x4.Identity;
            State.CanvasXForm = float4x4.Identity;
            State.CullMode = _rc != null ? (Cull)_rc.GetRenderState(RenderState.CullMode) : Cull.None;
        }

        /// <summary>
        /// Returns a collection of objects that fall in the area of the pick position and that can be iterated over.
        /// </summary>
        /// <param name="rc"></param>
        /// <param name="pickPos">The pick position.</param>
        /// <returns></returns>
        public IEnumerable<PickResult> Pick(RenderContext rc, float2 pickPos)
        {
            _rc = rc;
            PickPosClip = pickPos;
            View = _rc.View;
            Projection = _rc.Projection;
            return Viserate();
        }

        #region Visitors

        /// <summary>
        /// Sets the state of the model matrices and UiRects.
        /// </summary>
        /// <param name="ctc">The CanvasTransformComponent.</param>
        [VisitMethod]
        public void RenderCanvasTransform(CanvasTransform ctc)
        {
            _ctc = ctc;

            if (ctc.CanvasRenderMode == CanvasRenderMode.World)
            {
                var newRect = new MinMaxRect
                {
                    Min = ctc.Size.Min,
                    Max = ctc.Size.Max
                };

                State.CanvasXForm *= float4x4.CreateTranslation(newRect.Center.x, newRect.Center.y, 0);
                State.Model *= State.CanvasXForm;

                _parentRect = newRect;
                State.UiRect = newRect;
            }

            if (ctc.CanvasRenderMode == CanvasRenderMode.Screen)
            {
                var invProj = float4x4.Invert(_rc.Projection);

                var frustumCorners = new float4[4];

                frustumCorners[0] = invProj * new float4(-1, -1, -1, 1); //nbl
                frustumCorners[1] = invProj * new float4(1, -1, -1, 1); //nbr 
                frustumCorners[2] = invProj * new float4(-1, 1, -1, 1); //ntl  
                frustumCorners[3] = invProj * new float4(1, 1, -1, 1); //ntr

                for (var i = 0; i < frustumCorners.Length; i++)
                {
                    var corner = frustumCorners[i];
                    corner /= corner.w; //world space frustum corners
                    frustumCorners[i] = corner;
                }

                var width = (frustumCorners[0] - frustumCorners[1]).Length;
                var height = (frustumCorners[0] - frustumCorners[2]).Length;

                var zNear = frustumCorners[0].z;
                var canvasPos = new float3(_rc.InvView.M14, _rc.InvView.M24, _rc.InvView.M34 + zNear);

                ctc.ScreenSpaceSize = new MinMaxRect
                {
                    Min = new float2(canvasPos.x - width / 2, canvasPos.y - height / 2),
                    Max = new float2(canvasPos.x + width / 2, canvasPos.y + height / 2)
                };

                var newRect = new MinMaxRect
                {
                    Min = ctc.ScreenSpaceSize.Min,
                    Max = ctc.ScreenSpaceSize.Max
                };

                if (!isCtcInitialized)
                {
                    ctc.Scale = new float2(ctc.Size.Size.x / ctc.ScreenSpaceSize.Size.x,
                        ctc.Size.Size.y / ctc.ScreenSpaceSize.Size.y);

                    _ctc = ctc;
                    isCtcInitialized = true;

                }
                State.CanvasXForm *= _rc.InvView * float4x4.CreateTranslation(0, 0, zNear + (zNear * 0.01f));
                State.Model *= State.CanvasXForm;

                _parentRect = newRect;
                State.UiRect = newRect;
            }
        }

        /// <summary>
        /// If a RectTransformComponent is visited the model matrix and MinMaxRect get updated in the <see cref="RendererState"/>.
        /// </summary>
        /// <param name="rtc">The XFormComponent.</param>
        [VisitMethod]
        public void RenderRectTransform(RectTransform rtc)
        {
            MinMaxRect newRect;
            if (_ctc.CanvasRenderMode == CanvasRenderMode.Screen)
            {
                newRect = new MinMaxRect
                {
                    Min = State.UiRect.Min + State.UiRect.Size * rtc.Anchors.Min + (rtc.Offsets.Min / _ctc.Scale.x),
                    Max = State.UiRect.Min + State.UiRect.Size * rtc.Anchors.Max + (rtc.Offsets.Max / _ctc.Scale.y)
                };
            }
            else
            {
                // The Heart of the UiRect calculation: Set anchor points relative to parent
                // rectangle and add absolute offsets
                newRect = new MinMaxRect
                {
                    Min = State.UiRect.Min + State.UiRect.Size * rtc.Anchors.Min + rtc.Offsets.Min,
                    Max = State.UiRect.Min + State.UiRect.Size * rtc.Anchors.Max + rtc.Offsets.Max
                };
            }

            var translationDelta = newRect.Center - State.UiRect.Center;
            var translationX = translationDelta.x / State.UiRect.Size.x;
            var translationY = translationDelta.y / State.UiRect.Size.y;

            _parentRect = State.UiRect;
            State.UiRect = newRect;

            State.Model *= float4x4.CreateTranslation(translationX, translationY, 0);
        }

        /// <summary>
        /// If a XFormComponent is visited the model matrix gets updated in the <see cref="RendererState"/> and set in the <see cref="RenderContext"/>.
        /// </summary>
        /// <param name="xfc">The XFormComponent.</param>
        [VisitMethod]
        public void RenderXForm(XForm xfc)
        {
            float4x4 scale;

            if (State.UiRect.Size != _parentRect.Size)
            {
                var scaleX = State.UiRect.Size.x / _parentRect.Size.x;
                var scaleY = State.UiRect.Size.y / _parentRect.Size.y;
                scale = float4x4.CreateScale(scaleX, scaleY, 1);
            }
            else if (State.UiRect.Size == _parentRect.Size && xfc.Name.Contains("Canvas"))
            {
                scale = float4x4.CreateScale(State.UiRect.Size.x, State.UiRect.Size.y, 1);
            }
            else
            {
                scale = float4x4.CreateScale(1, 1, 1);
            }

            State.Model *= scale;
            _rc.Model = State.Model;
        }

        /// <summary>
        /// If a XFormTextComponent is visited the model matrix gets updated in the <see cref="RendererState"/> and set in the <see cref="RenderContext"/>.
        /// </summary>
        /// <param name="xfc">The XFormTextComponent.</param>
        [VisitMethod]
        public void RenderXFormText(XFormText xfc)
        {
            var zNear = (_rc.InvProjection * new float4(-1, -1, -1, 1)).z;
            var scaleFactor = zNear / 100;
            var invScaleFactor = 1 / scaleFactor;

            float translationY;
            float translationX;

            float scaleX;
            float scaleY;

            if (_ctc.CanvasRenderMode == CanvasRenderMode.Screen)
            {
                //Undo parent scale
                scaleX = 1 / State.UiRect.Size.x;
                scaleY = 1 / State.UiRect.Size.y;

                //Calculate translation according to alignment
                switch (xfc.HorizontalAlignment)
                {
                    case HorizontalTextAlignment.Left:
                        translationX = -State.UiRect.Size.x / 2;
                        break;
                    case HorizontalTextAlignment.Center:
                        translationX = -xfc.Width / 2;
                        break;
                    case HorizontalTextAlignment.Right:
                        translationX = State.UiRect.Size.x / 2 - xfc.Width;
                        break;
                    default:
                        throw new ArgumentException("Invalid Horizontal Alignment");
                }

                switch (xfc.VerticalAlignment)
                {
                    case VerticalTextAlignment.Top:
                        translationY = State.UiRect.Size.y / 2;
                        break;
                    case VerticalTextAlignment.Center:
                        translationY = xfc.Height / 2;
                        break;
                    case VerticalTextAlignment.Bottom:
                        translationY = xfc.Height - (State.UiRect.Size.y / 2);
                        break;
                    default:
                        throw new ArgumentException("Invalid Horizontal Alignment");
                }
            }
            else
            {
                //Undo parent scale, scale by distance
                scaleX = 1 / State.UiRect.Size.x * scaleFactor;
                scaleY = 1 / State.UiRect.Size.y * scaleFactor;

                //Calculate translation according to alignment by scaling the rectangle size
                switch (xfc.HorizontalAlignment)
                {
                    case HorizontalTextAlignment.Left:
                        translationX = -State.UiRect.Size.x * invScaleFactor / 2;
                        break;
                    case HorizontalTextAlignment.Center:
                        translationX = -xfc.Width / 2;
                        break;
                    case HorizontalTextAlignment.Right:
                        translationX = State.UiRect.Size.x * invScaleFactor / 2 - xfc.Width;
                        break;
                    default:
                        throw new ArgumentException("Invalid Horizontal Alignment");
                }

                switch (xfc.VerticalAlignment)
                {
                    case VerticalTextAlignment.Top:
                        translationY = State.UiRect.Size.y * invScaleFactor / 2;
                        break;
                    case VerticalTextAlignment.Center:
                        translationY = xfc.Height / 2;
                        break;
                    case VerticalTextAlignment.Bottom:
                        translationY = xfc.Height - (State.UiRect.Size.y * invScaleFactor / 2);
                        break;
                    default:
                        throw new ArgumentException("Invalid Horizontal Alignment");
                }
            }

            var translation = float4x4.CreateTranslation(translationX, translationY, 0);
            var scale = float4x4.CreateScale(scaleX, scaleY, 1);

            State.Model *= scale;
            State.Model *= translation;
            _rc.Model = State.Model;
        }

        /// <summary>
        /// If a TransformComponent is visited the model matrix of the <see cref="RenderContext"/> and <see cref="RendererState"/> is updated.
        /// It additionally updates the view matrix of the RenderContext.
        /// </summary> 
        /// <param name="transform">The TransformComponent.</param>
        [VisitMethod]
        public void RenderTransform(Transform transform)
        {
            State.Model *= transform.Matrix();
            _rc.Model = State.Model;
        }

        /// <summary>
        /// Creates pick results from a given mesh if it is within the pick position.
        /// </summary>
        /// <param name="mesh">The given Mesh.</param>
        [VisitMethod]
        public void PickMesh(Mesh mesh)
        {
            if (!mesh.Active) return;
            var mvp = Projection * View * State.Model;
            for (var i = 0; i < mesh.Triangles.Length; i += 3)
            {
                // a, b c: current triangle's vertices in clip coordinates
                var a = new float4(mesh.Vertices[mesh.Triangles[i + 0]], 1);
                a = float4x4.TransformPerspective(mvp, a);

                var b = new float4(mesh.Vertices[mesh.Triangles[i + 1]], 1);
                b = float4x4.TransformPerspective(mvp, b);

                var c = new float4(mesh.Vertices[mesh.Triangles[i + 2]], 1);
                c = float4x4.TransformPerspective(mvp, c);

                // Point-in-Triangle-Test
                if (float2.PointInTriangle(a.xy, b.xy, c.xy, PickPosClip, out var u, out var v))
                {
                    var pickPos = float3.Barycentric(a.xyz, b.xyz, c.xyz, u, v);

                    if (pickPos.z >= -1 && pickPos.z <= 1)
                    {
                        if (State.CullMode == Cull.None || float2.IsTriangleCW(a.xy, b.xy, c.xy) == (State.CullMode == Cull.Clockwise))
                        {
                            YieldItem(new PickResult
                            {
                                Mesh = mesh,
                                Node = CurrentNode,
                                Triangle = i,
                                Model = State.Model,
                                View = View,
                                Projection = Projection,
                                U = u,
                                V = v
                            });
                        }
                    }
                }
            }
        }

        /// <summary>
        /// The pick position on the screen.
        /// </summary>
        public float2 PickPosClip { get; set; }

        #endregion

    }
}<|MERGE_RESOLUTION|>--- conflicted
+++ resolved
@@ -184,11 +184,7 @@
             private readonly CollapsingStateStack<float4x4> _canvasXForm = new CollapsingStateStack<float4x4>();
             private readonly CollapsingStateStack<float4x4> _model = new CollapsingStateStack<float4x4>();
             private readonly CollapsingStateStack<MinMaxRect> _uiRect = new CollapsingStateStack<MinMaxRect>();
-<<<<<<< HEAD
-            private readonly StateStack<Cull> _cullMode = new StateStack<Cull>();
-=======
             private readonly CollapsingStateStack<Cull> _cullMode = new CollapsingStateStack<Cull>();
->>>>>>> afde36d2
 
             /// <summary>
             /// The registered model.
@@ -227,11 +223,7 @@
             }
 
             /// <summary>
-<<<<<<< HEAD
-            /// The default constructor for the <see cref="PickerState"/> class, which registers state stacks for mode, ui rectangle, and canvas transform.
-=======
             /// The default constructor for the <see cref="PickerState"/> class, which registers state stacks for model, UI rectangle, and canvas transform, as well as cull mode.
->>>>>>> afde36d2
             /// </summary>
             public PickerState()
             {
