﻿using CommunityToolkit.Diagnostics;
using Fusee.Base.Common;
using Fusee.Base.Core;
using Fusee.Engine.Common;
using Fusee.Engine.Core.Effects;
using Fusee.Engine.Core.Scene;
using Fusee.Math.Core;
using Fusee.Xene;
using System;
using System.Collections.Generic;
using System.Linq;

namespace Fusee.Engine.Core
{
    /// <summary>
    /// This class contains information about the scene of the picked point.
    /// </summary>
    public class PickResult
    {
        // Data
        /// <summary>
        /// The scene code container.
        /// </summary>
        public SceneNode? Node;

        /// <summary>
        /// The mesh.
        /// </summary>
        public Mesh? Mesh;

        /// <summary>
        /// The model matrix.
        /// </summary>
        public float4x4 Model;

        /// <summary>
        /// The view matrix
        /// </summary>
        public float4x4 View;

        /// <summary>
        /// The projection matrix.
        /// </summary>
        public float4x4 Projection;

        /// <summary>
        /// The clip position
        /// </summary>
        public float3 ClipPos;
    }

    public class MeshPickResult : PickResult
    {
        public int Triangle;
        public float U;
        public float V;
        public float DistanceFromOrigin;
    }

    /// <summary>
    /// Implements the scene picker.
    /// </summary>
    public class ScenePicker : Viserator<PickResult, ScenePicker.PickerState, SceneNode, SceneComponent>
    {
        private CanvasTransform? _ctc;

        private bool isCtcInitialized = false;
        private MinMaxRect _parentRect;

        private int _canvasWidth;
        private int _canvasHeight;

        public class MousePos
        {
            /// <summary>
            /// Current mouse position (in clip space)
            /// </summary>
            public int PickPosClip { get; set; }
        }

        #region State
        /// <summary>
        /// The picker state upon scene traversal.
        /// </summary>
        public class PickerState : VisitorState
        {
            private readonly CollapsingStateStack<float4x4> _canvasXForm = new();
            private readonly CollapsingStateStack<float4x4> _model = new();
            private readonly CollapsingStateStack<MinMaxRect> _uiRect = new();
            private readonly CollapsingStateStack<Cull> _cullMode = new();
            private readonly CollapsingStateStack<ShaderEffect> _shaderFX = new();

            public float2 PickPosClip { get; set; }

            /// <summary>
            /// The registered model.
            /// </summary>
            public float4x4 Model
            {
                set => _model.Tos = value;
                get => _model.Tos;
            }

            /// <summary>
            /// The registered UI rectangle.
            /// </summary>
            public MinMaxRect UiRect
            {
                set => _uiRect.Tos = value;
                get => _uiRect.Tos;
            }

            /// <summary>
            /// The registered canvas transform.
            /// </summary>
            public float4x4 CanvasXForm
            {
                get => _canvasXForm.Tos;
                set => _canvasXForm.Tos = value;
            }

            public ShaderEffect ShaderEffect
            {
                get => _shaderFX.Tos;
                set => _shaderFX.Tos = value;
            }

            /// <summary>
            /// The registered cull mode.
            /// </summary>
            public Cull CullMode
            {
                get => _cullMode.Tos;
                set => _cullMode.Tos = value;
            }

            public PickComponent? CurrentPickComp;

            /// <summary>
            /// The default constructor for the <see cref="PickerState"/> class, which registers state stacks for model, UI rectangle, and canvas transform, as well as cull mode.
            /// </summary>
            // TODO: Ask @CMl why this is being called after every Iteration/Viseration
            public PickerState()
            {
                RegisterState(_model);
                RegisterState(_uiRect);
                RegisterState(_canvasXForm);
                RegisterState(_cullMode);
                RegisterState(_shaderFX);
            }

            /// <summary>
            /// The current view matrix.
            /// </summary>
            public float4x4 View { get; set; }

            /// <summary>
            /// The current projection matrix.
            /// </summary>
            public float4x4 Projection { get; set; }
        }

        /// <summary>
        /// The pick position on the screen.
        /// </summary>
        public float2 PickPosClip { get; set; }

        public float4x4 InvView => State.View.Invert();

        public float4x4 InvProjection => State.Projection.Invert();

        public Camera? CurrentCamera { get; private set; }

        #endregion

        // deferred renderer for RGB FBO picking
        private SceneRendererForward _sceneRenderer;
        private WritableTexture _writableTexture;
        private Transform _cameraPosition = new();
        private RenderContext _rc;

        /// <summary>
        /// The constructor to initialize a new ScenePicker.
        /// </summary>
        /// <param name="cullMode"></param>
        /// <param name="scene">The <see cref="SceneContainer"/> to pick from.</param>
        public ScenePicker(SceneContainer scene, RenderContext rc = null, Cull cullMode = Cull.None, IEnumerable<IPickerModule> customPickModule = null)
            : base(scene.Children, customPickModule)
        {
            IgnoreInactiveComponents = true;
            State.CullMode = cullMode;
            _rc = rc;
        }

        /// <summary>
        /// This method is called when traversal starts to initialize the traversal state.
        /// </summary>
        protected override void InitState()
        {
            base.InitState();
            State.Model = float4x4.Identity;
            State.View = float4x4.Identity;
            State.Projection = float4x4.Identity;
            State.CanvasXForm = float4x4.Identity;

        }

        /// <summary>
        /// Returns a collection of objects that fall in the area of the pick position and that can be iterated over.
        /// </summary>
        /// <param name="pickPos">The pick position.</param>
        /// <param name="canvasWidth">The width of the current canvas, gets overwrite if a <see cref="Camera.RenderTexture"/> is bound</param>
        /// <param name="canvasHeight">The height of the current canvas, gets overwrite if a <see cref="Camera.RenderTexture"/> is bound</param>
        /// <returns></returns>
        public IEnumerable<PickResult> Pick(float2 pickPos, int canvasWidth, int canvasHeight)
        {

            _canvasWidth = canvasWidth;
            _canvasHeight = canvasHeight;

            PickPosClip = pickPos;
            State.PickPosClip = pickPos;

            SetState();
            var res = Viserate().ToList();
            res.AddRange(CheckVisitorModuleResults());

            return res;
        }

        private IEnumerable<PickResult> CheckVisitorModuleResults()
        {
            foreach (var module in VisitorModules)
            {
                var m = (IPickerModule)module;
                if (m.PickResult != null)
                    yield return m.PickResult;
            }
        }

        /// <summary>
        /// Wire state (call by ref) to visitor module
        /// </summary>
        private void SetState()
        {
            foreach (var module in VisitorModules)
            {
                var m = (IPickerModule)module;
                m.SetState(State);
            }
        }

        #region Visitors

        /// <summary>
        /// Set the current camera, update View and Projection matrices
        /// </summary>
        /// <param name="cam"></param>
        [VisitMethod]
        public void UpdateCamera(Camera cam)
        {
            if (!cam.Active) return;

            CurrentCamera = cam;

            var view = State.Model;
            var scale = float4x4.GetScale(State.View);

            if (scale.x != 1)
            {
                view.M11 /= scale.x;
                view.M21 /= scale.x;
                view.M31 /= scale.x;
            }

            if (scale.y != 1)
            {
                view.M12 /= scale.y;
                view.M22 /= scale.y;
                view.M32 /= scale.y;
            }

            if (scale.z != 1)
            {
                view.M13 /= scale.z;
                view.M23 /= scale.z;
                view.M33 /= scale.z;
            }

            State.View = view.Invert();
            // TODO(mr): TEST Renderlayer
            State.Projection = CurrentCamera.RenderTexture != null
            ? CurrentCamera.GetProjectionMat(CurrentCamera.RenderTexture.Width, CurrentCamera.RenderTexture.Height, out var _)
            : CurrentCamera.GetProjectionMat(_canvasWidth, _canvasHeight, out var _);

        }

        /// <summary>
        /// Sets the state of the model matrices and UiRects.
        /// </summary>
        /// <param name="ctc">The CanvasTransformComponent.</param>
        [VisitMethod]
        public void RenderCanvasTransform(CanvasTransform ctc)
        {
            _ctc = ctc;

            if (ctc.CanvasRenderMode == CanvasRenderMode.World)
            {
                var newRect = new MinMaxRect
                {
                    Min = ctc.Size.Min,
                    Max = ctc.Size.Max
                };

                State.CanvasXForm *= float4x4.CreateTranslation(newRect.Center.x, newRect.Center.y, 0);
                State.Model *= State.CanvasXForm;

                _parentRect = newRect;
                State.UiRect = newRect;
            }
            else if (ctc.CanvasRenderMode == CanvasRenderMode.Screen)
            {
                var invProj = float4x4.Invert(State.Projection);

                var frustumCorners = new float4[4];

                frustumCorners[0] = invProj * new float4(-1, -1, -1, 1); //nbl
                frustumCorners[1] = invProj * new float4(1, -1, -1, 1); //nbr
                frustumCorners[2] = invProj * new float4(-1, 1, -1, 1); //ntl
                frustumCorners[3] = invProj * new float4(1, 1, -1, 1); //ntr

                for (var i = 0; i < frustumCorners.Length; i++)
                {
                    var corner = frustumCorners[i];
                    corner /= corner.w; //world space frustum corners
                    frustumCorners[i] = corner;
                }

                var width = (frustumCorners[0] - frustumCorners[1]).Length;
                var height = (frustumCorners[0] - frustumCorners[2]).Length;

                var zNear = frustumCorners[0].z;
                var canvasPos = new float3(InvView.M14, InvView.M24, InvView.M34 + zNear);

                ctc.ScreenSpaceSize = new MinMaxRect
                {
                    Min = new float2(canvasPos.x - width / 2, canvasPos.y - height / 2),
                    Max = new float2(canvasPos.x + width / 2, canvasPos.y + height / 2)
                };

                var newRect = new MinMaxRect
                {
                    Min = ctc.ScreenSpaceSize.Min,
                    Max = ctc.ScreenSpaceSize.Max
                };

                if (!isCtcInitialized)
                {
                    ctc.Scale = new float2(ctc.Size.Size.x / ctc.ScreenSpaceSize.Size.x,
                        ctc.Size.Size.y / ctc.ScreenSpaceSize.Size.y);

                    _ctc = ctc;
                    isCtcInitialized = true;

                }
                State.CanvasXForm *= State.Model.Invert() * InvView * float4x4.CreateTranslation(0, 0, zNear + (zNear * 0.01f));
                State.Model *= State.CanvasXForm;

                _parentRect = newRect;
                State.UiRect = newRect;
            }
        }

        /// <summary>
        /// If a RectTransformComponent is visited the model matrix and MinMaxRect get updated in the <see cref="RendererState"/>.
        /// </summary>
        /// <param name="rtc">The XFormComponent.</param>
        [VisitMethod]
        public void RenderRectTransform(RectTransform rtc)
        {
            MinMaxRect newRect;
            if (_ctc?.CanvasRenderMode == CanvasRenderMode.Screen)
            {
                newRect = new MinMaxRect
                {
                    Min = State.UiRect.Min + State.UiRect.Size * rtc.Anchors.Min + (rtc.Offsets.Min / _ctc.Scale.x),
                    Max = State.UiRect.Min + State.UiRect.Size * rtc.Anchors.Max + (rtc.Offsets.Max / _ctc.Scale.y)
                };
            }
            else
            {
                // The Heart of the UiRect calculation: Set anchor points relative to parent
                // rectangle and add absolute offsets
                newRect = new MinMaxRect
                {
                    Min = State.UiRect.Min + State.UiRect.Size * rtc.Anchors.Min + rtc.Offsets.Min,
                    Max = State.UiRect.Min + State.UiRect.Size * rtc.Anchors.Max + rtc.Offsets.Max
                };
            }

            var translationDelta = newRect.Center - State.UiRect.Center;
            var translationX = translationDelta.x / State.UiRect.Size.x;
            var translationY = translationDelta.y / State.UiRect.Size.y;

            _parentRect = State.UiRect;
            State.UiRect = newRect;

            State.Model *= float4x4.CreateTranslation(translationX, translationY, 0);
        }

        /// <summary>
        /// If a XFormComponent is visited the model matrix gets updated in the <see cref="RendererState"/> and set in the <see cref="RenderContext"/>.
        /// </summary>
        /// <param name="xfc">The XFormComponent.</param>
        [VisitMethod]
        public void RenderXForm(XForm xfc)
        {
            float4x4 scale;

            if (State.UiRect.Size != _parentRect.Size)
            {
                var scaleX = State.UiRect.Size.x / _parentRect.Size.x;
                var scaleY = State.UiRect.Size.y / _parentRect.Size.y;
                scale = float4x4.CreateScale(scaleX, scaleY, 1);
            }
            else
            {
                scale = State.UiRect.Size == _parentRect.Size && xfc.Name.Contains("Canvas")
                    ? float4x4.CreateScale(State.UiRect.Size.x, State.UiRect.Size.y, 1)
                    : float4x4.CreateScale(1, 1, 1);
            }

            State.Model *= scale;
        }

        /// <summary>
        /// If a XFormTextComponent is visited the model matrix gets updated in the <see cref="RendererState"/> and set in the <see cref="RenderContext"/>.
        /// </summary>
        /// <param name="xfc">The XFormTextComponent.</param>
        [VisitMethod]
        public void RenderXFormText(XFormText xfc)
        {
            var zNear = (InvProjection * new float4(-1, -1, -1, 1)).z;
            var scaleFactor = zNear / 100;
            var invScaleFactor = 1 / scaleFactor;

            float translationY;
            float translationX;

            float scaleX;
            float scaleY;

            if (_ctc?.CanvasRenderMode == CanvasRenderMode.Screen)
            {
                //Undo parent scale
                scaleX = 1 / State.UiRect.Size.x;
                scaleY = 1 / State.UiRect.Size.y;

                //Calculate translation according to alignment
                translationX = xfc.HorizontalAlignment switch
                {
                    HorizontalTextAlignment.Left => -State.UiRect.Size.x / 2,
                    HorizontalTextAlignment.Center => -xfc.Width / 2,
                    HorizontalTextAlignment.Right => State.UiRect.Size.x / 2 - xfc.Width,
                    _ => throw new ArgumentException("Invalid Horizontal Alignment"),
                };
                translationY = xfc.VerticalAlignment switch
                {
                    VerticalTextAlignment.Top => State.UiRect.Size.y / 2,
                    VerticalTextAlignment.Center => xfc.Height / 2,
                    VerticalTextAlignment.Bottom => xfc.Height - (State.UiRect.Size.y / 2),
                    _ => throw new ArgumentException("Invalid Horizontal Alignment"),
                };
            }
            else
            {
                //Undo parent scale, scale by distance
                scaleX = 1 / State.UiRect.Size.x * scaleFactor;
                scaleY = 1 / State.UiRect.Size.y * scaleFactor;

                //Calculate translation according to alignment by scaling the rectangle size
                translationX = xfc.HorizontalAlignment switch
                {
                    HorizontalTextAlignment.Left => -State.UiRect.Size.x * invScaleFactor / 2,
                    HorizontalTextAlignment.Center => -xfc.Width / 2,
                    HorizontalTextAlignment.Right => State.UiRect.Size.x * invScaleFactor / 2 - xfc.Width,
                    _ => throw new ArgumentException("Invalid Horizontal Alignment"),
                };
                translationY = xfc.VerticalAlignment switch
                {
                    VerticalTextAlignment.Top => State.UiRect.Size.y * invScaleFactor / 2,
                    VerticalTextAlignment.Center => xfc.Height / 2,
                    VerticalTextAlignment.Bottom => xfc.Height - (State.UiRect.Size.y * invScaleFactor / 2),
                    _ => throw new ArgumentException("Invalid Horizontal Alignment"),
                };
            }

            var translation = float4x4.CreateTranslation(translationX, translationY, 0);
            var scale = float4x4.CreateScale(scaleX, scaleY, 1);

            State.Model *= scale;
            State.Model *= translation;
        }

        /// <summary>
        /// If a TransformComponent is visited the model matrix of the <see cref="RenderContext"/> and <see cref="RendererState"/> is updated.
        /// It additionally updates the view matrix of the RenderContext.
        /// </summary>
        /// <param name="transform">The TransformComponent.</param>
        [VisitMethod]
        public void RenderTransform(Transform transform)
        {
            State.Model *= transform.Matrix;
        }

        /// <summary>
        /// Save the current shader effect
        /// Later we can check if we have a geometry shader source and use FBO picking
        /// </summary>
        /// <param name="effect"></param>
        [VisitMethod]
        public void RenderShaderEffect(ShaderEffect effect)
        {
            State.ShaderEffect = effect;
        }

        /// <summary>
        /// Handles custom pick component with pick layer and custom picking methods.
        /// If <see cref="PickComponent"/> is not active, the picking is being skipped
        /// </summary>
        /// <param name="comp"></param>
        [VisitMethod]
        public void HandlePickComponent(PickComponent comp)
        {
            State.CurrentPickComp = comp;
        }

        /// <summary>
        /// Creates pick results from a given mesh if it is within the pick position.
        /// </summary>
        /// <param name="mesh">The given Mesh.</param>
        [VisitMethod]
        public void HandleMesh(Mesh mesh)
        {
            if (State.CurrentPickComp?.Active == false) return;

            if (!mesh.Active) return;
            if (mesh == null) return;

            if (State?.CurrentPickComp != null)
            {
                if (State?.CurrentPickComp?.CustomPickMethod != null)
                {
                    var res = State?.CurrentPickComp?.CustomPickMethod(mesh, CurrentNode, State.Model, State.View, State.Projection, PickPosClip);
                    if (res != null)
                    {
                        YieldItem(res);
                        return;
                    }
                }
            }

            switch (mesh.MeshType)
            {
                // we should be able to pick all Triangle* with Raycast
                case PrimitiveType.Triangles:
                case PrimitiveType.TriangleFan:
                case PrimitiveType.TriangleStrip:
                    if (State != null)
                        PickTriangleGeometry(mesh, State.Projection, State.View);
                    break;
                // everything else should be pickable with an color coded FBO at mouse position
                // point cloud will be picked via PointCloudPicker Module
                case PrimitiveType.Points:
                    Diagnostics.Warn($"Unknown primitive type {mesh.MeshType}, picking not possible!");
                    break;
                default:
                    // check if we have a geometry shader --> use FBO picking
                    if (State == null) return;
                    if (State.ShaderEffect.GeometryShaderSrc == null) return;
                    // non-triangle picking is only possible with camera
                    if (CurrentCamera == null) return;


                    var cam = new Camera(CurrentCamera.ProjectionMethod, 1, 1000, CurrentCamera.Fov);

                    // if scene renderer is empty, generate new with camera and custom shader stuff
                    // attach current scene node to shader
                    var container = new SceneContainer
                    {
                        Children = new List<SceneNode>
                       {
                            new SceneNode
                            {
                                Components = new List<SceneComponent>
                                {
                                    _cameraPosition,
                                    cam
                                }
                            }
                       }
                    };
                    var w = _canvasWidth;
                    var h = _canvasHeight;
                    _writableTexture ??= WritableTexture.CreateAlbedoTex(w, h, new ImagePixelFormat(ColorFormat.Intensity));
                    _cameraPosition.Matrix = State.View.Invert();
                    cam.RenderTexture = _writableTexture;
                    cam.FrustumCullingOn = false;
                    container.Children.Insert(1, CurrentNode);

                    _sceneRenderer = new SceneRendererForward(container);
                    _sceneRenderer.Render(_rc);

                    // convert mouse from ClipSpace back to world coordinates
                    // reverse pickPosClip calculation
                    // var pickPosClip = (mousePos * new float2(2.0f / canvasWidth, -2.0f / canvasHeight)) + new float2(-1, 1);
                    var mouseModelPos = PickPosClip - new float2(-1, 1);
                    mouseModelPos = new float2(mouseModelPos.x / (2.0f / w), mouseModelPos.y / (-2.0f / h));

                    // read pixel value at mouse coordinates/position
                    var pixels = _rc.ReadPixels((int)mouseModelPos.x, (int)mouseModelPos.y, new ImagePixelFormat(ColorFormat.Intensity), 1, 1);

                    if (pixels[0] != 0)
                        YieldItem(new PickResult
                        {
                            Mesh = mesh,
                            Node = CurrentNode,
                            Model = State.Model
                        });
                    break;
            }
<<<<<<< HEAD
        }

        private void PickLineGeometry(Mesh mesh)
        {
            var mvp = State.Projection * State.View * State.Model;
            var matOfNode = CurrentNode.GetComponent<ShaderEffect>();
            if (matOfNode == null)
=======
            else if (mesh.MeshType == PrimitiveType.Lines || mesh.MeshType == PrimitiveType.LineAdjacency)
>>>>>>> 933b6f29
            {
                Diagnostics.Debug("No shader effect for line renderer found!");
                return;
            }
            var thicknessFromShader = matOfNode.GetFxParam<float>("Thickness");

            if (mesh.Triangles == null) return;
            if (mesh.Vertices == null) return;
            if (CurrentCamera == null)
            {
                Diagnostics.Warn("No camera found in SceneGraph, no picking possible!");
                return;
            }

            for (var i = 0; i < mesh.Triangles.Length; i += 2)
            {
                var viewportHeight = CurrentCamera.Viewport.w;
                var thickness = (thicknessFromShader / viewportHeight);

                var pt1 = float4x4.TransformPerspective(mvp, mesh.Vertices[(int)mesh.Triangles[i + 0]]).xy;
                var pt2 = float4x4.TransformPerspective(mvp, mesh.Vertices[(int)mesh.Triangles[i + 1]]).xy;
                var pt0 = State.PickPosClip;

                // Line Eq = ax + by + c = 0
                // A = (y1 - y2)
                // B = (x2 - x1)
                // C = (x1 * y2 - x2 * y1)

                // dist(line, pt) = |Ax + By + C| / A² + B²
                var a = pt1.y - pt2.y;
                var b = pt2.x - pt1.x;
                var c = (pt1.x * pt2.y) - (pt2.x * pt1.y);

                var d = MathF.Abs((a * pt0.x) + (b * pt0.y) + c) / ((a * a) + (b * b));

                if (d <= thickness)
                {
                    YieldItem(new PickResult
                    {
                        Mesh = mesh,
                        Node = CurrentNode,
                        Model = State.Model,
                        ClipPos = float4x4.TransformPerspective(State.Projection * State.View, CurrentNode.GetTransform().Translation),
                        View = State.View,
                        Projection = State.Projection
                    });
                }
            }
        }


        private void PickTriangleGeometry(Mesh mesh, float4x4 projectionMatrix, float4x4 viewMatrix)
        {
            if (mesh == null) return;
            if (mesh.Triangles == null) return;
            if (mesh.Vertices == null) return;

            if (mesh.BoundingBox == default)
            {
                Diagnostics.Warn($"Current bounding box of {mesh} is default while mesh is being picked. Generating box ...");
                mesh.BoundingBox = new(mesh.Vertices.AsReadOnlySpan);
            }

            if (mesh.BoundingBox.Size.x <= 0 || mesh.BoundingBox.Size.y <= 0 || mesh.BoundingBox.Size.z <= 0)
            {
                Diagnostics.Warn($"Current bounding box of {mesh} is smaller or equal to zero. Forcing a thickness in zero direction of >= float.Epsilon");
                var maxX = mesh.BoundingBox.Size.x <= 0 ? float.Epsilon : mesh.BoundingBox.max.x;
                var maxY = mesh.BoundingBox.Size.y <= 0 ? float.Epsilon : mesh.BoundingBox.max.y;
                var maxZ = mesh.BoundingBox.Size.z <= 0 ? float.Epsilon : mesh.BoundingBox.max.z;

                var minX = mesh.BoundingBox.Size.x <= 0 ? 0 : mesh.BoundingBox.min.x;
                var minY = mesh.BoundingBox.Size.y <= 0 ? 0 : mesh.BoundingBox.min.y;
                var minZ = mesh.BoundingBox.Size.z <= 0 ? 0 : mesh.BoundingBox.min.z;

                mesh.BoundingBox = new AABBf(new float3(minX, minY, minZ), new float3(maxX, maxY, maxZ));
            }

            var ray = new RayF(PickPosClip, viewMatrix, projectionMatrix);
            var box = State.Model * mesh.BoundingBox;
            // does not work for Planes or Ortographic Cameras!
            if (!box.IntersectRay(ray))
                return;

            for (int i = 0; i < mesh.Triangles.Length; i += 3)
            {
                // Vertices of the picked triangle in world space
                var a = new float3(mesh.Vertices[(int)mesh.Triangles[i + 0]]);
                a = float4x4.Transform(State.Model, a);

                var b = new float3(mesh.Vertices[(int)mesh.Triangles[i + 1]]);
                b = float4x4.Transform(State.Model, b);

                var c = new float3(mesh.Vertices[(int)mesh.Triangles[i + 2]]);
                c = float4x4.Transform(State.Model, c);

                // Normal of the plane defined by a, b, and c.
                var n = float3.Normalize(float3.Cross(a - c, b - c));


                // Distance between "Origin" and the plane abc when following the Direction.
                var distance = -float3.Dot(ray.Origin - a, n) / float3.Dot(ray.Direction, n);

                // does not work for Planes or Ortographic Cameras!
                if (distance < 0)
                    continue;

                // Position of the intersection point between ray and plane.
                var point = ray.Origin + (ray.Direction * distance);

                if (float3.PointInTriangle(a, b, c, point, out float u, out float v))
                {
                    if (State.CullMode == Cull.None || (State.CullMode == Cull.Clockwise) == (float3.Dot(n, ray.Direction) < 0))
                    {
                        YieldItem(new MeshPickResult
                        {
                            Mesh = mesh,
                            Node = CurrentNode,
                            Triangle = i,
                            Model = State.Model,
                            U = u,
                            V = v,
                            DistanceFromOrigin = distance
                        });
                    }
                }
            }
        }

        #endregion

    }
}<|MERGE_RESOLUTION|>--- conflicted
+++ resolved
@@ -1,4 +1,4 @@
-﻿using CommunityToolkit.Diagnostics;
+using CommunityToolkit.Diagnostics;
 using Fusee.Base.Common;
 using Fusee.Base.Core;
 using Fusee.Engine.Common;
@@ -629,7 +629,6 @@
                         });
                     break;
             }
-<<<<<<< HEAD
         }
 
         private void PickLineGeometry(Mesh mesh)
@@ -637,9 +636,6 @@
             var mvp = State.Projection * State.View * State.Model;
             var matOfNode = CurrentNode.GetComponent<ShaderEffect>();
             if (matOfNode == null)
-=======
-            else if (mesh.MeshType == PrimitiveType.Lines || mesh.MeshType == PrimitiveType.LineAdjacency)
->>>>>>> 933b6f29
             {
                 Diagnostics.Debug("No shader effect for line renderer found!");
                 return;
