--- conflicted
+++ resolved
@@ -186,13 +186,9 @@
 
             CanvasImplementor.Resize += delegate {
                 RC.Viewport(0, 0, Width, Height);
-<<<<<<< HEAD
                 RC.DefaultState.CanvasWidth = Width;
                 RC.DefaultState.CanvasHeight = Height;
                 Resize(new ResizeEventArgs(Width, Height)); 
-=======
-                Resize(new ResizeEventArgs(Width, Height));
->>>>>>> e6ff71ab
             };
         }
 
