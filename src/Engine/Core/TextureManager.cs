--- conflicted
+++ resolved
@@ -1,4 +1,4 @@
-﻿using CommunityToolkit.Diagnostics;
+using CommunityToolkit.Diagnostics;
 using Fusee.Engine.Common;
 using System;
 using System.Collections.Generic;
@@ -20,13 +20,8 @@
 
         private void TextureChanged(object? sender, TextureEventArgs textureDataEventArgs)
         {
-<<<<<<< HEAD
             if (!_identifierToTextureHandleDictionary.TryGetValue(textureDataEventArgs.Texture.UniqueIdentifier,
                 out Tuple<ITextureHandle, ITextureBase> toBeUpdatedTextureTuple))
-=======
-            if (!_identifierToTextureHandleDictionary.TryGetValue(textureDataEventArgs.Texture.SessionUniqueIdentifier,
-                out Tuple<ITextureHandle, ITextureBase>? toBeUpdatedTextureTuple))
->>>>>>> f54a8da4
             {
                 throw new KeyNotFoundException("Texture is not registered.");
             }
