--- conflicted
+++ resolved
@@ -971,7 +971,6 @@
             return MakeShaderEffectFromMatComp(temp);
         }
 
-<<<<<<< HEAD
         /// <summary>
         ///     Builds a simple shader effect with diffuse and specular color.
         /// </summary>
@@ -991,7 +990,6 @@
                     Color = diffuseColor,
                     Texture = texName,
                     Mix = diffuseMix
-
                 },
                 Specular = new SpecularChannelContainer
                 {
@@ -1004,9 +1002,6 @@
             return MakeShaderEffectFromMatComp(temp);
         }
         
-
-=======
->>>>>>> 03afc239
         /// <summary> 
         /// Creates a ShaderEffectComponent from a MaterialComponent 
         /// </summary> 
