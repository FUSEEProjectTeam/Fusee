using System;
using System.Collections.Generic;
using System.Runtime.CompilerServices;
using System.Text;
using System.Threading.Tasks;
using Fusee.Base.Common;
using Fusee.Base.Core;
using Fusee.Engine.Common;
using Fusee.Engine.Core.ShaderShards;
using Fusee.Engine.Core.ShaderShards.Fragment;
using Fusee.Engine.Core.ShaderShards.Vertex;
using Fusee.Math.Core;

namespace Fusee.Engine.Core
{
    /// <summary>
    /// Provides a collection of ShaderEffects.
    /// </summary>
    public static class ShaderCodeBuilder
    {
        /// <summary>
        /// The default ShaderEffect, that is used if a <see cref="SceneNodeContainer"/> has a mesh but no <see cref="ShaderEffect"/>.
        /// </summary>
        public static ShaderEffect Default { get; private set; }

        static ShaderCodeBuilder()
        {
            CreateDefaultEffectCtor();
        }

        static async void CreateDefaultEffectCtor()
        {
            Default = await CreateDefaultEffect();
        }

        #region Deferred

        /// <summary>
        /// If rendered with FXAA we'll need an additional (final) pass, that takes the lighted scene, rendered to a texture, as input.
        /// </summary>
        /// <param name="srcTex">RenderTarget, that contains a single texture in the Albedo/Specular channel, that contains the lighted scene.</param>
        /// <param name="screenParams">The width and height of the screen.</param>       
        // see: http://developer.download.nvidia.com/assets/gamedev/files/sdk/11/FXAA_WhitePaper.pdf
        // http://blog.simonrodriguez.fr/articles/30-07-2016_implementing_fxaa.html
        public static ShaderEffect FXAARenderTargetEffect(WritableTexture srcTex, float2 screenParams)
        {
            //TODO: #define constants to uniforms
            return new ShaderEffect(new[]
            {
                new EffectPassDeclaration
                {
                    VS = AssetStorage.Get<string>("Deferred.vert"),
                    PS = AssetStorage.Get<string>("FXAA.frag"),
                    StateSet = new RenderStateSet
                    {
                        AlphaBlendEnable = false,
                        ZEnable = true,
                    }
                }
            },
            new[]
            {
                new EffectParameterDeclaration { Name = RenderTargetTextureTypes.G_ALBEDO.ToString(), Value = srcTex},
                new EffectParameterDeclaration { Name = UniformNameDeclarations.ScreenParams, Value = screenParams},
            });

        }

        /// <summary>
        /// Shader effect for the ssao pass.
        /// </summary>        
        /// <param name="geomPassRenderTarget">RenderTarget filled in the previous geometry pass.</param>
        /// <param name="kernelLength">SSAO kernel size.</param>
        /// <param name="screenParams">Width and Height of the screen.</param>        
        public static ShaderEffect SSAORenderTargetTextureEffect(RenderTarget geomPassRenderTarget, int kernelLength, float2 screenParams)
        {
            var ssaoKernel = SSAOHelper.CreateKernel(kernelLength);
            var ssaoNoiseTex = SSAOHelper.CreateNoiseTex(16);

            //TODO: is there a smart(er) way to set #define KERNEL_LENGTH in file?
            var ps = AssetStorage.Get<string>("SSAO.frag");

            if (kernelLength != 64)
            {
                var lines = ps.Split(new[] { Environment.NewLine }, StringSplitOptions.None);
                lines[1] = $"#define KERNEL_LENGTH {kernelLength}";
                ps = string.Join("\n", lines);
            }

            return new ShaderEffect(new[]
            {
                new EffectPassDeclaration
                {
                    VS = AssetStorage.Get<string>("Deferred.vert"),
                    PS = ps,
                    StateSet = new RenderStateSet
                    {
                        AlphaBlendEnable = false,
                        ZEnable = true,
                    }
                }
            },
            new[]
            {
                new EffectParameterDeclaration { Name = UniformNameDeclarations.DeferredRenderTextures[(int)RenderTargetTextureTypes.G_POSITION], Value = geomPassRenderTarget.RenderTextures[(int)RenderTargetTextureTypes.G_POSITION]},
                new EffectParameterDeclaration { Name = UniformNameDeclarations.DeferredRenderTextures[(int)RenderTargetTextureTypes.G_NORMAL], Value = geomPassRenderTarget.RenderTextures[(int)RenderTargetTextureTypes.G_NORMAL]},
                new EffectParameterDeclaration { Name = UniformNameDeclarations.DeferredRenderTextures[(int)RenderTargetTextureTypes.G_ALBEDO], Value = geomPassRenderTarget.RenderTextures[(int)RenderTargetTextureTypes.G_ALBEDO]},

                new EffectParameterDeclaration {Name = UniformNameDeclarations.ScreenParams, Value = screenParams},
                new EffectParameterDeclaration {Name = UniformNameDeclarations.SSAOKernel, Value = ssaoKernel},
                new EffectParameterDeclaration {Name = UniformNameDeclarations.NoiseTex, Value = ssaoNoiseTex},
                new EffectParameterDeclaration {Name = UniformNameDeclarations.Projection, Value = float4x4.Identity},
            });

        }

        /// <summary>
        /// Creates a blurred ssao texture, to hide rectangular artifacts originating from the noise texture;
        /// </summary>
        /// <param name="ssaoRenderTex">The non blurred ssao texture.</param>        
        public static ShaderEffect SSAORenderTargetBlurEffect(WritableTexture ssaoRenderTex)
        {
            //TODO: is there a smart(er) way to set #define KERNEL_LENGTH in file?
            var frag = AssetStorage.Get<string>("SimpleBlur.frag");
            float blurKernelSize;
            switch (ssaoRenderTex.Width)
            {
                case (int)TexRes.LOW_RES:
                    blurKernelSize = 2.0f;
                    break;
                default:
                case (int)TexRes.MID_RES:
                    blurKernelSize = 4.0f;
                    break;
                case (int)TexRes.HIGH_RES:
                    blurKernelSize = 8.0f;
                    break;
            }

            if (blurKernelSize != 4.0f)
            {
                var lines = frag.Split(new[] { Environment.NewLine }, StringSplitOptions.None);
                lines[2] = $"#define KERNEL_SIZE_HALF {blurKernelSize * 0.5}";
                frag = string.Join("\n", lines);
            }

            return new ShaderEffect(new[]
            {
                new EffectPassDeclaration
                {
                    VS = AssetStorage.Get<string>("Deferred.vert"),
                    PS = frag,
                    StateSet = new RenderStateSet
                    {
                        AlphaBlendEnable = false,
                        ZEnable = true,
                    }
                }
            },
            new[]
            {
                new EffectParameterDeclaration { Name = "InputTex", Value = ssaoRenderTex},

            });

        }

        /// <summary>
        /// ShaderEffect that performs the lighting calculation according to the textures from the Geometry Pass.
        /// </summary> 
        /// <param name="srcRenderTarget">The source render target.</param>
        /// <param name="lc">The light component.</param>
        /// <param name="shadowMap">The shadow map.</param>
        /// <param name="backgroundColor">Sets the background color. Could be replaced with a texture or other sky color calculations in the future.</param>            
        /// <returns></returns>
        public static ShaderEffect DeferredLightingPassEffect(RenderTarget srcRenderTarget, Light lc, float4 backgroundColor, IWritableTexture shadowMap = null)
        {
            var effectParams = DeferredLightingEffectParams(srcRenderTarget, backgroundColor);

            if (lc.IsCastingShadows)
            {
                if (lc.Type != LightType.Point)
                {
                    effectParams.Add(new EffectParameterDeclaration { Name = UniformNameDeclarations.LightSpaceMatrix, Value = float4x4.Identity });
                    effectParams.Add(new EffectParameterDeclaration { Name = UniformNameDeclarations.ShadowMap, Value = (WritableTexture)shadowMap });
                }
                else
                    effectParams.Add(new EffectParameterDeclaration { Name = UniformNameDeclarations.ShadowCubeMap, Value = (WritableCubeMap)shadowMap });
            }

            return new ShaderEffect(new[]
            {
                new EffectPassDeclaration
                {
                    VS = AssetStorage.Get<string>("Deferred.vert"),
                    PS = CreateDeferredLightingPixelShader(lc),
                    StateSet = new RenderStateSet
                    {
                        AlphaBlendEnable = true,
                        ZEnable = true,
                        BlendOperation = BlendOperation.Add,
                        SourceBlend = Blend.One,
                        DestinationBlend = Blend.One,
                        ZFunc = Compare.LessEqual,
                    }
                }
            },
            effectParams.ToArray());
        }

        /// <summary>
        /// [Parallel light only] ShaderEffect that performs the lighting calculation according to the textures from the Geometry Pass. Shadow is calculated with cascaded shadow maps.
        /// </summary> 
        /// <param name="srcRenderTarget">The source render target.</param>
        /// <param name="lc">The light component.</param>
        /// <param name="shadowMaps">The cascaded shadow maps.</param>
        /// <param name="clipPlanes">The clip planes of the frustums. Each frustum is associated with one shadow map.</param>
        /// <param name="numberOfCascades">The number of sub-frustums, used for cascaded shadow mapping.</param>
        /// <param name="backgroundColor">Sets the background color. Could be replaced with a texture or other sky color calculations in the future.</param>            
        /// <returns></returns>
        public static ShaderEffect DeferredLightingPassEffect(RenderTarget srcRenderTarget, Light lc, WritableTexture[] shadowMaps, float2[] clipPlanes, int numberOfCascades, float4 backgroundColor)
        {
            var effectParams = DeferredLightingEffectParams(srcRenderTarget, backgroundColor);

            effectParams.Add(new EffectParameterDeclaration { Name = "LightSpaceMatrices[0]", Value = Array.Empty<float4x4>() });
            effectParams.Add(new EffectParameterDeclaration { Name = "ShadowMaps[0]", Value = shadowMaps });
            effectParams.Add(new EffectParameterDeclaration { Name = "ClipPlanes[0]", Value = clipPlanes });

            return new ShaderEffect(new[]
            {
                new EffectPassDeclaration
                {
                    VS = AssetStorage.Get<string>("Deferred.vert"),
                    PS = CreateDeferredLightingPixelShader(lc, true, numberOfCascades),
                    StateSet = new RenderStateSet
                    {
                        AlphaBlendEnable = true,
                        ZEnable = true,
                        BlendOperation = BlendOperation.Add,
                        SourceBlend = Blend.One,
                        DestinationBlend = Blend.One,
                        ZFunc = Compare.LessEqual,
                    }
                }
            },
            effectParams.ToArray());
        }

        /// <summary>
        /// ShaderEffect that renders the depth map from a lights point of view - this depth map is used as a shadow map.
        /// </summary>
        /// <returns></returns>
        public static ShaderEffect ShadowCubeMapEffect(float4x4[] lightSpaceMatrices)
        {
            var effectParamDecls = new List<EffectParameterDeclaration>
            {
                new EffectParameterDeclaration { Name = UniformNameDeclarations.Model, Value = float4x4.Identity },
                new EffectParameterDeclaration { Name = UniformNameDeclarations.View, Value = float4x4.Identity },
                new EffectParameterDeclaration { Name = "LightMatClipPlanes", Value = float2.One },
                new EffectParameterDeclaration { Name = "LightPos", Value = float3.One },
                new EffectParameterDeclaration { Name = $"LightSpaceMatrices[0]", Value = lightSpaceMatrices }
            };

            return new ShaderEffect(new[]
            {
                new EffectPassDeclaration
                {
                    VS = AssetStorage.Get<string>("ShadowCubeMap.vert"),
                    GS = AssetStorage.Get<string>("ShadowCubeMap.geom"),
                    PS = AssetStorage.Get<string>("ShadowCubeMap.frag"),
                    StateSet = new RenderStateSet
                    {
                        AlphaBlendEnable = false,
                        ZEnable = true,
                        CullMode = Cull.Clockwise,
                        ZFunc = Compare.LessEqual,
                    }
                }
            },
            effectParamDecls.ToArray());
        }

        /// <summary>
        /// ShaderEffect that renders the depth map from a lights point of view - this depth map is used as a shadow map.
        /// </summary>
        /// <returns></returns>
        public static ShaderEffect ShadowMapEffect()
        {
            return new ShaderEffect(new[]
            {
                new EffectPassDeclaration
                {
                    VS = AssetStorage.Get<string>("ShadowMap.vert"),
                    PS = AssetStorage.Get<string>("ShadowMap.frag"),
                    StateSet = new RenderStateSet
                    {
                        AlphaBlendEnable = false,
                        ZEnable = true,
                        CullMode = Cull.Clockwise,
                        ZFunc = Compare.LessEqual,
                    }
                }
            },
            new[]
            {
                new EffectParameterDeclaration { Name = UniformNameDeclarations.Model, Value = float4x4.Identity},                
                new EffectParameterDeclaration { Name = UniformNameDeclarations.LightSpaceMatrix, Value = float4x4.Identity},                
            });
        }

        private static List<EffectParameterDeclaration> DeferredLightingEffectParams(RenderTarget srcRenderTarget, float4 backgroundColor)
        {
            return new List<EffectParameterDeclaration>()
            {
                new EffectParameterDeclaration { Name = UniformNameDeclarations.DeferredRenderTextures[(int)RenderTargetTextureTypes.G_POSITION], Value = srcRenderTarget.RenderTextures[(int)RenderTargetTextureTypes.G_POSITION]},
                new EffectParameterDeclaration { Name = UniformNameDeclarations.DeferredRenderTextures[(int)RenderTargetTextureTypes.G_NORMAL], Value = srcRenderTarget.RenderTextures[(int)RenderTargetTextureTypes.G_NORMAL]},
                new EffectParameterDeclaration { Name = UniformNameDeclarations.DeferredRenderTextures[(int)RenderTargetTextureTypes.G_ALBEDO], Value = srcRenderTarget.RenderTextures[(int)RenderTargetTextureTypes.G_ALBEDO]},
                new EffectParameterDeclaration { Name = UniformNameDeclarations.DeferredRenderTextures[(int)RenderTargetTextureTypes.G_SSAO], Value = srcRenderTarget.RenderTextures[(int)RenderTargetTextureTypes.G_SSAO]},
                new EffectParameterDeclaration { Name = UniformNameDeclarations.DeferredRenderTextures[(int)RenderTargetTextureTypes.G_SPECULAR], Value = srcRenderTarget.RenderTextures[(int)RenderTargetTextureTypes.G_SPECULAR]},
                new EffectParameterDeclaration { Name = UniformNameDeclarations.IView, Value = float4x4.Identity},
                new EffectParameterDeclaration { Name = UniformNameDeclarations.View, Value = float4x4.Identity},
                new EffectParameterDeclaration { Name = UniformNameDeclarations.ITView, Value = float4x4.Identity},
                new EffectParameterDeclaration { Name = "light.position", Value = new float3(0, 0, -1.0f)},                
                new EffectParameterDeclaration { Name = "light.intensities", Value = float4.Zero},
                new EffectParameterDeclaration { Name = "light.maxDistance", Value = 0.0f},
                new EffectParameterDeclaration { Name = "light.strength", Value = 0.0f},
                new EffectParameterDeclaration { Name = "light.outerConeAngle", Value = 0.0f},
                new EffectParameterDeclaration { Name = "light.innerConeAngle", Value = 0.0f},
                new EffectParameterDeclaration { Name = "light.direction", Value = float3.Zero},
                new EffectParameterDeclaration { Name = "light.lightType", Value = 1},
                new EffectParameterDeclaration { Name = "light.isActive", Value = 1},
                new EffectParameterDeclaration { Name = "light.isCastingShadows", Value = 0},
                new EffectParameterDeclaration { Name = "light.bias", Value = 0.0f},
                new EffectParameterDeclaration { Name = UniformNameDeclarations.RenderPassNo, Value = 0},
                new EffectParameterDeclaration { Name = UniformNameDeclarations.BackgroundColor, Value = backgroundColor},
                new EffectParameterDeclaration { Name = UniformNameDeclarations.SsaoOn, Value = 1},
            };
        }

        #endregion

        #region Make ShaderEffect

        //TODO: At the moment the ShaderCodebuilder doesn't get meshes and therefore we always have the default values. Do we need (or want this here)? This would mean we have a relation of the ShaderEffect to the Mesh.....
        private static MeshProps AnalyzeMesh(Mesh mesh, Weight wc = null)
        {
            return new MeshProps
            {
                HasNormals = mesh == null || mesh.Normals != null && mesh.Normals.Length > 0,
                HasUVs = mesh == null || mesh.UVs != null && mesh.UVs.Length > 0,
                HasColors = false,
                HasWeightMap = wc != null,
                HasTangents = mesh == null || (mesh.Tangents != null && mesh.Tangents.Length > 1),
                HasBiTangents = mesh == null || (mesh.BiTangents != null && mesh.BiTangents.Length > 1)
            };
        }

        /// <summary>
        ///     Builds a very simple shader effect with just albedo
        /// </summary>
        /// <param name="albedoColor">The albedo color the resulting effect.</param>
        /// <param name="albedoTexture">The (optional) albedo texture to use.</param>   
        /// <param name="albedoTextureMix">The mix between albedo color and texture.</param>   
        /// <returns>A ShaderEffect ready to use as a component in scene graphs.</returns>
<<<<<<< HEAD
        public static async Task<ShaderEffect> MakeShaderEffect(float4 diffuseColor, float4 specularColor, float shininess, float specularIntensity = 0.5f)
=======
        public static ShaderEffect MakeShaderEffect(float4 albedoColor, string albedoTexture = "", float albedoTextureMix = 0.5f)
>>>>>>> 15e0696c
        {
            return MakeShaderEffectFromShaderEffectProps(new ShaderEffectProps
            {
                MatProbs =
                {
                    HasAlbedo = true,
                    HasAlbedoTexture = albedoTexture != string.Empty
                },
                MatType = MaterialType.Standard,
                MatValues =
                {
                    AlbedoColor = albedoColor,
                    AlbedoTexture = albedoTexture != string.Empty ? albedoTexture : null,
                    AlbedoMix = albedoTextureMix
                }
<<<<<<< HEAD
            };
            return await MakeShaderEffectFromMatComp(temp);
=======
            });
        }

        /// <summary>
        ///     Builds a very simple shader effect with just albedo
        /// </summary>
        /// <param name="albedoColor">The albedo color for the resulting effect.</param>
        /// <param name="albedoTexture">The (optional) albedo texture to use.</param>   
        /// <param name="albedoTextureMix">The mix between albedo color and texture.</param>   
        /// <returns>A ShaderEffect ready to use as a component in scene graphs.</returns>
        public static ShaderEffectProtoPixel MakeShaderEffectProto(float4 albedoColor, string albedoTexture = "", float albedoTextureMix = 0.5f)
        {
            return MakeShaderEffectFromShaderEffectPropsProto(new ShaderEffectProps
            {
                MatProbs =
                {
                    HasAlbedo = true,
                    HasAlbedoTexture = albedoTexture != string.Empty
                },
                MatType = MaterialType.Standard,
                MatValues =
                {
                    AlbedoColor = albedoColor,
                    AlbedoTexture = albedoTexture != string.Empty ? albedoTexture : null,
                    AlbedoMix = albedoTextureMix
                }
            });
>>>>>>> 15e0696c
        }

        /// <summary>
        ///     Builds a simple shader effect with albedo and specular color.
        /// </summary>
        /// <param name="albedoColor">The albedo color the resulting effect.</param>
        /// <param name="specularColor">The specular color for the resulting effect.</param>
        /// <param name="shininess">The resulting effect's shininess.</param>
        /// <param name="specularIntensity">The resulting effects specular intensity.</param>
        /// <returns>A ShaderEffect ready to use as a component in scene graphs.</returns>
<<<<<<< HEAD
        public static async Task<ShaderEffectProtoPixel> MakeShaderEffectProto(float4 diffuseColor, float4 specularColor, float shininess, float specularIntensity = 0.5f)
=======
        public static ShaderEffect MakeShaderEffect(float4 albedoColor, float4 specularColor, float shininess, float specularIntensity = 0.5f)
>>>>>>> 15e0696c
        {
            return MakeShaderEffectFromShaderEffectProps(new ShaderEffectProps
            {
                MatProbs =
                {
                    HasAlbedo = true,
                    HasSpecular = true
                },
                MatType = MaterialType.Standard,
                MatValues =
                {
                    AlbedoColor = albedoColor,
                    SpecularColor = specularColor,
                    SpecularShininess = shininess,
                    SpecularIntensity = specularIntensity
                }
<<<<<<< HEAD
            };
            return await MakeShaderEffectFromMatCompProto(temp);
=======
            });
>>>>>>> 15e0696c
        }

        /// <summary>
        ///     Builds a simple shader effect with albedo and specular color.
        /// </summary>
        /// <param name="albedoColor">The albedo color the resulting effect.</param>
        /// <param name="specularColor">The specular color for the resulting effect.</param>
        /// <param name="shininess">The resulting effect's shininess.</param>
        /// <param name="specularIntensity">The resulting effects specular intensity.</param>
        /// <returns>A ShaderEffect ready to use as a component in scene graphs.</returns>
<<<<<<< HEAD
        public static async Task<ShaderEffect> MakeShaderEffect(float4 diffuseColor, float4 specularColor, float shininess, string texName, float diffuseMix, float specularIntensity = 0.5f)
=======
        public static ShaderEffectProtoPixel MakeShaderEffectProto(float4 albedoColor, float4 specularColor, float shininess, float specularIntensity = 0.5f)
>>>>>>> 15e0696c
        {
            return MakeShaderEffectFromShaderEffectPropsProto(new ShaderEffectProps
            {
                MatProbs =
                {
                    HasAlbedo = true,
                    HasSpecular = true
                },
                MatType = MaterialType.Standard,
                MatValues =
                {
                    AlbedoColor = albedoColor,
                    SpecularColor = specularColor,
                    SpecularShininess = shininess,
                    SpecularIntensity = specularIntensity
                }
<<<<<<< HEAD
            };
            return await MakeShaderEffectFromMatComp(temp);
=======
            });
>>>>>>> 15e0696c
        }

        /// <summary>
        ///     Builds a simple shader effect with albedo and specular color.
        /// </summary>
        /// <param name="albedoColor">The albedo color the resulting effect.</param>
        /// <param name="specularColor">The specular color for the resulting effect.</param>
        /// <param name="shininess">The resulting effect's shininess.</param>
        /// <param name="albedoTexture">Name of the albedo texture you want to use.</param>
        /// <param name="albedoTextureMix">Determines how much the albedo color and the color from the texture are mixed.</param>
        /// <param name="specularIntensity">The resulting effects specular intensity.</param>
        /// <returns>A ShaderEffect ready to use as a component in scene graphs.</returns>
<<<<<<< HEAD
        public static async Task<ShaderEffectProtoPixel> MakeShaderEffectProto(float4 diffuseColor, float4 specularColor, float shininess, string texName, float diffuseMix, float specularIntensity = 0.5f)
        {
            MaterialComponent temp = new MaterialComponent
=======
        public static ShaderEffect MakeShaderEffect(float4 albedoColor, float4 specularColor, float shininess, string albedoTexture, float albedoTextureMix, float specularIntensity = 0.5f)
        {           
            return MakeShaderEffectFromShaderEffectProps(new ShaderEffectProps
>>>>>>> 15e0696c
            {
                MatProbs =
                {
                    HasAlbedo = true,
                    HasAlbedoTexture = true,
                    HasSpecular = true
                },
                MatType = MaterialType.Standard,
                MatValues =
                {
                    AlbedoColor = albedoColor,
                    AlbedoMix = albedoTextureMix,
                    AlbedoTexture = albedoTexture,
                    SpecularColor = specularColor,
                    SpecularShininess = shininess,
                    SpecularIntensity = specularIntensity
                }
            });
        }

<<<<<<< HEAD
            return await MakeShaderEffectFromMatCompProto(temp);
=======
        /// <summary>
        ///     Builds a simple shader effect with albedo and specular color.
        /// </summary>
        /// <param name="albedoColor">The albedo color the resulting effect.</param>
        /// <param name="specularColor">The specular color for the resulting effect.</param>
        /// <param name="shininess">The resulting effect's shininess.</param>
        /// <param name="albedoTexture">Name of the albedo texture you want to use.</param>
        /// <param name="albedoTextureMix">Determines how much the albedo color and the color from the texture are mixed.</param>
        /// <param name="specularIntensity">The resulting effects specular intensity.</param>
        /// <returns>A ShaderEffect ready to use as a component in scene graphs.</returns>
        public static ShaderEffectProtoPixel MakeShaderEffectProto(float4 albedoColor, float4 specularColor, float shininess, string albedoTexture, float albedoTextureMix, float specularIntensity = 0.5f)
        {
            return MakeShaderEffectFromShaderEffectPropsProto(new ShaderEffectProps
            {
                MatProbs =
                {
                    HasAlbedo = true,
                    HasAlbedoTexture = true,
                    HasSpecular = true
                },
                MatType = MaterialType.Standard,
                MatValues =
                {
                    AlbedoColor = albedoColor,
                    AlbedoMix = albedoTextureMix,
                    AlbedoTexture = albedoTexture,
                    SpecularColor = specularColor,
                    SpecularShininess = shininess,
                    SpecularIntensity = specularIntensity
                }                
            });
>>>>>>> 15e0696c
        }

        /// <summary>
        /// Build a complex shader by specifying the <see cref="ShaderEffectProps"/> explicitly.
        /// </summary>
        /// <param name="fxProps">The ShaderEffectProps to use (including values)</param>
        /// <returns>a new ShaderEffectProtoPixel</returns>
        public static ShaderEffectProtoPixel MakeShaderEffectProto(ShaderEffectProps fxProps) => MakeShaderEffectFromShaderEffectPropsProto(fxProps);

        /// <summary>
        /// Build a complex shader by specifying the <see cref="ShaderEffectProps"/> explicitly.
        /// </summary>
        /// <param name="fxProps">The ShaderEffectProps to use (including values)</param>
        /// <returns></returns>
        public static ShaderEffect MakeShaderEffect(ShaderEffectProps fxProps) => MakeShaderEffectFromShaderEffectProps(fxProps);

        /// <summary> 
        /// Creates a ShaderEffectComponent from a MaterialComponent 
        /// </summary> 
        /// <param name="fxProps">The shader effect properties</param> 
        /// <param name="wc">Only pass over a WeightComponent if you use bone animations in the current node (usage: pass currentNode.GetWeights())</param>        
        /// <returns></returns> 
        /// <exception cref="Exception"></exception> 
<<<<<<< HEAD
        public static async Task<ShaderEffect> MakeShaderEffectFromMatComp(MaterialComponent mc, WeightComponent wc = null)
        {
            var effectProps = ShaderShardUtil.CollectEffectProps(null, mc, wc);
            var vs = CreateVertexShader(wc, effectProps);
            var ps = CreatePixelShader(effectProps);
            var effectParameters = await AssembleEffectParamers(mc);
=======
        public static ShaderEffect MakeShaderEffectFromShaderEffectProps(ShaderEffectProps fxProps, Weight wc = null)
        {
            fxProps.MeshProbs = AnalyzeMesh(null);

            var vs = CreateVertexShader(wc, fxProps);
            var ps = CreatePixelShader(fxProps);
            var effectParameters = AssembleEffectParamers(fxProps);
>>>>>>> 15e0696c

            if (string.IsNullOrEmpty(vs) || string.IsNullOrEmpty(ps)) throw new Exception("Material could not be evaluated or be built!");

            var ret = new ShaderEffect(new[]
                {
                    new EffectPassDeclaration
                    {
                        VS = vs,
                        PS = ps,
                        StateSet = new RenderStateSet
                        {
                            ZEnable = true,
                            AlphaBlendEnable = true,
                            SourceBlend = Blend.SourceAlpha,
                            DestinationBlend = Blend.InverseSourceAlpha,
                            BlendOperation = BlendOperation.Add,
                        }
                    }
                },
                effectParameters
            );

            return ret;
        }

        /// <summary> 
        /// Creates a ShaderEffectComponent from a MaterialComponent 
        /// </summary> 
        /// <param name="fxProps">The shader effect properties</param> 
        /// <param name="wc">Only pass over a WeightComponent if you use bone animations in the current node (usage: pass currentNode.GetWeights())</param>        
        /// <returns></returns> 
        /// <exception cref="Exception"></exception> 
<<<<<<< HEAD
        public static async Task<ShaderEffectProtoPixel> MakeShaderEffectFromMatCompProto(MaterialComponent mc, WeightComponent wc = null)
        {
            var effectProps = ShaderShardUtil.CollectEffectProps(null, mc, wc);
            string vs = CreateVertexShader(wc, effectProps);
            string ps = CreateProtoPixelShader(effectProps);
            var effectParameters = await AssembleEffectParamers(mc);
=======
        public static ShaderEffectProtoPixel MakeShaderEffectFromShaderEffectPropsProto(ShaderEffectProps fxProps, Weight wc = null)
        {
            fxProps.MeshProbs = AnalyzeMesh(null);

            string vs = CreateVertexShader(wc, fxProps);
            string ps = CreateProtoPixelShader(fxProps);
            var effectParameters = AssembleEffectParamers(fxProps);
>>>>>>> 15e0696c

            if (string.IsNullOrEmpty(vs) || string.IsNullOrEmpty(ps)) throw new Exception("Material could not be evaluated or be built!");


            var ret = new ShaderEffectProtoPixel(new[]
                {
                    new EffectPassDeclarationProto
                    {
                        VS = vs, 
                        //VS = VsBones, 
                        ProtoPS = ps,                        
                        StateSet = new RenderStateSet
                        {
                            ZEnable = true,
                            AlphaBlendEnable = true,
                            SourceBlend = Blend.SourceAlpha,
                            DestinationBlend = Blend.InverseSourceAlpha,
                            BlendOperation = BlendOperation.Add,
                        }
                    }
                },
                effectParameters
            )
            {
                EffectProps = fxProps
            };
            return ret;
        }

        #endregion

        #region Create Shaders from Shards

        private static string CreateVertexShader(Weight wc, ShaderEffectProps effectProps)
        {
            var vertexShader = new List<string>
            {
                HeaderShard.Version300Es,
                HeaderShard.DefineBones(effectProps, wc),
                VertPropertiesShard.FuseeUniforms(effectProps),
                VertPropertiesShard.InAndOutParams(effectProps),
            };

            // Main            
            vertexShader.Add(VertMainShard.VertexMain(effectProps));

            return string.Join("\n", vertexShader);
        }

        private static string CreatePixelShader(ShaderEffectProps effectProps)
        {
            var pixelShader = new List<string>
            {
                HeaderShard.Version300Es,
                HeaderShard.EsPrecisionHighpFloat,

                LightingShard.LightStructDeclaration,

                FragPropertiesShard.InParams(effectProps),
                FragPropertiesShard.FuseeMatrixUniforms(),
                FragPropertiesShard.MaterialPropsUniforms(effectProps),
                FragPropertiesShard.FixedNumberLightArray,
                FragPropertiesShard.ColorOut(),
                LightingShard.AssembleLightingMethods(effectProps)
            };

            //Calculates the lighting for all lights by using the above method
            pixelShader.Add(FragMainShard.ForwardLighting(effectProps));

            return string.Join("\n", pixelShader);
        }

        private static string CreateProtoPixelShader(ShaderEffectProps effectProps)
        {
            var protoPixelShader = new List<string>
            {
                HeaderShard.Version300Es,
                HeaderShard.EsPrecisionHighpFloat,

                FragPropertiesShard.InParams(effectProps),
                FragPropertiesShard.FuseeMatrixUniforms(),
                FragPropertiesShard.MaterialPropsUniforms(effectProps),
            };

            return string.Join("\n", protoPixelShader);
        }

        private static string CreateDeferredLightingPixelShader(Light lc, bool isCascaded = false, int numberOfCascades = 0, bool debugCascades = false)
        {
            var frag = new StringBuilder();
            frag.Append(HeaderShard.Version300Es);
            frag.Append("#extension GL_ARB_explicit_uniform_location : enable\n");
            frag.Append("#extension GL_ARB_gpu_shader5 : enable\n");
            frag.Append(HeaderShard.EsPrecisionHighpFloat);

            frag.Append(FragPropertiesShard.DeferredTextureUniforms());
            frag.Append(FragPropertiesShard.FuseeMatrixUniforms());

            frag.Append(LightingShard.LightStructDeclaration);
            frag.Append(FragPropertiesShard.DeferredLightAndShadowUniforms(lc, isCascaded, numberOfCascades));

            frag.Append(GLSL.CreateIn(GLSL.Type.Vec2, VaryingNameDeclarations.TextureCoordinates));

            frag.Append(FragPropertiesShard.ColorOut());

            //Shadow calculation methods
            //-------------------------------------- 
            if (lc.Type != LightType.Point)
                frag.Append(LightingShard.ShadowCalculation());
            else
                frag.Append(LightingShard.ShadowCalculationCubeMap());

            //Lighting methods
            //------------------------------------------
            frag.Append(LightingShard.AmbientComponent());
            frag.Append(LightingShard.SpecularComponent());
            frag.Append(LightingShard.DiffuseComponent());
            frag.Append(LightingShard.AttenuationPointComponent());
            frag.Append(LightingShard.AttenuationConeComponent());

            frag.Append(LightingShard.ApplyLightDeferred(lc, isCascaded, numberOfCascades, debugCascades));

            return frag.ToString();
        }

        #endregion

<<<<<<< HEAD
        private static async Task<IEnumerable<EffectParameterDeclaration>> AssembleEffectParamers(MaterialComponent mc)
=======
        private static IEnumerable<EffectParameterDeclaration> AssembleEffectParamers(ShaderEffectProps fxProps)
>>>>>>> 15e0696c
        {
            var effectParameters = new List<EffectParameterDeclaration>();

            if (fxProps.MatProbs.HasAlbedo)
            {
                effectParameters.Add(new EffectParameterDeclaration
                {
                    Name = UniformNameDeclarations.AlbedoColor,
                    Value = fxProps.MatValues.AlbedoColor
                });
                if (fxProps.MatValues.AlbedoTexture != null)
                {
                    effectParameters.Add(new EffectParameterDeclaration
                    {
                        Name = UniformNameDeclarations.AlbedoMix,
                        Value = fxProps.MatValues.AlbedoMix
                    });
                    effectParameters.Add(new EffectParameterDeclaration
                    {
<<<<<<< HEAD
                        Name = UniformNameDeclarations.DiffuseTexture,
                        Value = await LoadTexture(mc.Diffuse.Texture)
=======
                        Name = UniformNameDeclarations.AlbedoTexture,
                        Value = LoadTexture(fxProps.MatValues.AlbedoTexture)
>>>>>>> 15e0696c
                    });
                }
            }

            if (fxProps.MatProbs.HasSpecular)
            {
                effectParameters.Add(new EffectParameterDeclaration
                {
                    Name = UniformNameDeclarations.SpecularColor,
                    Value = fxProps.MatValues.SpecularColor
                });

                if (fxProps.MatType == MaterialType.Standard)
                {
                    effectParameters.Add(new EffectParameterDeclaration
                    {
                        Name = UniformNameDeclarations.SpecularShininess,
                        Value = fxProps.MatValues.SpecularShininess
                    });
                    effectParameters.Add(new EffectParameterDeclaration
                    {
                        Name = UniformNameDeclarations.SpecularIntensity,
                        Value = fxProps.MatValues.SpecularIntensity
                    });
                    if (fxProps.MatValues.SpecularTexture != null)
                    {
                        effectParameters.Add(new EffectParameterDeclaration
                        {
                            Name = UniformNameDeclarations.SpecularMix,
                            Value = fxProps.MatValues.SpecularMix
                        });
                        effectParameters.Add(new EffectParameterDeclaration
                        {
                            Name = UniformNameDeclarations.SpecularTexture,
                            Value = LoadTexture(fxProps.MatValues.SpecularTexture)
                        });
                    }
                }
                else if (fxProps.MatType == MaterialType.MaterialPbr)
                {
                    var mcPbr = fxProps.MatValues;

                    var delta = 0.0000001f;
                    var diffuseFractionDelta = 0.99999f; //The value of the diffuse fraction is (incorrectly) the "Metallic" value of the Principled BSDF Material. If it is zero the result here will be by far to bright.

                    var roughness = mcPbr.RoughnessValue + delta; // always float, never int!
                    var fresnel = mcPbr.FresnelReflectance + delta;
                    var df = mcPbr.DiffuseFraction == 0 ? diffuseFractionDelta : mcPbr.DiffuseFraction + delta;

                    effectParameters.Add(new EffectParameterDeclaration
                    {
                        Name = UniformNameDeclarations.RoughnessValue,
                        Value = roughness
                    });
                    effectParameters.Add(new EffectParameterDeclaration
                    {
                        Name = UniformNameDeclarations.FresnelReflectance,
                        Value = fresnel
                    });
                    effectParameters.Add(new EffectParameterDeclaration
                    {
                        Name = UniformNameDeclarations.DiffuseFraction,
                        Value = df
                    });

                }
            }

            if (fxProps.MatProbs.HasEmissive)
            {
                effectParameters.Add(new EffectParameterDeclaration
                {
                    Name = UniformNameDeclarations.EmissiveColor,
                    Value = fxProps.MatValues.EmissiveColor
                });
                if (fxProps.MatValues.EmissiveTexture != null)
                {
                    effectParameters.Add(new EffectParameterDeclaration
                    {
                        Name = UniformNameDeclarations.EmissiveMix,
                        Value = fxProps.MatValues.EmissiveMix
                    });
                    effectParameters.Add(new EffectParameterDeclaration
                    {
                        Name = UniformNameDeclarations.EmissiveTexture,
                        Value = LoadTexture(fxProps.MatValues.EmissiveTexture)
                    });
                }
            }

            if (fxProps.MatProbs.HasNormalMap)
            {
                effectParameters.Add(new EffectParameterDeclaration
                {
                    Name = UniformNameDeclarations.NormalMapIntensity,
                    Value = fxProps.MatValues.NormalMapIntensity
                });
                effectParameters.Add(new EffectParameterDeclaration
                {
                    Name = UniformNameDeclarations.NormalMap,
                    Value = LoadTexture(fxProps.MatValues.NormalMap)
                });
            }

            for (int i = 0; i < LightingShard.NumberOfLightsForward; i++)
            {
                if (!LightingShard.LightPararamStringsAllLights.ContainsKey(i))
                {
                    LightingShard.LightPararamStringsAllLights.Add(i, new LightParamStrings(i));
                }

                effectParameters.Add(new EffectParameterDeclaration
                {
                    Name = LightingShard.LightPararamStringsAllLights[i].PositionViewSpace,
                    Value = new float3(0, 0, -1.0f)
                });
                effectParameters.Add(new EffectParameterDeclaration
                {
                    Name = LightingShard.LightPararamStringsAllLights[i].Intensities,
                    Value = float4.Zero
                });
                effectParameters.Add(new EffectParameterDeclaration
                {
                    Name = LightingShard.LightPararamStringsAllLights[i].MaxDistance,
                    Value = 0.0f
                });
                effectParameters.Add(new EffectParameterDeclaration
                {
                    Name = LightingShard.LightPararamStringsAllLights[i].Strength,
                    Value = 0.0f
                });
                effectParameters.Add(new EffectParameterDeclaration
                {
                    Name = LightingShard.LightPararamStringsAllLights[i].OuterAngle,
                    Value = 0.0f
                });
                effectParameters.Add(new EffectParameterDeclaration
                {
                    Name = LightingShard.LightPararamStringsAllLights[i].InnerAngle,
                    Value = 0.0f
                });
                effectParameters.Add(new EffectParameterDeclaration
                {
                    Name = LightingShard.LightPararamStringsAllLights[i].Direction,
                    Value = float3.Zero
                });
                effectParameters.Add(new EffectParameterDeclaration
                {
                    Name = LightingShard.LightPararamStringsAllLights[i].LightType,
                    Value = 1
                });
                effectParameters.Add(new EffectParameterDeclaration
                {
                    Name = LightingShard.LightPararamStringsAllLights[i].IsActive,
                    Value = 1
                });
                effectParameters.Add(new EffectParameterDeclaration
                {
                    Name = LightingShard.LightPararamStringsAllLights[i].IsCastingShadows,
                    Value = 0
                });
                effectParameters.Add(new EffectParameterDeclaration
                {
                    Name = LightingShard.LightPararamStringsAllLights[i].Bias,
                    Value = 0f
                });
            }

            // FUSEE_ PARAMS
            // TODO: Just add the necessary ones!
            effectParameters.Add(new EffectParameterDeclaration
            {
                Name = UniformNameDeclarations.Model,
                Value = float4x4.Identity
            });
            effectParameters.Add(new EffectParameterDeclaration
            {
                Name = UniformNameDeclarations.ModelView,
                Value = float4x4.Identity
            });
            effectParameters.Add(new EffectParameterDeclaration
            {
                Name = UniformNameDeclarations.ModelViewProjection,
                Value = float4x4.Identity
            });
            effectParameters.Add(new EffectParameterDeclaration
            {
                Name = UniformNameDeclarations.ITModelView,
                Value = float4x4.Identity
            });

            effectParameters.Add(new EffectParameterDeclaration
            {
                Name = UniformNameDeclarations.IModelView,
                Value = float4x4.Identity
            });
            effectParameters.Add(new EffectParameterDeclaration
            {
                Name = UniformNameDeclarations.ITView,
                Value = float4x4.Identity
            });
            effectParameters.Add(new EffectParameterDeclaration
            {
                Name = UniformNameDeclarations.View,
                Value = float4x4.Identity
            });
            effectParameters.Add(new EffectParameterDeclaration
            {
                Name = UniformNameDeclarations.Projection,
                Value = float4x4.Identity
            });
            effectParameters.Add(new EffectParameterDeclaration
            {
                Name = UniformNameDeclarations.BonesArray,
                Value = new[] { float4x4.Identity }
            });

            return effectParameters;
        }

        private static async Task<Texture> LoadTexture(string path)
        {
            var image = await AssetStorage.GetAsync<ImageData>(path);
            if (image != null)
                return new Texture(image);

<<<<<<< HEAD
            image = await AssetStorage.GetAsync<ImageData>("DefaultTexture.png");
            if (image != null)
                return new Texture(image);
=======
            Diagnostics.Warn("Texture not found", null, new[] { path });
>>>>>>> 15e0696c

            return new Texture(new ImageData());
        }

        private async static Task<ShaderEffect> CreateDefaultEffect()
        {
            return MakeShaderEffectFromShaderEffectProps(new ShaderEffectProps
            {
                MatProbs =
                {
                    HasAlbedo = true,
                    HasSpecular = true
                },
                MatType = MaterialType.Standard,
                MatValues =
                {
                    AlbedoColor = new float4(0.5f, 0.5f, 0.5f, 1.0f),
                    SpecularColor = new float4(1, 1, 1, 1),
                    SpecularShininess = 22,
                    SpecularIntensity = 0.5f
                }
<<<<<<< HEAD
            };

            return await MakeShaderEffectFromMatComp(defaultMat);
=======
            });
>>>>>>> 15e0696c
        }       

    }
}<|MERGE_RESOLUTION|>--- conflicted
+++ resolved
@@ -362,11 +362,7 @@
         /// <param name="albedoTexture">The (optional) albedo texture to use.</param>   
         /// <param name="albedoTextureMix">The mix between albedo color and texture.</param>   
         /// <returns>A ShaderEffect ready to use as a component in scene graphs.</returns>
-<<<<<<< HEAD
-        public static async Task<ShaderEffect> MakeShaderEffect(float4 diffuseColor, float4 specularColor, float shininess, float specularIntensity = 0.5f)
-=======
         public static ShaderEffect MakeShaderEffect(float4 albedoColor, string albedoTexture = "", float albedoTextureMix = 0.5f)
->>>>>>> 15e0696c
         {
             return MakeShaderEffectFromShaderEffectProps(new ShaderEffectProps
             {
@@ -382,10 +378,6 @@
                     AlbedoTexture = albedoTexture != string.Empty ? albedoTexture : null,
                     AlbedoMix = albedoTextureMix
                 }
-<<<<<<< HEAD
-            };
-            return await MakeShaderEffectFromMatComp(temp);
-=======
             });
         }
 
@@ -413,7 +405,6 @@
                     AlbedoMix = albedoTextureMix
                 }
             });
->>>>>>> 15e0696c
         }
 
         /// <summary>
@@ -424,11 +415,7 @@
         /// <param name="shininess">The resulting effect's shininess.</param>
         /// <param name="specularIntensity">The resulting effects specular intensity.</param>
         /// <returns>A ShaderEffect ready to use as a component in scene graphs.</returns>
-<<<<<<< HEAD
-        public static async Task<ShaderEffectProtoPixel> MakeShaderEffectProto(float4 diffuseColor, float4 specularColor, float shininess, float specularIntensity = 0.5f)
-=======
         public static ShaderEffect MakeShaderEffect(float4 albedoColor, float4 specularColor, float shininess, float specularIntensity = 0.5f)
->>>>>>> 15e0696c
         {
             return MakeShaderEffectFromShaderEffectProps(new ShaderEffectProps
             {
@@ -445,12 +432,7 @@
                     SpecularShininess = shininess,
                     SpecularIntensity = specularIntensity
                 }
-<<<<<<< HEAD
-            };
-            return await MakeShaderEffectFromMatCompProto(temp);
-=======
-            });
->>>>>>> 15e0696c
+            });
         }
 
         /// <summary>
@@ -461,11 +443,7 @@
         /// <param name="shininess">The resulting effect's shininess.</param>
         /// <param name="specularIntensity">The resulting effects specular intensity.</param>
         /// <returns>A ShaderEffect ready to use as a component in scene graphs.</returns>
-<<<<<<< HEAD
-        public static async Task<ShaderEffect> MakeShaderEffect(float4 diffuseColor, float4 specularColor, float shininess, string texName, float diffuseMix, float specularIntensity = 0.5f)
-=======
         public static ShaderEffectProtoPixel MakeShaderEffectProto(float4 albedoColor, float4 specularColor, float shininess, float specularIntensity = 0.5f)
->>>>>>> 15e0696c
         {
             return MakeShaderEffectFromShaderEffectPropsProto(new ShaderEffectProps
             {
@@ -482,12 +460,7 @@
                     SpecularShininess = shininess,
                     SpecularIntensity = specularIntensity
                 }
-<<<<<<< HEAD
-            };
-            return await MakeShaderEffectFromMatComp(temp);
-=======
-            });
->>>>>>> 15e0696c
+            });
         }
 
         /// <summary>
@@ -500,15 +473,9 @@
         /// <param name="albedoTextureMix">Determines how much the albedo color and the color from the texture are mixed.</param>
         /// <param name="specularIntensity">The resulting effects specular intensity.</param>
         /// <returns>A ShaderEffect ready to use as a component in scene graphs.</returns>
-<<<<<<< HEAD
-        public static async Task<ShaderEffectProtoPixel> MakeShaderEffectProto(float4 diffuseColor, float4 specularColor, float shininess, string texName, float diffuseMix, float specularIntensity = 0.5f)
-        {
-            MaterialComponent temp = new MaterialComponent
-=======
         public static ShaderEffect MakeShaderEffect(float4 albedoColor, float4 specularColor, float shininess, string albedoTexture, float albedoTextureMix, float specularIntensity = 0.5f)
         {           
             return MakeShaderEffectFromShaderEffectProps(new ShaderEffectProps
->>>>>>> 15e0696c
             {
                 MatProbs =
                 {
@@ -529,9 +496,6 @@
             });
         }
 
-<<<<<<< HEAD
-            return await MakeShaderEffectFromMatCompProto(temp);
-=======
         /// <summary>
         ///     Builds a simple shader effect with albedo and specular color.
         /// </summary>
@@ -563,7 +527,6 @@
                     SpecularIntensity = specularIntensity
                 }                
             });
->>>>>>> 15e0696c
         }
 
         /// <summary>
@@ -587,14 +550,6 @@
         /// <param name="wc">Only pass over a WeightComponent if you use bone animations in the current node (usage: pass currentNode.GetWeights())</param>        
         /// <returns></returns> 
         /// <exception cref="Exception"></exception> 
-<<<<<<< HEAD
-        public static async Task<ShaderEffect> MakeShaderEffectFromMatComp(MaterialComponent mc, WeightComponent wc = null)
-        {
-            var effectProps = ShaderShardUtil.CollectEffectProps(null, mc, wc);
-            var vs = CreateVertexShader(wc, effectProps);
-            var ps = CreatePixelShader(effectProps);
-            var effectParameters = await AssembleEffectParamers(mc);
-=======
         public static ShaderEffect MakeShaderEffectFromShaderEffectProps(ShaderEffectProps fxProps, Weight wc = null)
         {
             fxProps.MeshProbs = AnalyzeMesh(null);
@@ -602,7 +557,6 @@
             var vs = CreateVertexShader(wc, fxProps);
             var ps = CreatePixelShader(fxProps);
             var effectParameters = AssembleEffectParamers(fxProps);
->>>>>>> 15e0696c
 
             if (string.IsNullOrEmpty(vs) || string.IsNullOrEmpty(ps)) throw new Exception("Material could not be evaluated or be built!");
 
@@ -635,14 +589,6 @@
         /// <param name="wc">Only pass over a WeightComponent if you use bone animations in the current node (usage: pass currentNode.GetWeights())</param>        
         /// <returns></returns> 
         /// <exception cref="Exception"></exception> 
-<<<<<<< HEAD
-        public static async Task<ShaderEffectProtoPixel> MakeShaderEffectFromMatCompProto(MaterialComponent mc, WeightComponent wc = null)
-        {
-            var effectProps = ShaderShardUtil.CollectEffectProps(null, mc, wc);
-            string vs = CreateVertexShader(wc, effectProps);
-            string ps = CreateProtoPixelShader(effectProps);
-            var effectParameters = await AssembleEffectParamers(mc);
-=======
         public static ShaderEffectProtoPixel MakeShaderEffectFromShaderEffectPropsProto(ShaderEffectProps fxProps, Weight wc = null)
         {
             fxProps.MeshProbs = AnalyzeMesh(null);
@@ -650,7 +596,6 @@
             string vs = CreateVertexShader(wc, fxProps);
             string ps = CreateProtoPixelShader(fxProps);
             var effectParameters = AssembleEffectParamers(fxProps);
->>>>>>> 15e0696c
 
             if (string.IsNullOrEmpty(vs) || string.IsNullOrEmpty(ps)) throw new Exception("Material could not be evaluated or be built!");
 
@@ -778,11 +723,7 @@
 
         #endregion
 
-<<<<<<< HEAD
-        private static async Task<IEnumerable<EffectParameterDeclaration>> AssembleEffectParamers(MaterialComponent mc)
-=======
         private static IEnumerable<EffectParameterDeclaration> AssembleEffectParamers(ShaderEffectProps fxProps)
->>>>>>> 15e0696c
         {
             var effectParameters = new List<EffectParameterDeclaration>();
 
@@ -802,13 +743,8 @@
                     });
                     effectParameters.Add(new EffectParameterDeclaration
                     {
-<<<<<<< HEAD
-                        Name = UniformNameDeclarations.DiffuseTexture,
-                        Value = await LoadTexture(mc.Diffuse.Texture)
-=======
                         Name = UniformNameDeclarations.AlbedoTexture,
                         Value = LoadTexture(fxProps.MatValues.AlbedoTexture)
->>>>>>> 15e0696c
                     });
                 }
             }
@@ -1035,13 +971,7 @@
             if (image != null)
                 return new Texture(image);
 
-<<<<<<< HEAD
-            image = await AssetStorage.GetAsync<ImageData>("DefaultTexture.png");
-            if (image != null)
-                return new Texture(image);
-=======
             Diagnostics.Warn("Texture not found", null, new[] { path });
->>>>>>> 15e0696c
 
             return new Texture(new ImageData());
         }
@@ -1063,13 +993,7 @@
                     SpecularShininess = 22,
                     SpecularIntensity = 0.5f
                 }
-<<<<<<< HEAD
-            };
-
-            return await MakeShaderEffectFromMatComp(defaultMat);
-=======
-            });
->>>>>>> 15e0696c
+            });
         }       
 
     }
