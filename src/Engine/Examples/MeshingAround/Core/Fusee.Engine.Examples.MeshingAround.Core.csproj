--- conflicted
+++ resolved
@@ -44,7 +44,6 @@
   </ItemGroup>
   <ItemGroup>
     <Reference Include="$(FuseeBuildRoot)\bin\Debug\Libraries\Fusee.Base.Common.dll">
-<<<<<<< HEAD
       <Name>Fusee.Base.Common</Name>
     </Reference>
     <Reference Include="$(FuseeBuildRoot)\bin\Debug\Libraries\Fusee.Base.Core.dll">
@@ -66,7 +65,6 @@
       <Name>Fusee.Engine.Common</Name>
     </Reference>
     <Reference Include="$(FuseeBuildRoot)\bin\Debug\Libraries\Fusee.Engine.Core.dll">
-=======
       
       <Name>Fusee.Base.Common</Name>
     </Reference>
@@ -96,7 +94,6 @@
     </Reference>
     <Reference Include="$(FuseeBuildRoot)\bin\Debug\Libraries\Fusee.Engine.Core.dll">
       
->>>>>>> cc18e0a3
       <Name>Fusee.Engine.Core</Name>
     </Reference>
   </ItemGroup>
