--- conflicted
+++ resolved
@@ -93,7 +93,6 @@
     </ProjectReference>
   </ItemGroup>
   <ItemGroup>
-<<<<<<< HEAD
     <BootstrapperPackage Include=".NETFramework,Version=v4.0,Profile=Client">
       <Visible>False</Visible>
       <ProductName>Microsoft .NET Framework 4 Client Profile %28x86 und x64%29</ProductName>
@@ -114,14 +113,12 @@
       <ProductName>Windows Installer 3.1</ProductName>
       <Install>true</Install>
     </BootstrapperPackage>
-=======
     <Content Include="Assets\normal2.jpg">
       <CopyToOutputDirectory>PreserveNewest</CopyToOutputDirectory>
     </Content>
     <Content Include="Assets\wall.jpg">
       <CopyToOutputDirectory>PreserveNewest</CopyToOutputDirectory>
     </Content>
->>>>>>> 3302e4be
   </ItemGroup>
   <ItemGroup>
     <None Include="Assets\castle.obj.model">
