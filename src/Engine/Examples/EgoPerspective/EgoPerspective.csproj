﻿<?xml version="1.0" encoding="utf-8"?>
<Project ToolsVersion="4.0" DefaultTargets="Build" xmlns="http://schemas.microsoft.com/developer/msbuild/2003">
  <PropertyGroup>
    <SolutionDir Condition="$(SolutionDir) == '' Or $(SolutionDir) == '*Undefined*'">$(ProjectDir)../../../../</SolutionDir>
    <Configuration Condition=" '$(Configuration)' == '' ">Debug</Configuration>
    <Platform Condition=" '$(Platform)' == '' ">x86</Platform>
    <ProductVersion>8.0.30703</ProductVersion>
    <SchemaVersion>2.0</SchemaVersion>
    <ProjectGuid>{4C6F9F9C-A4E8-483F-866C-2552DDBDD4F5}</ProjectGuid>
    <OutputType>WinExe</OutputType>
    <AppDesignerFolder>Properties</AppDesignerFolder>
    <RootNamespace>Examples.EgoPerspective</RootNamespace>
    <AssemblyName>Examples.EgoPerspective</AssemblyName>
    <FileAlignment>512</FileAlignment>
    <UseVSHostingProcess>false</UseVSHostingProcess>
  </PropertyGroup>
  <PropertyGroup Condition=" '$(Configuration)|$(Platform)' == 'Debug|x86' ">
    <PlatformTarget>x86</PlatformTarget>
    <DebugSymbols>true</DebugSymbols>
    <DebugType>full</DebugType>
    <Optimize>false</Optimize>
    <OutputPath>$(SolutionDir)Bin\Debug\Examples\EgoPerspective</OutputPath>
    <DefineConstants>DEBUG;TRACE</DefineConstants>
    <ErrorReport>prompt</ErrorReport>
    <WarningLevel>4</WarningLevel>
  </PropertyGroup>
  <PropertyGroup Condition=" '$(Configuration)|$(Platform)' == 'Release|x86' ">
    <PlatformTarget>x86</PlatformTarget>
    <DebugType>pdbonly</DebugType>
    <Optimize>true</Optimize>
    <OutputPath>$(SolutionDir)Bin\Release\Examples\EgoPerspective</OutputPath>
    <DefineConstants>TRACE</DefineConstants>
    <ErrorReport>prompt</ErrorReport>
    <WarningLevel>4</WarningLevel>
  </PropertyGroup>
  <PropertyGroup>
    <RunPostBuildEvent>OnBuildSuccess</RunPostBuildEvent>
  </PropertyGroup>
  <PropertyGroup Condition="'$(Configuration)|$(Platform)' == 'Debug+Web|x86'">
    <PlatformTarget>x86</PlatformTarget>
    <DebugSymbols>true</DebugSymbols>
    <DebugType>full</DebugType>
    <Optimize>false</Optimize>
    <OutputPath>$(SolutionDir)Bin\Debug\Examples\EgoPerspective</OutputPath>
    <DefineConstants>DEBUG;TRACE</DefineConstants>
    <ErrorReport>prompt</ErrorReport>
    <WarningLevel>4</WarningLevel>
  </PropertyGroup>
  <ItemGroup>
    <Compile Include="Object.cs" />
    <Compile Include="Properties\AssemblyInfo.cs" />
    <Compile Include="Main.cs" />
    <Compile Include="World.cs" />
  </ItemGroup>
  <ItemGroup>
    <ProjectReference Include="..\..\..\Math\Core\Math.Core.csproj">
      <Project>{E95FA1C8-6491-4B4B-BBE1-EDA6B16B2C6A}</Project>
      <Name>Math.Core</Name>
    </ProjectReference>
    <ProjectReference Include="..\..\Common\Common.csproj">
      <Project>{DFD770F6-4222-4255-AAE0-DCACDC7B21EB}</Project>
      <Name>Common</Name>
    </ProjectReference>
    <ProjectReference Include="..\..\Core\Core.csproj">
      <Project>{1228EB3F-8BCC-453F-8A2E-D9246495A118}</Project>
      <Name>Core</Name>
    </ProjectReference>
    <ProjectReference Include="..\..\Imp\OpenTK\OpenTK.csproj">
      <Project>{F7AD2BB5-D2B0-4697-BDDB-4CC26152A6B6}</Project>
      <Name>OpenTK</Name>
    </ProjectReference>
  </ItemGroup>
  <ItemGroup>
    <Content Include="Assets\metall.jpg">
      <CopyToOutputDirectory>PreserveNewest</CopyToOutputDirectory>
    </Content>
    <Content Include="Assets\normal2.jpg">
      <CopyToOutputDirectory>PreserveNewest</CopyToOutputDirectory>
    </Content>
    <Content Include="Assets\wall.jpg">
      <CopyToOutputDirectory>PreserveNewest</CopyToOutputDirectory>
    </Content>
  </ItemGroup>
  <ItemGroup>
    <None Include="Assets\castle.obj.model">
      <CopyToOutputDirectory>PreserveNewest</CopyToOutputDirectory>
    </None>
    <None Include="Assets\Cube.obj.model">
      <CopyToOutputDirectory>PreserveNewest</CopyToOutputDirectory>
    </None>
    <None Include="Assets\ground.obj.model">
      <CopyToOutputDirectory>PreserveNewest</CopyToOutputDirectory>
    </None>
    <None Include="Assets\Teapot.obj.model">
      <CopyToOutputDirectory>PreserveNewest</CopyToOutputDirectory>
    </None>
  </ItemGroup>
  <ItemGroup>
    <ProjectReference Include="$(SolutionDir)src\Engine\Common\Common.csproj">
      <Project>{DFD770F6-4222-4255-AAE0-DCACDC7B21EB}</Project>
      <Name>Common</Name>
    </ProjectReference>
    <ProjectReference Include="$(SolutionDir)src\Engine\Core\Core.csproj">
      <Project>{1228EB3F-8BCC-453F-8A2E-D9246495A118}</Project>
      <Name>Core</Name>
    </ProjectReference>
    <ProjectReference Include="$(SolutionDir)src\Math\Core\Math.Core.csproj">
      <Project>{E95FA1C8-6491-4B4B-BBE1-EDA6B16B2C6A}</Project>
      <Name>Math.Core</Name>
    </ProjectReference>
  </ItemGroup>
  <Import Project="$(MSBuildToolsPath)/Microsoft.CSharp.targets" />
  <PropertyGroup>
    <PostBuildEvent>
    </PostBuildEvent>
  </PropertyGroup>
  <Target Name="Clean">
<<<<<<< HEAD
    <Exec Condition=" '$(OS)' == 'Windows_NT' And Exists('$(OutputPath)') " Command='rd /s /q "$(OutputPath)"' />
=======
    <Exec Condition=" '$(OS)' == 'Windows_NT' And Exists('$(OutputPath)') " Command="rd /s /q &quot;$(OutputPath)&quot;" />
>>>>>>> a2b6c22e
    <Exec Condition=" '$(OS)' != 'Windows_NT' And Exists('$(OutputPath)') " Command="rm '$(OutputPath)' -r -f" />
  </Target>
  <Import Project="$(SolutionDir)Fusee_Windows.targets" Condition="'$(PostBuildEvent)' == '' And '$(OS)' == 'Windows_NT' " />
  <Import Project="$(SolutionDir)Fusee_Linux.targets" Condition="'$(PostBuildEvent)' == '' And '$(OS)' != 'Windows_NT' " />
</Project><|MERGE_RESOLUTION|>--- conflicted
+++ resolved
@@ -115,11 +115,7 @@
     </PostBuildEvent>
   </PropertyGroup>
   <Target Name="Clean">
-<<<<<<< HEAD
-    <Exec Condition=" '$(OS)' == 'Windows_NT' And Exists('$(OutputPath)') " Command='rd /s /q "$(OutputPath)"' />
-=======
     <Exec Condition=" '$(OS)' == 'Windows_NT' And Exists('$(OutputPath)') " Command="rd /s /q &quot;$(OutputPath)&quot;" />
->>>>>>> a2b6c22e
     <Exec Condition=" '$(OS)' != 'Windows_NT' And Exists('$(OutputPath)') " Command="rm '$(OutputPath)' -r -f" />
   </Target>
   <Import Project="$(SolutionDir)Fusee_Windows.targets" Condition="'$(PostBuildEvent)' == '' And '$(OS)' == 'Windows_NT' " />
