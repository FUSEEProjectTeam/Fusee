--- conflicted
+++ resolved
@@ -52,13 +52,10 @@
     <Compile Include="World.cs" />
   </ItemGroup>
   <ItemGroup>
-<<<<<<< HEAD
     <ProjectReference Include="..\..\..\Math\Core\Math.Core.csproj">
       <Project>{E95FA1C8-6491-4B4B-BBE1-EDA6B16B2C6A}</Project>
       <Name>Math.Core</Name>
     </ProjectReference>
-=======
->>>>>>> 5e0a74ad
     <ProjectReference Include="..\..\Common\Common.csproj">
       <Project>{DFD770F6-4222-4255-AAE0-DCACDC7B21EB}</Project>
       <Name>Common</Name>
