﻿<?xml version="1.0" encoding="utf-8"?>
<Project ToolsVersion="4.0" DefaultTargets="Build" xmlns="http://schemas.microsoft.com/developer/msbuild/2003">
  <PropertyGroup>
    <Configuration Condition=" '$(Configuration)' == '' ">Debug</Configuration>
    <Platform Condition=" '$(Platform)' == '' ">AnyCPU</Platform>
    <ProductVersion>8.0.30703</ProductVersion>
    <SchemaVersion>2.0</SchemaVersion>
    <ProjectGuid>{FEDC94C7-0F0A-4891-8740-AD00FDBF3A61}</ProjectGuid>
    <OutputType>WinExe</OutputType>
    <AppDesignerFolder>Properties</AppDesignerFolder>
<<<<<<< HEAD
    <RootNamespace>Examples.Textures</RootNamespace>
    <AssemblyName>Examples.Textures</AssemblyName>
=======
    <RootNamespace>Examples.Texture</RootNamespace>
    <AssemblyName>Examples.Texture</AssemblyName>
>>>>>>> 50d50cf3
    <TargetFrameworkVersion>v4.0</TargetFrameworkVersion>
    <FileAlignment>512</FileAlignment>
    <UseVSHostingProcess>false</UseVSHostingProcess>
  </PropertyGroup>
  <PropertyGroup Condition=" '$(Configuration)|$(Platform)' == 'Debug|AnyCPU' ">
    <PlatformTarget>AnyCPU</PlatformTarget>
    <DebugSymbols>true</DebugSymbols>
    <DebugType>full</DebugType>
    <Optimize>false</Optimize>
<<<<<<< HEAD
    <OutputPath>..\..\..\..\Bin\Debug\Examples\Textures</OutputPath>
=======
    <OutputPath>..\..\..\..\Bin\Debug\Examples\Texture</OutputPath>
>>>>>>> 50d50cf3
    <DefineConstants>DEBUG;TRACE</DefineConstants>
    <ErrorReport>prompt</ErrorReport>
    <WarningLevel>4</WarningLevel>
  </PropertyGroup>
  <PropertyGroup Condition=" '$(Configuration)|$(Platform)' == 'Release|AnyCPU' ">
    <PlatformTarget>AnyCPU</PlatformTarget>
    <DebugType>pdbonly</DebugType>
    <Optimize>true</Optimize>
<<<<<<< HEAD
    <OutputPath>..\..\..\..\Bin\Release\Examples\Textures</OutputPath>
=======
    <OutputPath>..\..\..\..\Bin\Release\Examples\Texture</OutputPath>
>>>>>>> 50d50cf3
    <DefineConstants>TRACE</DefineConstants>
    <ErrorReport>prompt</ErrorReport>
    <WarningLevel>4</WarningLevel>
  </PropertyGroup>
  <PropertyGroup>
    <RunPostBuildEvent>OnBuildSuccess</RunPostBuildEvent>
  </PropertyGroup>
  <PropertyGroup Condition="'$(Configuration)|$(Platform)' == 'Debug+Web|AnyCPU'">
    <PlatformTarget>AnyCPU</PlatformTarget>
    <DebugSymbols>true</DebugSymbols>
    <DebugType>full</DebugType>
    <Optimize>false</Optimize>
<<<<<<< HEAD
    <OutputPath>..\..\..\..\Bin\Debug\Examples\Textures</OutputPath>
=======
    <OutputPath>..\..\..\..\Bin\Debug\Examples\Texture</OutputPath>
>>>>>>> 50d50cf3
    <DefineConstants>DEBUG;TRACE</DefineConstants>
    <ErrorReport>prompt</ErrorReport>
    <WarningLevel>4</WarningLevel>
  </PropertyGroup>
  <ItemGroup>
    <Compile Include="Properties\AssemblyInfo.cs" />
    <Compile Include="Main.cs" />
  </ItemGroup>
  <ItemGroup>
    <Content Include="Assets\Desert.jpg">
      <CopyToOutputDirectory>PreserveNewest</CopyToOutputDirectory>
    </Content>
  </ItemGroup>
  <ItemGroup>
    <None Include="Assets\Face.obj.model">
      <CopyToOutputDirectory>PreserveNewest</CopyToOutputDirectory>
    </None>
    <None Include="Assets\Teapot.obj.model">
      <CopyToOutputDirectory>PreserveNewest</CopyToOutputDirectory>
    </None>
  </ItemGroup>
  <ItemGroup>
    <ProjectReference Include="..\..\..\Math\Core\Math.Core.csproj">
      <Project>{E95FA1C8-6491-4B4B-BBE1-EDA6B16B2C6A}</Project>
      <Name>Core %28Math\Core%29</Name>
    </ProjectReference>
    <ProjectReference Include="..\..\Common\Common.csproj">
      <Project>{DFD770F6-4222-4255-AAE0-DCACDC7B21EB}</Project>
      <Name>Common</Name>
    </ProjectReference>
    <ProjectReference Include="..\..\Core\Core.csproj">
      <Project>{1228EB3F-8BCC-453F-8A2E-D9246495A118}</Project>
      <Name>Core</Name>
    </ProjectReference>
    <ProjectReference Include="..\..\Imp\OpenTK\OpenTK.csproj">
      <Project>{F7AD2BB5-D2B0-4697-BDDB-4CC26152A6B6}</Project>
      <Name>OpenTK</Name>
    </ProjectReference>
  </ItemGroup>
<<<<<<< HEAD
=======
  <ItemGroup />
  <ItemGroup>
    <Content Include="Assets\Desert.jpg">
      <CopyToOutputDirectory>PreserveNewest</CopyToOutputDirectory>
    </Content>
    <Content Include="Assets\Jellyfish.jpg">
      <CopyToOutputDirectory>PreserveNewest</CopyToOutputDirectory>
    </Content>
  </ItemGroup>
  <ItemGroup>
    <None Include="Assets\Face.obj.model">
      <CopyToOutputDirectory>PreserveNewest</CopyToOutputDirectory>
    </None>
    <None Include="Assets\Teapot.obj.model">
      <CopyToOutputDirectory>PreserveNewest</CopyToOutputDirectory>
    </None>
  </ItemGroup>
>>>>>>> 50d50cf3
  <Import Project="$(MSBuildToolsPath)\Microsoft.CSharp.targets" />
  <PropertyGroup>
    <PostBuildEvent>
    </PostBuildEvent>
    <SolutionDir Condition="$(SolutionDir) == '' Or $(SolutionDir) == '*Undefined*'">$(ProjectDir)../../</SolutionDir>
  </PropertyGroup>
  <Target Name="Clean">
    <Exec Command="rd /s /q $(OutputPath)" Condition="Exists($(OutputPath))" />
  </Target>
  <Import Project="$(SolutionDir)/Fusee.targets" Condition="'$(PostBuildEvent)' == ''" />
</Project><|MERGE_RESOLUTION|>--- conflicted
+++ resolved
@@ -8,13 +8,10 @@
     <ProjectGuid>{FEDC94C7-0F0A-4891-8740-AD00FDBF3A61}</ProjectGuid>
     <OutputType>WinExe</OutputType>
     <AppDesignerFolder>Properties</AppDesignerFolder>
-<<<<<<< HEAD
     <RootNamespace>Examples.Textures</RootNamespace>
     <AssemblyName>Examples.Textures</AssemblyName>
-=======
     <RootNamespace>Examples.Texture</RootNamespace>
     <AssemblyName>Examples.Texture</AssemblyName>
->>>>>>> 50d50cf3
     <TargetFrameworkVersion>v4.0</TargetFrameworkVersion>
     <FileAlignment>512</FileAlignment>
     <UseVSHostingProcess>false</UseVSHostingProcess>
@@ -24,11 +21,8 @@
     <DebugSymbols>true</DebugSymbols>
     <DebugType>full</DebugType>
     <Optimize>false</Optimize>
-<<<<<<< HEAD
     <OutputPath>..\..\..\..\Bin\Debug\Examples\Textures</OutputPath>
-=======
     <OutputPath>..\..\..\..\Bin\Debug\Examples\Texture</OutputPath>
->>>>>>> 50d50cf3
     <DefineConstants>DEBUG;TRACE</DefineConstants>
     <ErrorReport>prompt</ErrorReport>
     <WarningLevel>4</WarningLevel>
@@ -37,11 +31,8 @@
     <PlatformTarget>AnyCPU</PlatformTarget>
     <DebugType>pdbonly</DebugType>
     <Optimize>true</Optimize>
-<<<<<<< HEAD
     <OutputPath>..\..\..\..\Bin\Release\Examples\Textures</OutputPath>
-=======
     <OutputPath>..\..\..\..\Bin\Release\Examples\Texture</OutputPath>
->>>>>>> 50d50cf3
     <DefineConstants>TRACE</DefineConstants>
     <ErrorReport>prompt</ErrorReport>
     <WarningLevel>4</WarningLevel>
@@ -54,11 +45,8 @@
     <DebugSymbols>true</DebugSymbols>
     <DebugType>full</DebugType>
     <Optimize>false</Optimize>
-<<<<<<< HEAD
     <OutputPath>..\..\..\..\Bin\Debug\Examples\Textures</OutputPath>
-=======
     <OutputPath>..\..\..\..\Bin\Debug\Examples\Texture</OutputPath>
->>>>>>> 50d50cf3
     <DefineConstants>DEBUG;TRACE</DefineConstants>
     <ErrorReport>prompt</ErrorReport>
     <WarningLevel>4</WarningLevel>
@@ -98,8 +86,6 @@
       <Name>OpenTK</Name>
     </ProjectReference>
   </ItemGroup>
-<<<<<<< HEAD
-=======
   <ItemGroup />
   <ItemGroup>
     <Content Include="Assets\Desert.jpg">
@@ -117,7 +103,6 @@
       <CopyToOutputDirectory>PreserveNewest</CopyToOutputDirectory>
     </None>
   </ItemGroup>
->>>>>>> 50d50cf3
   <Import Project="$(MSBuildToolsPath)\Microsoft.CSharp.targets" />
   <PropertyGroup>
     <PostBuildEvent>
