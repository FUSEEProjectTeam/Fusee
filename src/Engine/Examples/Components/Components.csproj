﻿<?xml version="1.0" encoding="utf-8"?>
<Project ToolsVersion="4.0" DefaultTargets="Build" xmlns="http://schemas.microsoft.com/developer/msbuild/2003">
  <PropertyGroup>
    <Configuration Condition=" '$(Configuration)' == '' ">Debug</Configuration>
    <Platform Condition=" '$(Platform)' == '' ">AnyCPU</Platform>
    <ProductVersion>8.0.30703</ProductVersion>
    <SchemaVersion>2.0</SchemaVersion>
    <ProjectGuid>{3550A17F-5939-4CEA-A138-1BF5FFE195DC}</ProjectGuid>
    <OutputType>WinExe</OutputType>
    <AppDesignerFolder>Properties</AppDesignerFolder>
    <RootNamespace>Examples.Components</RootNamespace>
    <AssemblyName>Examples.Components</AssemblyName>
    <TargetFrameworkVersion>v4.0</TargetFrameworkVersion>
    <FileAlignment>512</FileAlignment>
    <TargetFrameworkProfile>Client</TargetFrameworkProfile>
    <PublishUrl>publish\</PublishUrl>
    <Install>true</Install>
    <InstallFrom>Disk</InstallFrom>
    <UpdateEnabled>false</UpdateEnabled>
    <UpdateMode>Foreground</UpdateMode>
    <UpdateInterval>7</UpdateInterval>
    <UpdateIntervalUnits>Days</UpdateIntervalUnits>
    <UpdatePeriodically>false</UpdatePeriodically>
    <UpdateRequired>false</UpdateRequired>
    <MapFileExtensions>true</MapFileExtensions>
    <ApplicationRevision>0</ApplicationRevision>
    <ApplicationVersion>1.0.0.%2a</ApplicationVersion>
    <IsWebBootstrapper>false</IsWebBootstrapper>
    <UseApplicationTrust>false</UseApplicationTrust>
    <BootstrapperEnabled>true</BootstrapperEnabled>
  </PropertyGroup>
  <PropertyGroup Condition=" '$(Configuration)|$(Platform)' == 'Debug|AnyCPU' ">
    <PlatformTarget>AnyCPU</PlatformTarget>
    <DebugSymbols>true</DebugSymbols>
    <DebugType>full</DebugType>
    <Optimize>false</Optimize>
    <OutputPath>..\..\..\..\Bin\Debug\Examples\Components</OutputPath>
    <DefineConstants>DEBUG;TRACE</DefineConstants>
    <ErrorReport>prompt</ErrorReport>
    <WarningLevel>4</WarningLevel>
  </PropertyGroup>
  <PropertyGroup Condition=" '$(Configuration)|$(Platform)' == 'Release|AnyCPU' ">
    <PlatformTarget>AnyCPU</PlatformTarget>
    <DebugType>pdbonly</DebugType>
    <Optimize>true</Optimize>
    <OutputPath>..\..\..\..\Bin\Release\Examples\Components</OutputPath>
    <DefineConstants>TRACE</DefineConstants>
    <ErrorReport>prompt</ErrorReport>
    <WarningLevel>4</WarningLevel>
  </PropertyGroup>
  <PropertyGroup>
    <RunPostBuildEvent>OnBuildSuccess</RunPostBuildEvent>
  </PropertyGroup>
<<<<<<< HEAD
  <PropertyGroup Condition="'$(Configuration)|$(Platform)' == 'Debug+Web|AnyCPU'">
    <PlatformTarget>AnyCPU</PlatformTarget>
=======
  <PropertyGroup Condition="'$(Configuration)|$(Platform)' == 'Debug+Web|x86'">
    <PlatformTarget>x86</PlatformTarget>
>>>>>>> 756b994c
    <DebugSymbols>true</DebugSymbols>
    <DebugType>full</DebugType>
    <Optimize>false</Optimize>
    <OutputPath>..\..\..\..\Bin\Debug\Examples\Components</OutputPath>
    <DefineConstants>DEBUG;TRACE</DefineConstants>
    <ErrorReport>prompt</ErrorReport>
    <WarningLevel>4</WarningLevel>
<<<<<<< HEAD
=======
    <UseVSHostingProcess>false</UseVSHostingProcess>
>>>>>>> 756b994c
  </PropertyGroup>
  <ItemGroup>
    <Compile Include="ChildAction.cs" />
    <Compile Include="Properties\AssemblyInfo.cs" />
    <Compile Include="Components.cs" />
    <Compile Include="TestBehaviour.cs" />
  </ItemGroup>
  <ItemGroup>
<<<<<<< HEAD
=======
    <None Include="app.config" />
>>>>>>> 756b994c
    <None Include="Assets\Cube.obj.model">
      <CopyToOutputDirectory>PreserveNewest</CopyToOutputDirectory>
    </None>
  </ItemGroup>
  <ItemGroup>
    <ProjectReference Include="..\..\Common\Common.csproj">
      <Project>{DFD770F6-4222-4255-AAE0-DCACDC7B21EB}</Project>
      <Name>Common</Name>
    </ProjectReference>
    <ProjectReference Include="..\..\Components\SceneManagement\SceneManagement.csproj">
      <Project>{81B3A7F0-F8E4-45D0-BE69-B869C9B1803E}</Project>
      <Name>SceneManagement</Name>
    </ProjectReference>
    <ProjectReference Include="..\..\Core\Core.csproj">
      <Project>{1228EB3F-8BCC-453F-8A2E-D9246495A118}</Project>
      <Name>Core</Name>
    </ProjectReference>
<<<<<<< HEAD
    <ProjectReference Include="..\..\..\Math\Core\Math.Core.csproj">
=======
    <ProjectReference Include="..\..\..\Math\Core\Core.csproj">
>>>>>>> 756b994c
      <Project>{E95FA1C8-6491-4B4B-BBE1-EDA6B16B2C6A}</Project>
      <Name>Math.Core</Name>
    </ProjectReference>
    <ProjectReference Include="..\..\Imp\OpenTK\OpenTK.csproj">
      <Project>{F7AD2BB5-D2B0-4697-BDDB-4CC26152A6B6}</Project>
      <Name>OpenTK</Name>
    </ProjectReference>
  </ItemGroup>
<<<<<<< HEAD
=======
  <ItemGroup>
    <BootstrapperPackage Include=".NETFramework,Version=v4.0,Profile=Client">
      <Visible>False</Visible>
      <ProductName>Microsoft .NET Framework 4 Client Profile %28x86 und x64%29</ProductName>
      <Install>true</Install>
    </BootstrapperPackage>
    <BootstrapperPackage Include="Microsoft.Net.Client.3.5">
      <Visible>False</Visible>
      <ProductName>.NET Framework 3.5 SP1 Client Profile</ProductName>
      <Install>false</Install>
    </BootstrapperPackage>
    <BootstrapperPackage Include="Microsoft.Net.Framework.3.5.SP1">
      <Visible>False</Visible>
      <ProductName>.NET Framework 3.5 SP1</ProductName>
      <Install>false</Install>
    </BootstrapperPackage>
    <BootstrapperPackage Include="Microsoft.Windows.Installer.3.1">
      <Visible>False</Visible>
      <ProductName>Windows Installer 3.1</ProductName>
      <Install>true</Install>
    </BootstrapperPackage>
  </ItemGroup>
>>>>>>> 756b994c
  <Import Project="$(MSBuildToolsPath)/Microsoft.CSharp.targets" />
  <PropertyGroup>
    <PostBuildEvent>
    </PostBuildEvent>
    <SolutionDir Condition="$(SolutionDir) == '' Or $(SolutionDir) == '*Undefined*'">$(ProjectDir)../../</SolutionDir>
  </PropertyGroup>
  <Target Name="Clean">
    <Exec Command="rd /s /q $(OutputPath)" Condition="Exists($(OutputPath))" />
  </Target>
  <Import Project="$(SolutionDir)/Fusee.targets" Condition="'$(PostBuildEvent)' == ''" />
</Project><|MERGE_RESOLUTION|>--- conflicted
+++ resolved
@@ -51,13 +51,10 @@
   <PropertyGroup>
     <RunPostBuildEvent>OnBuildSuccess</RunPostBuildEvent>
   </PropertyGroup>
-<<<<<<< HEAD
   <PropertyGroup Condition="'$(Configuration)|$(Platform)' == 'Debug+Web|AnyCPU'">
     <PlatformTarget>AnyCPU</PlatformTarget>
-=======
   <PropertyGroup Condition="'$(Configuration)|$(Platform)' == 'Debug+Web|x86'">
     <PlatformTarget>x86</PlatformTarget>
->>>>>>> 756b994c
     <DebugSymbols>true</DebugSymbols>
     <DebugType>full</DebugType>
     <Optimize>false</Optimize>
@@ -65,10 +62,7 @@
     <DefineConstants>DEBUG;TRACE</DefineConstants>
     <ErrorReport>prompt</ErrorReport>
     <WarningLevel>4</WarningLevel>
-<<<<<<< HEAD
-=======
     <UseVSHostingProcess>false</UseVSHostingProcess>
->>>>>>> 756b994c
   </PropertyGroup>
   <ItemGroup>
     <Compile Include="ChildAction.cs" />
@@ -77,10 +71,7 @@
     <Compile Include="TestBehaviour.cs" />
   </ItemGroup>
   <ItemGroup>
-<<<<<<< HEAD
-=======
     <None Include="app.config" />
->>>>>>> 756b994c
     <None Include="Assets\Cube.obj.model">
       <CopyToOutputDirectory>PreserveNewest</CopyToOutputDirectory>
     </None>
@@ -98,11 +89,8 @@
       <Project>{1228EB3F-8BCC-453F-8A2E-D9246495A118}</Project>
       <Name>Core</Name>
     </ProjectReference>
-<<<<<<< HEAD
     <ProjectReference Include="..\..\..\Math\Core\Math.Core.csproj">
-=======
     <ProjectReference Include="..\..\..\Math\Core\Core.csproj">
->>>>>>> 756b994c
       <Project>{E95FA1C8-6491-4B4B-BBE1-EDA6B16B2C6A}</Project>
       <Name>Math.Core</Name>
     </ProjectReference>
@@ -111,8 +99,6 @@
       <Name>OpenTK</Name>
     </ProjectReference>
   </ItemGroup>
-<<<<<<< HEAD
-=======
   <ItemGroup>
     <BootstrapperPackage Include=".NETFramework,Version=v4.0,Profile=Client">
       <Visible>False</Visible>
@@ -135,7 +121,6 @@
       <Install>true</Install>
     </BootstrapperPackage>
   </ItemGroup>
->>>>>>> 756b994c
   <Import Project="$(MSBuildToolsPath)/Microsoft.CSharp.targets" />
   <PropertyGroup>
     <PostBuildEvent>
