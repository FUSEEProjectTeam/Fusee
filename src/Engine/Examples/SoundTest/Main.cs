--- conflicted
+++ resolved
@@ -63,8 +63,6 @@
         private bool _once = false;
         private float _vol = 1.0f;
 
-        private float vol = 1.0f;
-
         public override void Init()
         {
             RC.ClearColor = new float4(0, 0, 0, 1);
@@ -79,7 +77,6 @@
             _audio1 = Audio.Instance.LoadFile("Assets/tetris.mp3");
             _audio2 = Audio.Instance.LoadFile("Assets/pacman.mp3");
             _audio1.Play();
-            _audio1.Loop = true;
             
             _panningVal = 0;
         }
@@ -88,11 +85,7 @@
         {
             RC.Clear(ClearFlags.Color | ClearFlags.Depth);
 
-<<<<<<< HEAD
-         /*   if ((!_once) && (Input.Instance.IsKeyDown(KeyCodes.S)))
-=======
          /*  if ((!_once) && (Input.Instance.IsKeyDown(KeyCodes.S)))
->>>>>>> 0f168e79
             {
                 _audio2.Play();
                 _once = true;
@@ -100,26 +93,9 @@
 
             if ((_once) && (Input.Instance.IsKeyDown(KeyCodes.D)))
             {
-                //_audio2.Stop();
-                //_audio1.Stop();
-                //Aud.Stop();
-                _audio1.SetVolume(1.0f);
-
+                _audio2.Stop();
+                _audio1.Stop();
                 _once = false;
-<<<<<<< HEAD
-            }*/
-
-
-        //    if (Input.Instance.IsKeyDown(KeyCodes.Up))
-      //          vol = Math.Min(vol + 0.001f, 1.0f);
-    //        if (Input.Instance.IsKeyDown(KeyCodes.Down))
-  //              vol = Math.Max(vol - 0.001f, 0f);
-
-
-//            _audio1.SetVolume(vol);
-
-
-=======
             }
             */
 
@@ -130,7 +106,6 @@
          
             //_audio1.SetVolume(_vol);
 
->>>>>>> 0f168e79
             if (Input.Instance.IsKeyDown(KeyCodes.Left))
             {
                 _panningVal = Math.Max(-1, _panningVal - 0.001f);
