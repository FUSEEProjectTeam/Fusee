--- conflicted
+++ resolved
@@ -1,4 +1,4 @@
-﻿using Fusee.Math.Core;
+using Fusee.Math.Core;
 using Fusee.PointCloud.Common;
 using Fusee.Structures;
 
@@ -154,13 +154,8 @@
         /// Returns true if one of the Frustum planes is intersecting this octant.
         /// </summary>
         /// <param name="frustum">The frustum to test against.</param>
-<<<<<<< HEAD
         /// <param name="translation">Additional translation.</param>
         /// <param name="scale">Additional scale.</param>
-=======
-        /// <param name="translation">Translation of octant</param>
-        /// <param name="scale">Scale of octant</param>
->>>>>>> f54a8da4
         /// <returns>false if fully outside, true if inside or intersecting.</returns>
         public bool InsideOrIntersectingFrustum(FrustumF frustum, float3 translation, float3 scale)
         {
