﻿using Fusee.Base.Common;
using Fusee.Engine.Core;
using Fusee.Engine.Core.Primitives;
using Fusee.Engine.Core.Scene;
using Fusee.Math.Core;
using Microsoft.Extensions.Options;
using System;
using System.Collections.Generic;
using System.Linq;

namespace Fusee.PointCloud.Core
{
    /// <summary>
    /// Picker for octants.
    /// </summary>
    public class OctantPicker
    {
        private readonly PointCloudOctree _octree;
        private readonly RenderContext _rc;
        public Camera Cam;
        public Transform CamTransform;

        /// <summary>
        /// Constructor for the octant picker.
        /// </summary>
        /// <param name="octree">The octree to pick from.</param>
        /// <param name="rc">The render context.</param>
        /// <param name="cam">The camera the calculation is based on.</param>
        /// <param name="camTransform">The transform of previously given camera.</param>
        public OctantPicker(PointCloudOctree octree, RenderContext rc, Camera cam, Transform camTransform)
        {
            _octree = octree;
            _rc = rc;
            Cam = cam;
            CamTransform = camTransform;
        }

        /// <summary>
        /// Helper method to traverse octree and return octant. Assumes that the node is visible and intersected by given ray.
        /// </summary>
        /// <returns></returns>
        private List<PointCloudOctant> PickOctantRecursively(PointCloudOctant node, RayD ray, List<PointCloudOctant> list)
        {
            list.Add(node);
            if (node.Children[0] != null)
            {
                foreach (var child in node.Children.Cast<PointCloudOctant>())
                {
                    if (child?.IsVisible == true && child.IntersectRay(ray))
                    {
                        PickOctantRecursively(child, ray, list);
                    }
                }
            }
            return list;
        }


        /// <summary>
        /// Pick the densest octant under a given mouse position.
        /// </summary>
        /// <param name="pickPosClip">The mouse position in clip space.</param>
        /// <param name="viewportSize">Width and height of the viewport.</param>
        private System.Collections.Generic.List<PointCloudOctant>? PickOctantWrapper(float2 pickPosClip, int2 viewportSize)
        {
            // Create ray to intersect aabb's with.
            var ray = new RayD(new double2(pickPosClip.x, pickPosClip.y), (double4x4)_rc.View, (double4x4)Cam.GetProjectionMat(viewportSize.x, viewportSize.y, out _));
            var rootnode = (PointCloudOctant)_octree.Root;
            List<PointCloudOctant> picked = new();

            // Check if ray is hitting the octree at all.
            if (!rootnode.IsVisible || !rootnode.IntersectRay(ray))
            {
                return null;
            }

            // Go over each child and check whether they are visible nad intersecting the ray. If thats the case, a smaller octant can be picked.
            if (rootnode.Children[0] != null)
            {
                for (int i = 0; i < 8; i++)
                {
                    var child = (PointCloudOctant)rootnode.Children[i];
                    if (child?.IsVisible == true && child.IntersectRay(ray))
                    {
                        PickOctantRecursively(child, ray, picked);
                    }
                }
            }
            else
            {
                picked.Add(rootnode);
                return picked;
            }
            if (picked.Count > 0)
            {
                return picked;

            }
            return null;
        }

        /// <summary>
        /// Returns all <see cref="PointCloudOctant"/> under given mouse position, without filtering or sorting
        /// </summary>
        /// <param name="pickPosClip"></param>
        /// <param name="viewportSize"></param>
        /// <returns></returns>
        public List<PointCloudOctant?> PickAllOctants(float2 pickPosClip, int2 viewportSize)
        {
            return PickOctantWrapper(pickPosClip, viewportSize);
        }

        /// <summary>
        /// Pick the <see cref="PointCloudOctant"/> that is closest to the camera under given mouse position.
        /// </summary>
        /// <param name="pickPosClip">The mouse position in clip space.</param>
        /// <param name="viewportSize">Width and height of the window.</param>
        public PointCloudOctant? PickDensestOctant(float2 pickPosClip, int2 viewportSize)
        {
            var pickResult = PickOctantWrapper(pickPosClip, viewportSize);

            // No octants picked.
            if (pickResult == null)
            {
                return null;
            }
            else
            {
                // Sort by ratio of number of points and size of octant.
                pickResult = pickResult.OrderBy(pickResult => pickResult.NumberOfPointsInNode / pickResult.Size).ToList();
                for (int i = 0; i < pickResult.Count; i++)
                {
                    // Only pick octant that has a certain distance to the camera.
                    if (Distance((float3)pickResult[i].Center) >= pickResult[i].Size)
                    {
                        return pickResult[i];
                    }
                }
            }
            return null;
        }

        /// <summary>
        /// Pick the <see cref="PointCloudOctant"/> that is closest to the camera under given mouse position.
        /// </summary>
        /// <param name="pickPosClip">The mouse position in clip space.</param>
        /// <param name="viewportSize">Width and height of the window.</param>
        public PointCloudOctant? PickClosestOctant(float2 pickPosClip, int2 viewportSize)
        {

            var pickResult = PickOctantWrapper(pickPosClip, viewportSize);

            // No octants picked.
            if (pickResult == null)
            {
                return null;
            }
            else
            {
                // Order octants by distance between its center point and the camera position.
                pickResult = pickResult.OrderBy(pickResult => Distance((float3)pickResult.Center)).ToList();
                for (int i = 0; i < pickResult.Count; i++)
                {
                    if (Distance((float3)pickResult[i].Center) >= pickResult[i].Size)
                    {
                        return pickResult[i];
                    }
                }
            }
            return null;
        }

        /// <summary>
        /// Helper method to calculate distance between given vector (usually center of an octant) and the cameras position.
        /// </summary>
        /// <param name="point">Point to calculate distance to.</param>
        private float Distance(float3 point)
        {
<<<<<<< HEAD
            return System.Math.Sqrt(
                   System.Math.Pow(vector.x - CamTransform.Translation.x, 2) +
                   System.Math.Pow(vector.y - CamTransform.Translation.y, 2) +
                   System.Math.Pow(vector.z - CamTransform.Translation.z, 2));
=======
            return (point - _camTransform.Translation).Length;
>>>>>>> b8553d2e
        }

        /// <summary>
        /// Generate a cube with the same size and position as given octant.
        /// </summary>
        /// <param name="node">The octant to extract information on size and position from.</param>
        public static SceneNode CreateCubeFromNode(PointCloudOctant node)
        {
            return new SceneNode
            {
                Components =
                {
                    new Transform
                    {
                        Translation = (float3)node.Center,
                        Scale = new float3((float)node.Size)
                    },
                    MakeEffect.FromUnlit((float4)ColorUint.Blue),
                    new Cube(),
                }
            };
        }
    }
}<|MERGE_RESOLUTION|>--- conflicted
+++ resolved
@@ -176,14 +176,7 @@
         /// <param name="point">Point to calculate distance to.</param>
         private float Distance(float3 point)
         {
-<<<<<<< HEAD
-            return System.Math.Sqrt(
-                   System.Math.Pow(vector.x - CamTransform.Translation.x, 2) +
-                   System.Math.Pow(vector.y - CamTransform.Translation.y, 2) +
-                   System.Math.Pow(vector.z - CamTransform.Translation.z, 2));
-=======
             return (point - _camTransform.Translation).Length;
->>>>>>> b8553d2e
         }
 
         /// <summary>
