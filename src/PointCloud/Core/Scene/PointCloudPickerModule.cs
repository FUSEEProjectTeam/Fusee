--- conflicted
+++ resolved
@@ -1,4 +1,4 @@
-﻿using Fusee.Base.Core;
+using Fusee.Base.Core;
 using Fusee.Engine.Common;
 using Fusee.Engine.Core;
 using Fusee.Engine.Core.Scene;
@@ -12,7 +12,6 @@
 using System.Linq;
 using System.Text;
 using static Fusee.Engine.Core.ScenePicker;
-<<<<<<< HEAD
 using System.Linq;
 using Microsoft.Extensions.Options;
 using Fusee.PointCloud.Common;
@@ -24,19 +23,14 @@
 using System.Runtime.CompilerServices;
 using System.Threading;
 using System.Diagnostics;
-=======
->>>>>>> d48c5fa8
 
 namespace Fusee.PointCloud.Core.Scene
 {
     public class PointCloudPickResult : PickResult
     {
         public OctantId OctandID;
-<<<<<<< HEAD
         public Mesh Mesh;
         public int VertIdx;
-=======
->>>>>>> d48c5fa8
     }
 
     public class PointCloudPickerModule : IPickerModule
@@ -67,7 +61,6 @@
             sw.Start();
             if (!pointCloud.Active) return;
 
-<<<<<<< HEAD
             var proj = State.CurrentCameraResult.Camera.GetProjectionMat(State.ScreenSize.x, State.ScreenSize.y, out _);
             var view = State.CurrentCameraResult.View;
             var rayD = new RayD(new double2(State.PickPosClip.x, State.PickPosClip.y), (double4x4)view, (double4x4)proj);
@@ -150,24 +143,6 @@
                     OctantId = minElement.OctantId
                 };
             }
-=======
-            //var ray = new RayD(new double2(PickerState.PickPosClip.x, PickerState.PickPosClip.y), (double4x4)State.View, (double4x4)State.Projection);
-            //var tmpList = new List<PointCloudOctant>();
-            //var allHitBoxes = PickOctantRecursively((PointCloudOctant)_octree.Root, ray, tmpList).OrderBy(x => x.ProjectedScreenSize);
-            //if (allHitBoxes != null && allHitBoxes.Any())
-            //{
-            //    var mvp = State.Projection * State.View * State.Model;
-            //    PickResult = new PointCloudPickResult
-            //    {
-            //        Node = null,
-            //        Projection = State.Projection,
-            //        View = State.View,
-            //        Model = State.Model,
-            //        ClipPos = float4x4.TransformPerspective(mvp, (float3)allHitBoxes.ElementAt(0).Center),
-            //        OctandID = allHitBoxes.ElementAt(0).OctId,
-            //    };
-            //}
->>>>>>> d48c5fa8
         }
 
 
