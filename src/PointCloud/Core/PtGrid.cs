﻿using Fusee.Math.Core;
using Fusee.PointCloud.Common;
using Fusee.Structures;
using System;
using System.Collections.Generic;

namespace Fusee.PointCloud.Core
{
    /// <summary>
    /// Data structure that filters points and determines which fall into the next octree level.
    /// </summary>
    /// <typeparam name="TPoint">Point type (<seealso cref="PointAccessor{TPoint}"/>)</typeparam>
    public class PtGrid<TPoint> : GridD<TPoint>
    {
        /// <summary>
        /// Allows access to point properties.
        /// </summary>
        public PointAccessor<TPoint> PtAccessor { get; internal set; }

        /// <summary>
        /// A PtGrid is a property of an PtOctant - its parent octant.
        /// </summary>
        public PtOctantWrite<TPoint> ParentOctant { get; internal set; }

        private readonly List<int3> _neighbourKernel = GetGridNeighbourIndices(new(-1, -1, -1));

        /// <summary>
        /// Creates a new instance of type PtGrid. Will not create any GridCells.
        /// </summary>
        internal PtGrid(double3 center, double3 size) : base(center, size, 128, 128, 128) { }

        /// <summary>
        /// Creates a new instance of type PtGrid.
        /// </summary>
        public PtGrid(PointAccessor<TPoint> ptAccessor, PtOctantWrite<TPoint> parentOctant, IEnumerable<TPoint> points)
            : base(parentOctant.Center, new double3(parentOctant.Size, parentOctant.Size, parentOctant.Size), 128, 128, 128)
        {
            PtAccessor = ptAccessor;
            ParentOctant = parentOctant;
            CreateCells(points);
        }

        /// <summary>
        /// Creates a new <see cref="GridCellD{O}"/> for the given item.
        /// </summary>
        /// <param name="GetPositionOfPayloadItem">Method to retrieve the points coordinate.</param>
        /// <param name="payloadItem">The generic point cloud point.</param>
        public override void CreateCellForItem(Func<TPoint, double3> GetPositionOfPayloadItem, TPoint payloadItem)
        {
            var tPointPos = GetPositionOfPayloadItem(payloadItem);
            var cell = TryGetCellForPos(Size, Center, tPointPos, out var cellIdx);

            //Check if NN is too close - a point remains in the parent octant if the distance to the occupant of a neighbor cell is smaller than the neighbor cells' size.         
            foreach (var idxOffset in _neighbourKernel)
            {
                var neighbourCellIdx = cellIdx + idxOffset;

                if (neighbourCellIdx.x < 0 || neighbourCellIdx.x >= NumberOfGridCells.x
                    || neighbourCellIdx.y < 0 || neighbourCellIdx.y >= NumberOfGridCells.y
                    || neighbourCellIdx.z < 0 || neighbourCellIdx.z >= NumberOfGridCells.z)
                    continue;

                if (!GridCellsDict.TryGetValue(neighbourCellIdx, out var neighbourCell))
                    continue;

                if ((tPointPos - GetPositionOfPayloadItem(neighbourCell.Payload)).Length < neighbourCell.Size.x) //neighbourCell.Size equals spacing/ resolution of the octant
                {
                    ParentOctant.Payload.Add(payloadItem);
                    return;
                }
            }

            //Create CridCell on demand
            if (cell == null)
            {
                CreateCell(cellIdx);
                GridCellsDict[cellIdx].Payload = payloadItem;
            }
            else
            {
                //Check if the occupant must be changed
                var occupantDistToCenter = (GetPositionOfPayloadItem(cell.Payload) - cell.Center).Length;
                var pointDistToCenter = (tPointPos - cell.Center).Length;

                if (pointDistToCenter < occupantDistToCenter)
                {
                    ParentOctant.Payload.Add(cell.Payload);
                    cell.Payload = payloadItem;
                }
                else
                    ParentOctant.Payload.Add(payloadItem);
            }
        }

        /// <summary>
        /// Returns the (x,y,z) coordinates of a payload item.
        /// </summary>
        /// <param name="pt">The point (payload item)</param>
        /// <returns></returns>
        public override double3 GetPositionOfPayloadItem(TPoint pt)
        {
            return PtAccessor.GetPositionFloat3_64(ref pt);
        }
<<<<<<< HEAD

        public override void CreateCellForItem(Func<TPoint, Fusee.Math.Core.double3> GetPositionOfPayloadItem, TPoint payloadItem)
        {
            throw new NotImplementedException();
        }

        public override void CreateCellForItem(Func<TPoint, Fusee.Math.Core.double3> GetPositionOfPayloadItem, TPoint payloadItem)
        {
            throw new NotImplementedException();
        }

        public override void CreateCellForItem(Func<TPoint, Fusee.Math.Core.double3> GetPositionOfPayloadItem, TPoint payloadItem)
        {
            throw new NotImplementedException();
        }

        public override void CreateCellForItem(Func<TPoint, Fusee.Math.Core.double3> GetPositionOfPayloadItem, TPoint payloadItem)
        {
            throw new NotImplementedException();
        }
=======
>>>>>>> 91f7e2a3
    }
}<|MERGE_RESOLUTION|>--- conflicted
+++ resolved
@@ -101,28 +101,5 @@
         {
             return PtAccessor.GetPositionFloat3_64(ref pt);
         }
-<<<<<<< HEAD
-
-        public override void CreateCellForItem(Func<TPoint, Fusee.Math.Core.double3> GetPositionOfPayloadItem, TPoint payloadItem)
-        {
-            throw new NotImplementedException();
-        }
-
-        public override void CreateCellForItem(Func<TPoint, Fusee.Math.Core.double3> GetPositionOfPayloadItem, TPoint payloadItem)
-        {
-            throw new NotImplementedException();
-        }
-
-        public override void CreateCellForItem(Func<TPoint, Fusee.Math.Core.double3> GetPositionOfPayloadItem, TPoint payloadItem)
-        {
-            throw new NotImplementedException();
-        }
-
-        public override void CreateCellForItem(Func<TPoint, Fusee.Math.Core.double3> GetPositionOfPayloadItem, TPoint payloadItem)
-        {
-            throw new NotImplementedException();
-        }
-=======
->>>>>>> 91f7e2a3
     }
 }