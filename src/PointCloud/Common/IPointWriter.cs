--- conflicted
+++ resolved
@@ -1,4 +1,4 @@
-﻿using Fusee.Math.Core;
+using Fusee.Math.Core;
 using System;
 using System.IO;
 using System.Text;
@@ -102,16 +102,6 @@
     public interface IPointWriter<PointT>
     {
         /// <summary>
-<<<<<<< HEAD
-        /// Returns the point type.
-        /// </summary>
-        public PointType PointType { get; }
-
-        /// <summary>
-        /// Path to save to
-        /// </summary>
-        public FileInfo SavePath {get;}
-=======
         /// This methods takes a list <see cref="PointType"/>s and converts it to the desired output format and writes the file 
         /// to disk at given <paramref name="savePath"/>
         /// </summary>
@@ -119,34 +109,14 @@
         /// <param name="points">The point data as <see cref="ReadOnlySpan{T}"/></param>
         /// <param name="metadata">Necessary metadata, e. g. global scale, etc.</param>
         public void WritePointcloudPoints(FileInfo savePath, ReadOnlySpan<byte[]> points, IPointWriterMetadata metadata);
->>>>>>> 9d66b175
 
         /// <summary>
         /// Necessary metadata, e. g. global scale, etc.
         /// </summary>
-<<<<<<< HEAD
-        public IPointWriterMetadata Metadata { get; }
-
-        /// <summary>
-        /// This methods takes a list <see cref="PointType"/>s and converts it to the desired output format and writes the file
-        /// to disk at given <see cref="SavePath"/>
-        /// </summary>
-        /// <param name="points">The point data as <see cref="Memory{T}"/></param>
-        public void WritePointcloudPoints(Memory<PointT> points);
-
-        /// <summary>
-        /// This methods takes a list of <see cref="PointType"/>s and converts it to the desired output format and writes the file
-        /// to disk at given <see cref="SavePath"/> in an async manner
-        /// </summary>
-        /// <param name="points">The point data as <see cref="Memory{T}"/></param>
-
-        public Task WritePointcloudPointsAsync(Memory<PointT> points);
-=======
         /// <param name="savePath">Path to save to</param>
         /// <param name="points">The point data as <see cref="ReadOnlyMemory{T}"/>, no <see cref="ReadOnlySpan{T}"/> as ref types are not allowed  
         /// during async operations</param>
         /// <param name="metadata">Necessary metadata, e. g. global scale, etc.</param>
         public Task WritePointcloudPointsAsync(FileInfo savePath, ReadOnlyMemory<byte[]> points, IPointWriterMetadata metadata);
->>>>>>> 9d66b175
     }
 }