--- conflicted
+++ resolved
@@ -124,41 +124,7 @@
     /// </summary>
     public class Potree2LAS : IPointWriter<V2.Data.PotreePoint>, IDisposable
     {
-<<<<<<< HEAD
-        /// <summary>
-        /// Returns the point type.
-        /// </summary>
-        public PointType PointType => PointType.Raw;
-
-        /// <summary>
-        /// The path the file is being saved to
-        /// </summary>
-        public FileInfo SavePath => _savePath;
-
-        /// <summary>
-        /// The necessary metadata information
-        /// </summary>
-        public IPointWriterMetadata Metadata => _metadata;
-
-        private readonly FileInfo _savePath;
-        private readonly Stream _fileStream;
-        private readonly LASPointWriterMetadata _metadata;
-
-        private bool disposedValue;
-
-        // these information are filled during the first write call
-        private LASHeader _header;
-
-        /// <summary>
-        /// Generate a writer instance.
-        /// Use the write methods to fill the file with points.
-        /// </summary>
-        /// <param name="savePath">Path to save the file (make sure the extension is .las!)</param>
-        /// <param name="metadata">The metadata needed for the header (offset, scale)</param>
-        public Potree2LAS(FileInfo savePath, LASPointWriterMetadata metadata)
-=======
         public void WritePointcloudPoints(FileInfo savePath, ReadOnlySpan<byte[]> points, IPointWriterMetadata metadata)
->>>>>>> 9d66b175
         {
             
             Guard.IsNotNull(savePath);
@@ -175,8 +141,7 @@
             ParseAndFillHeader();
         }
 
-<<<<<<< HEAD
-        private void ParseAndFillHeader()
+        public Task WritePointcloudPointsAsync(FileInfo savePath, ReadOnlyMemory<byte[]> points, IPointWriterMetadata metadata)
         {
             var doy = DateTime.Now.DayOfYear;
             var year = DateTime.Now.Year;
@@ -292,9 +257,6 @@
         /// </summary>
         /// <param name="points">The point data as <see cref="ReadOnlySpan{T}"/></param>
         public Task WritePointcloudPointsAsync(Memory<V2.Data.PotreePoint> points)
-=======
-        public Task WritePointcloudPointsAsync(FileInfo savePath, ReadOnlyMemory<byte[]> points, IPointWriterMetadata metadata)
->>>>>>> 9d66b175
         {
             throw new NotImplementedException();
         }
