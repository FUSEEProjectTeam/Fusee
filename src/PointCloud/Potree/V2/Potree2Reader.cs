using CommunityToolkit.Diagnostics;
using CommunityToolkit.HighPerformance;
using CommunityToolkit.HighPerformance.Buffers;
using Fusee.Engine.Core;
using Fusee.Engine.Core.Scene;
using Fusee.Math.Core;
using Fusee.PointCloud.Common;
using Fusee.PointCloud.Core;
using Fusee.PointCloud.Core.Scene;
using Fusee.PointCloud.Potree.V2.Data;
using System;
using System.Runtime.InteropServices;
using System.Threading.Tasks;

namespace Fusee.PointCloud.Potree.V2
{
    /// <summary>
    /// Delegate for a method that knows how to parse a slice of a point's extra bytes to a valid uint.
    /// </summary>
    /// <param name="bytes"></param>
    /// <returns></returns>
    public delegate uint HandleExtraBytes(Span<byte> bytes);

    /// <summary>
    /// Reads Potree V2 files and is able to create a point cloud scene component, that can be rendered.
    /// </summary>
    public class Potree2Reader : Potree2ReaderBase, IPointReader
    {
        /// <summary>
        /// Pass method how to handle the extra bytes, resulting uint will be passed into <see cref="Mesh.Flags"/>.
        /// </summary>
        public HandleExtraBytes? HandleExtraBytes { get; set; }

        /// <summary>
        /// Returns a renderable point cloud component.
        /// </summary>
        /// <param name="renderMode">Determines which <see cref="RenderMode"/> is used to display the returned point cloud."/></param>
        public IPointCloud GetPointCloudComponent(RenderMode renderMode = RenderMode.StaticMesh)
        {
            switch (renderMode)
            {
                default:
                case RenderMode.StaticMesh:
                    {
                        var dataHandler = new PointCloudDataHandler<GpuMesh>(MeshMaker.CreateStaticMesh,
                            LoadVisualizationPointData);
                        var imp = new Potree2Cloud(dataHandler, GetOctree());
                        return new PointCloudComponent(imp, renderMode);
                    }
                case RenderMode.Instanced:
                    {
                        var dataHandlerInstanced = new PointCloudDataHandler<InstanceData>(MeshMaker.CreateInstanceData,
                            LoadVisualizationPointData, true);
                        var imp = new Potree2CloudInstanced(dataHandlerInstanced, GetOctree());
                        return new PointCloudComponent(imp, renderMode);
                    }
                case RenderMode.DynamicMesh:
                    {
                        var dataHandlerDynamic = new PointCloudDataHandler<Mesh>(MeshMaker.CreateDynamicMesh,
                            LoadVisualizationPointData);
                        var imp = new Potree2CloudDynamic(dataHandlerDynamic, GetOctree());
                        return new PointCloudComponent(imp, renderMode);
                    }
            }
        }

        /// <summary>
        /// Reads the Potree file and returns an octree.
        /// </summary>
        /// <returns></returns>
        public IPointCloudOctree GetOctree()
        {
            Guard.IsNotNull(PotreeData);
            Guard.IsNotNull(PotreeData.Metadata);

            var center = PotreeData.Hierarchy.Root.Aabb.Center;
            var size = PotreeData.Hierarchy.Root.Aabb.Size.y;
            var maxLvl = PotreeData.Metadata.Hierarchy.Depth;

            var octree = new PointCloudOctree(center, size, maxLvl);

            MapChildNodesRecursive(octree.Root, PotreeData.Hierarchy.Root);

            return octree;
        }

        /// <summary>
        /// Reads the points for a specific octant of type <see cref="VisualizationPoint"/>.
        /// </summary>
        /// <param name="id">Id of the octant.</param>
        /// <returns></returns>
        public MemoryOwner<VisualizationPoint> LoadVisualizationPointData(OctantId id)
        {
            Guard.IsNotNull(PotreeData);
            var node = FindNode(ref PotreeData.Hierarchy, id);

            // if node is null the hierarchy is broken and we look for an octant that isn't there...
            Guard.IsNotNull(node);

            return LoadVisualizationPoint(node);
        }

<<<<<<< HEAD
        /// <summary>
        /// Reads the points for a specific octant of type <see cref="PosD3ColF3LblB"/>.
        /// </summary>
        /// <param name="id">Id of the octant.</param>
        /// <returns></returns>
        public MemoryOwner<PotreePoint> LoadRawNodeData(OctantId id)
        {
            Guard.IsNotNull(PotreeData);
            var node = FindNode(ref PotreeData.Hierarchy, id);
            // if node is null the hierarchy is broken and we look for an octant that isn't there...
            Guard.IsNotNull(node);
            return ReadNodeData(node);
        }

        private MemoryOwner<TPoint> LoadNodeData<TPoint>(PotreeNode potreeNode, PointType type) where TPoint : struct
        {
            // if the potree node is null #nullable doesn't work!
            Guard.IsNotNull(potreeNode);
            potreeNode.IsLoaded = true;
            return type switch
            {
                // TODO: add missing cases
                PointType.PosD3ColF3LblB => ReadNodeDataPosD3ColF3LblB<TPoint>(potreeNode),
                _ => ThrowHelper.ThrowArgumentOutOfRangeException<MemoryOwner<TPoint>>(nameof(type)),
            };
        }

        private MemoryOwner<PotreePoint> ReadNodeData(PotreeNode node)
        {
            Guard.IsLessThanOrEqualTo(node.NumPoints, int.MaxValue);

            var potreePointSize = (int)node.NumPoints * PotreeData.Metadata.PointSize;
            var pointArray = new byte[potreePointSize];

            var returnMemory = MemoryOwner<PotreePoint>.Allocate((int)node.NumPoints);

            OctreeMappedViewAccessor.ReadArray(node.ByteOffset, pointArray, 0, potreePointSize);

            var pointCount = 0;
           
            for (var i = 0; i < pointArray.Length; i += PotreeData.Metadata.PointSize)
            {
                var pt = pointArray.AsSpan(i, PotreeData.Metadata.PointSize);
                var posSlice = pt.Slice(offsetPosition, Marshal.SizeOf<int>() * 3);
                var pos = MemoryMarshal.Cast<byte, int>(posSlice);

                double x = pos[0] * PotreeData.Metadata.Scale.x + PotreeData.Metadata.Offset.x;
                double y = pos[1] * PotreeData.Metadata.Scale.y + PotreeData.Metadata.Offset.y;
                double z = pos[2] * PotreeData.Metadata.Scale.z + PotreeData.Metadata.Offset.z;

                double3 position = new(x, y, z);
                position = Potree2Consts.YZflip * position;

                /*  public short Intensity;
                    public byte ReturnNumber;
                    public byte NumberOfReturns;
                    public byte Classification;
                    public byte ScanAngleRank;
                    public byte UserData;
                    public byte PointSourceId;
                    public float3 Color;
                */

                var intensity = MemoryMarshal.Cast<byte, short>(pt.Slice(offsetIntensity, Marshal.SizeOf<short>()))[0];
                var returnNumber = pt.Slice(offsetReturnNumber, 1)[0];
                var numberOfReturns = pt.Slice(offsetNumberOfReturns, 1)[0];
                var classification = pt.Slice(offsetClassification, 1)[0];
                var scanAngle = pt.Slice(offsetScanAngleRank, 1)[0];
                var userData = pt.Slice(offsetUserData, 1)[0];
                var ptSourceId = pt.Slice(offsetPointSourceId, 1)[0];
                var r = MemoryMarshal.Cast<byte, ushort>(pt.Slice(offsetColor, Marshal.SizeOf<ushort>()))[0];
                var g = MemoryMarshal.Cast<byte, ushort>(pt.Slice(offsetColor + Marshal.SizeOf<ushort>(), Marshal.SizeOf<ushort>()))[0];
                var b = MemoryMarshal.Cast<byte, ushort>(pt.Slice(offsetColor + Marshal.SizeOf<ushort>() + Marshal.SizeOf<ushort>(), Marshal.SizeOf<ushort>()))[0];

                var color = new float3
                {
                    x = ((float)r / ushort.MaxValue),
                    y = ((float)g / ushort.MaxValue),
                    z = ((float)b / ushort.MaxValue)
                };

                returnMemory.Span[pointCount].Position = position;
                returnMemory.Span[pointCount].Intensity = intensity;
                returnMemory.Span[pointCount].ReturnNumber = returnNumber;
                returnMemory.Span[pointCount].NumberOfReturns = numberOfReturns;
                returnMemory.Span[pointCount].Classification = classification;
                returnMemory.Span[pointCount].ScanAngleRank = scanAngle;
                returnMemory.Span[pointCount].UserData = userData;
                returnMemory.Span[pointCount].PointSourceId = ptSourceId;
                returnMemory.Span[pointCount].Color = color;

                pointCount++;
            }

            return returnMemory;
        }

        private MemoryOwner<TPoint> ReadNodeDataPosD3ColF3LblB<TPoint>(PotreeNode node) where TPoint : struct
=======
        private MemoryOwner<VisualizationPoint> LoadVisualizationPoint(PotreeNode node)
>>>>>>> 9d66b175
        {
            Guard.IsLessThanOrEqualTo(node.NumPoints, int.MaxValue);
            //if (HandleExtraBytes != null)
            //    Guard.IsGreaterThan(OffsetToExtraBytes, 0);
            Guard.IsNotNull(PotreeData);

            var potreePointSize = (int)node.NumPoints * PotreeData.Metadata.PointSize;
            var pointArray = new byte[potreePointSize];

            var returnMemory = MemoryOwner<VisualizationPoint>.Allocate((int)node.NumPoints);

            OctreeMappedViewAccessor.ReadArray(node.ByteOffset, pointArray, 0, potreePointSize);

            var pointCount = 0;

            for (var i = 0; i < pointArray.Length; i += PotreeData.Metadata.PointSize)
            {
                var posSlice = new Span<byte>(pointArray).Slice(i + offsetPosition, Marshal.SizeOf<int>() * 3);
                var pos = MemoryMarshal.Cast<byte, int>(posSlice);

                double x = pos[0] * PotreeData.Metadata.Scale.x;
                double y = pos[1] * PotreeData.Metadata.Scale.y;
                double z = pos[2] * PotreeData.Metadata.Scale.z;

                float3 position = new((float)x, (float)y, (float)z);
                position = (float4x4)Potree2Consts.YZflip * position;

                var posSpan = MemoryMarshal.Cast<float, byte>(position.ToArray());

                var colorSlice = new Span<byte>(pointArray).Slice(i + offsetColor, Marshal.SizeOf<ushort>() * 3);
                var rgb = MemoryMarshal.Cast<byte, ushort>(colorSlice);

                var color = float4.Zero;

                color.r = ((byte)(rgb[0] > 255 ? rgb[0] / 256 : rgb[0]));
                color.g = ((byte)(rgb[1] > 255 ? rgb[1] / 256 : rgb[1]));
                color.b = ((byte)(rgb[2] > 255 ? rgb[2] / 256 : rgb[2]));
                color.a = 1;

                var colorSpan = MemoryMarshal.Cast<float, byte>(color.ToArray());

                uint flags = 0;
                if (PotreeData.Metadata.OffsetToExtraBytes != -1 && PotreeData.Metadata.OffsetToExtraBytes != 0)
                {
                    var extraByteSize = PotreeData.Metadata.PointSize - PotreeData.Metadata.OffsetToExtraBytes;
                    var extraBytesSpan = pointArray.AsSpan().Slice(i + PotreeData.Metadata.OffsetToExtraBytes, extraByteSize);
                    
                    if (HandleExtraBytes != null)
                    {
                        flags = HandleExtraBytes(extraBytesSpan);
                    }
                }
                var flagsSpan = MemoryMarshal.Cast<uint, byte>(new uint[] { flags });

                var currentMemoryPt = MemoryMarshal.Cast<VisualizationPoint, byte>(returnMemory.Span.Slice(pointCount, 1));
                posSpan.CopyTo(currentMemoryPt[..]);
                colorSpan.CopyTo(currentMemoryPt[posSpan.Length..]);
                flagsSpan.CopyTo(currentMemoryPt.Slice(posSpan.Length + colorSpan.Length, Marshal.SizeOf<uint>()));

                pointCount++;
            }

            return returnMemory;
        }

        private static void MapChildNodesRecursive(IPointCloudOctant octreeNode, PotreeNode potreeNode)
        {
            octreeNode.NumberOfPointsInNode = (int)potreeNode.NumPoints;

            for (int i = 0; i < potreeNode.Children.Length; i++)
            {
                if (potreeNode.Children[i] != null)
                {
                    var potreeChild = potreeNode.Children[i];

                    var octant = new PointCloudOctant(potreeNode.Children[i].Aabb.Center, potreeNode.Children[i].Aabb.Size.y, new OctantId(potreeChild.Name));

                    if (potreeChild.NodeType == NodeType.LEAF)
                    {
                        octant.IsLeaf = true;
                    }

                    MapChildNodesRecursive(octant, potreeChild);

                    octreeNode.Children[i] = octant;
                }
            }
        }
    }
}<|MERGE_RESOLUTION|>--- conflicted
+++ resolved
@@ -100,108 +100,7 @@
             return LoadVisualizationPoint(node);
         }
 
-<<<<<<< HEAD
-        /// <summary>
-        /// Reads the points for a specific octant of type <see cref="PosD3ColF3LblB"/>.
-        /// </summary>
-        /// <param name="id">Id of the octant.</param>
-        /// <returns></returns>
-        public MemoryOwner<PotreePoint> LoadRawNodeData(OctantId id)
-        {
-            Guard.IsNotNull(PotreeData);
-            var node = FindNode(ref PotreeData.Hierarchy, id);
-            // if node is null the hierarchy is broken and we look for an octant that isn't there...
-            Guard.IsNotNull(node);
-            return ReadNodeData(node);
-        }
-
-        private MemoryOwner<TPoint> LoadNodeData<TPoint>(PotreeNode potreeNode, PointType type) where TPoint : struct
-        {
-            // if the potree node is null #nullable doesn't work!
-            Guard.IsNotNull(potreeNode);
-            potreeNode.IsLoaded = true;
-            return type switch
-            {
-                // TODO: add missing cases
-                PointType.PosD3ColF3LblB => ReadNodeDataPosD3ColF3LblB<TPoint>(potreeNode),
-                _ => ThrowHelper.ThrowArgumentOutOfRangeException<MemoryOwner<TPoint>>(nameof(type)),
-            };
-        }
-
-        private MemoryOwner<PotreePoint> ReadNodeData(PotreeNode node)
-        {
-            Guard.IsLessThanOrEqualTo(node.NumPoints, int.MaxValue);
-
-            var potreePointSize = (int)node.NumPoints * PotreeData.Metadata.PointSize;
-            var pointArray = new byte[potreePointSize];
-
-            var returnMemory = MemoryOwner<PotreePoint>.Allocate((int)node.NumPoints);
-
-            OctreeMappedViewAccessor.ReadArray(node.ByteOffset, pointArray, 0, potreePointSize);
-
-            var pointCount = 0;
-           
-            for (var i = 0; i < pointArray.Length; i += PotreeData.Metadata.PointSize)
-            {
-                var pt = pointArray.AsSpan(i, PotreeData.Metadata.PointSize);
-                var posSlice = pt.Slice(offsetPosition, Marshal.SizeOf<int>() * 3);
-                var pos = MemoryMarshal.Cast<byte, int>(posSlice);
-
-                double x = pos[0] * PotreeData.Metadata.Scale.x + PotreeData.Metadata.Offset.x;
-                double y = pos[1] * PotreeData.Metadata.Scale.y + PotreeData.Metadata.Offset.y;
-                double z = pos[2] * PotreeData.Metadata.Scale.z + PotreeData.Metadata.Offset.z;
-
-                double3 position = new(x, y, z);
-                position = Potree2Consts.YZflip * position;
-
-                /*  public short Intensity;
-                    public byte ReturnNumber;
-                    public byte NumberOfReturns;
-                    public byte Classification;
-                    public byte ScanAngleRank;
-                    public byte UserData;
-                    public byte PointSourceId;
-                    public float3 Color;
-                */
-
-                var intensity = MemoryMarshal.Cast<byte, short>(pt.Slice(offsetIntensity, Marshal.SizeOf<short>()))[0];
-                var returnNumber = pt.Slice(offsetReturnNumber, 1)[0];
-                var numberOfReturns = pt.Slice(offsetNumberOfReturns, 1)[0];
-                var classification = pt.Slice(offsetClassification, 1)[0];
-                var scanAngle = pt.Slice(offsetScanAngleRank, 1)[0];
-                var userData = pt.Slice(offsetUserData, 1)[0];
-                var ptSourceId = pt.Slice(offsetPointSourceId, 1)[0];
-                var r = MemoryMarshal.Cast<byte, ushort>(pt.Slice(offsetColor, Marshal.SizeOf<ushort>()))[0];
-                var g = MemoryMarshal.Cast<byte, ushort>(pt.Slice(offsetColor + Marshal.SizeOf<ushort>(), Marshal.SizeOf<ushort>()))[0];
-                var b = MemoryMarshal.Cast<byte, ushort>(pt.Slice(offsetColor + Marshal.SizeOf<ushort>() + Marshal.SizeOf<ushort>(), Marshal.SizeOf<ushort>()))[0];
-
-                var color = new float3
-                {
-                    x = ((float)r / ushort.MaxValue),
-                    y = ((float)g / ushort.MaxValue),
-                    z = ((float)b / ushort.MaxValue)
-                };
-
-                returnMemory.Span[pointCount].Position = position;
-                returnMemory.Span[pointCount].Intensity = intensity;
-                returnMemory.Span[pointCount].ReturnNumber = returnNumber;
-                returnMemory.Span[pointCount].NumberOfReturns = numberOfReturns;
-                returnMemory.Span[pointCount].Classification = classification;
-                returnMemory.Span[pointCount].ScanAngleRank = scanAngle;
-                returnMemory.Span[pointCount].UserData = userData;
-                returnMemory.Span[pointCount].PointSourceId = ptSourceId;
-                returnMemory.Span[pointCount].Color = color;
-
-                pointCount++;
-            }
-
-            return returnMemory;
-        }
-
-        private MemoryOwner<TPoint> ReadNodeDataPosD3ColF3LblB<TPoint>(PotreeNode node) where TPoint : struct
-=======
         private MemoryOwner<VisualizationPoint> LoadVisualizationPoint(PotreeNode node)
->>>>>>> 9d66b175
         {
             Guard.IsLessThanOrEqualTo(node.NumPoints, int.MaxValue);
             //if (HandleExtraBytes != null)
