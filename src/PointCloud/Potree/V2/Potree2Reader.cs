--- conflicted
+++ resolved
@@ -28,58 +28,34 @@
         /// Returns a renderable point cloud component.
         /// </summary>
         /// <param name="renderMode">Determines which <see cref="RenderMode"/> is used to display the returned point cloud."/></param>
-<<<<<<< HEAD
-        public IPointCloud GetPointCloudComponent(RenderMode renderMode = RenderMode.PointSize)
+        public IPointCloud GetPointCloudComponent(RenderMode renderMode = RenderMode.StaticMesh)
         {
             switch (renderMode)
-=======
-        /// <param name="fileFolderPath">Path to the file.</param>
-        public IPointCloud GetPointCloudComponent(string fileFolderPath, RenderMode renderMode = RenderMode.StaticMesh)
-        {
-            _fileFolderPath = fileFolderPath;
-            _instance = null; //set to null so a new file can be read at runtime - else FileDataInstance will return the wrong values
-            var ptType = GetPointType();
-
-            switch (ptType)
->>>>>>> 05ee3a39
             {
                 default:
-                case RenderMode.PointSize:
+                case RenderMode.StaticMesh:
                     {
-<<<<<<< HEAD
-                        var dataHandler = new PointCloudDataHandler<GpuMesh, PosD3ColF3LblB>((PointAccessor<PosD3ColF3LblB>)PointAccessor, MeshMaker.CreateMeshPosD3ColF3LblB, LoadNodeData<PosD3ColF3LblB>);
+                        var dataHandler = new PointCloudDataHandler<GpuMesh, PosD3ColF3LblB>(
+                            (PointAccessor<PosD3ColF3LblB>)PointAccessor, MeshMaker.CreateMeshPosD3ColF3LblB,
+                            LoadNodeData<PosD3ColF3LblB>);
                         var imp = new Potree2Cloud(dataHandler, GetOctree());
                         return new PointCloudComponent(imp, renderMode);
                     }
-
                 case RenderMode.Instanced:
                     {
-                        var dataHandlerInstanced = new PointCloudDataHandler<InstanceData, PosD3ColF3LblB>((PointAccessor<PosD3ColF3LblB>)PointAccessor, MeshMaker.CreateInstanceDataPosD3ColF3LblB, LoadNodeData<PosD3ColF3LblB>, true);
+                        var dataHandlerInstanced = new PointCloudDataHandler<InstanceData, PosD3ColF3LblB>(
+                            (PointAccessor<PosD3ColF3LblB>)PointAccessor, MeshMaker.CreateInstanceDataPosD3ColF3LblB,
+                            LoadNodeData<PosD3ColF3LblB>, true);
                         var imp = new Potree2CloudInstanced(dataHandlerInstanced, GetOctree());
                         return new PointCloudComponent(imp, renderMode);
-=======
-                        default:
-                        case RenderMode.StaticMesh:
-                            {
-                                var dataHandler = new PointCloudDataHandler<GpuMesh, PosD3ColF3LblB>((PointAccessor<PosD3ColF3LblB>)PointAccessor, MeshMaker.CreateMeshPosD3ColF3LblB, LoadNodeData<PosD3ColF3LblB>);
-                                var imp = new Potree2Cloud(dataHandler, GetOctree());
-                                return new PointCloudComponent(imp, renderMode);
-                            }
-
-                        case RenderMode.Instanced:
-                            {
-                                var dataHandlerInstanced = new PointCloudDataHandler<InstanceData, PosD3ColF3LblB>((PointAccessor<PosD3ColF3LblB>)PointAccessor, MeshMaker.CreateInstanceDataPosD3ColF3LblB, LoadNodeData<PosD3ColF3LblB>, true);
-                                var imp = new Potree2CloudInstanced(dataHandlerInstanced, GetOctree());
-                                return new PointCloudComponent(imp, renderMode);
-                            }
-
-                        case RenderMode.DynamicMesh:
-                            {
-                                var dataHandlerDynamic = new PointCloudDataHandler<Mesh, PosD3ColF3LblB>((PointAccessor<PosD3ColF3LblB>)PointAccessor, MeshMaker.CreateDynamicMeshPosD3ColF3LblB, LoadNodeData<PosD3ColF3LblB>, true);
-                                var imp = new Potree2CloudDynamic(dataHandlerDynamic, GetOctree());
-                                return new PointCloudComponent(imp, renderMode);
-                            }
->>>>>>> 05ee3a39
+                    }
+                case RenderMode.DynamicMesh:
+                    {
+                        var dataHandlerDynamic = new PointCloudDataHandler<Mesh, PosD3ColF3LblB>(
+                            (PointAccessor<PosD3ColF3LblB>)PointAccessor, MeshMaker.CreateDynamicMeshPosD3ColF3LblB,
+                            LoadNodeData<PosD3ColF3LblB>, true);
+                        var imp = new Potree2CloudDynamic(dataHandlerDynamic, GetOctree());
+                        return new PointCloudComponent(imp, renderMode);
                     }
             }
         }
