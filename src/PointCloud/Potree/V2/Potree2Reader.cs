using Fusee.Math.Core;
using Fusee.PointCloud.Common;
using Fusee.PointCloud.Common.Accessors;
using Fusee.PointCloud.Core;
using Fusee.PointCloud.Core.Accessors;
using Fusee.PointCloud.Core.Scene;
using Fusee.PointCloud.Potree.V2.Data;
using Newtonsoft.Json;
using System;
using System.Collections.Generic;
using System.IO;

namespace Fusee.PointCloud.Potree.V2
{
    /// <summary>
    /// Reads Potree V2 files and is able to create a point cloud scene component, that can be rendered.
    /// </summary>
    public class Potree2Reader : IPointReader
    {
        /// <summary>
        /// A PointAccessor allows access to the point information (position, color, ect.) without casting it to a specific <see cref="PointType"/>.
        /// </summary>
        public IPointAccessor PointAccessor { get; private set; }

        internal PotreeData FileDataInstance
        {
            get
            {
                if (_instance == null)
                {
                    _instance = new PotreeData();
<<<<<<< HEAD
                    FileDataInstance.Metadata = JsonConvert.DeserializeObject<PotreeMetadata>(File.ReadAllText(_metadataFilePath));
                    FileDataInstance.Hierarchy = LoadHierarchy(_fileFolderPath);
                    FileDataInstance.Metadata.FolderPath = _fileFolderPath;

                    // Changing AABBs to have local coordinates
                    // Fliping all YZ coordinates
                    for (int i = 0; i < FileDataInstance.Hierarchy.Nodes.Count; i++)
                    {
                        var node = FileDataInstance.Hierarchy.Nodes[i];
                        node.Aabb = new AABBd(Constants.YZflip * (node.Aabb.min - FileDataInstance.Metadata.Offset), Constants.YZflip * (node.Aabb.max - FileDataInstance.Metadata.Offset));
                    }
                    FileDataInstance.Metadata.OffsetList = new List<double>(3) { FileDataInstance.Metadata.Offset.x, FileDataInstance.Metadata.Offset.z, FileDataInstance.Metadata.Offset.y };
                    FileDataInstance.Metadata.ScaleList = new List<double>(3) { FileDataInstance.Metadata.Scale.x, FileDataInstance.Metadata.Scale.z, FileDataInstance.Metadata.Scale.y };

                    // Setting the metadata BoundingBox to the values of the root node. No fliping required since that was done in the for loop
                    FileDataInstance.Metadata.BoundingBox.MinList = new List<double>(3) { FileDataInstance.Hierarchy.Root.Aabb.min.x, FileDataInstance.Hierarchy.Root.Aabb.min.y, FileDataInstance.Hierarchy.Root.Aabb.min.z };
                    FileDataInstance.Metadata.BoundingBox.MaxList = new List<double>(3) { FileDataInstance.Hierarchy.Root.Aabb.max.x, FileDataInstance.Hierarchy.Root.Aabb.max.y, FileDataInstance.Hierarchy.Root.Aabb.max.z };
=======
                    Instance.Metadata = JsonConvert.DeserializeObject<PotreeMetadata>(File.ReadAllText(_metadataFilePath));
                    Instance.Hierarchy = LoadHierarchy(_fileFolderPath);
                    Instance.Metadata.FolderPath = _fileFolderPath;

                    // Changing AABBs to have local coordinates
                    // Fliping all YZ coordinates
                    for (int i = 0; i < Instance.Hierarchy.Nodes.Count; i++ )
                    {
                        var node = Instance.Hierarchy.Nodes[i];
                        node.Aabb = new AABBd(Constants.YZflip * (node.Aabb.min - Instance.Metadata.Offset), Constants.YZflip * (node.Aabb.max - Instance.Metadata.Offset));
                    }
                    Instance.Metadata.OffsetList = new List<double>(3) { Instance.Metadata.Offset.x, Instance.Metadata.Offset.z, Instance.Metadata.Offset.y };
                    Instance.Metadata.ScaleList = new List<double>(3) { Instance.Metadata.Scale.x, Instance.Metadata.Scale.z, Instance.Metadata.Scale.y };

                    // Setting the metadata BoundingBox to the values of the root node. No fliping required since that was done in the for loop
                    Instance.Metadata.BoundingBox.MinList = new List<double>(3) { Instance.Hierarchy.Root.Aabb.min.x, Instance.Hierarchy.Root.Aabb.min.y, Instance.Hierarchy.Root.Aabb.min.z };
                    Instance.Metadata.BoundingBox.MaxList = new List<double>(3) { Instance.Hierarchy.Root.Aabb.max.x, Instance.Hierarchy.Root.Aabb.max.y, Instance.Hierarchy.Root.Aabb.max.z };
>>>>>>> 03ec37bd
                }
                return _instance;
            }
            set
            {
                _instance = value;
            }
        }

        private static PotreeData _instance;
        private string _fileFolderPath;
        private string _metadataFilePath;

        /// <summary>
        /// Returns the point type.
        /// </summary>
        public PointType GetPointType()
        {
            return PointType.PosD3ColF3LblB;
        }

        /// <summary>
        /// Returns a renderable point cloud component.
        /// </summary>
        /// <param name="fileFolderPath">Path to the file.</param>
        public IPointCloud GetPointCloudComponent(string fileFolderPath)
        {
            _fileFolderPath = fileFolderPath;

            var ptType = GetPointType();

            switch (ptType)
            {
                default:
                case PointType.PosD3:
                case PointType.PosD3ColF3InUs:
                case PointType.PosD3InUs:
                case PointType.PosD3ColF3:
                case PointType.PosD3LblB:
                case PointType.PosD3NorF3ColF3InUs:
                case PointType.PosD3NorF3InUs:
                case PointType.PosD3NorF3ColF3:
                case PointType.PosD3ColF3InUsLblB:
                    throw new ArgumentOutOfRangeException($"Invalid point type {ptType}");
                case PointType.PosD3ColF3LblB:
                    PointAccessor = new PosD3ColF3LblBAccessor();
                    var dataHandler = new PointCloudDataHandler<PosD3ColF3LblB>((PointAccessor<PosD3ColF3LblB>)PointAccessor, MeshMaker.CreateMeshPosD3ColF3LblB, LoadNodeData<PosD3ColF3LblB>);
                    var imp = new Potree2Cloud(dataHandler, GetOctree());
                    return new PointCloudComponent(imp);
            }
        }

        /// <summary>
        /// Reads the Potree file and returns an octree.
        /// </summary>
        /// <returns></returns>
        public IPointCloudOctree GetOctree()
        {
            _metadataFilePath = Path.Combine(_fileFolderPath, Constants.MetadataFileName);

            int pointSize = 0;

            if (FileDataInstance.Metadata != null)
            {
                foreach (var metaAttributeItem in FileDataInstance.Metadata.Attributes)
                {
                    pointSize += metaAttributeItem.Size;
                }

                FileDataInstance.Metadata.PointSize = pointSize;
            }

<<<<<<< HEAD
            var center = FileDataInstance.Hierarchy.Root.Aabb.Center;
            var size = FileDataInstance.Hierarchy.Root.Aabb.Size.y;
            var maxLvl = FileDataInstance.Metadata.Hierarchy.Depth;

            var octree = new PointCloudOctree(center, size, maxLvl);

            MapChildNodesRecursive(octree.Root, FileDataInstance.Hierarchy.Root);
=======
            var center = Instance.Hierarchy.Root.Aabb.Center;
            var size = Instance.Hierarchy.Root.Aabb.Size.y;
            var maxLvl = Instance.Metadata.Hierarchy.Depth;

            var octree = new PointCloudOctree(center, size, maxLvl);

            MapChildNodesRecursive(octree.Root, Instance.Hierarchy.Root);
>>>>>>> 03ec37bd

            return octree;
        }


        /// <summary>
        /// Returns the points for one octant as generic array.
        /// </summary>
        /// <typeparam name="TPoint">The generic point type.</typeparam>
        /// <param name="id">The unique id of the octant.</param>
        /// <returns></returns>
        public TPoint[] LoadNodeData<TPoint>(string id) where TPoint : new()
        {
            var node = FindNode(id);
            TPoint[] points = null;

<<<<<<< HEAD
            var octreeFilePath = Path.Combine(FileDataInstance.Metadata.FolderPath, Constants.OctreeFileName);
            var binaryReader = new BinaryReader(File.OpenRead(octreeFilePath));
            TPoint[] points = LoadNodeData<TPoint>(node, binaryReader);
=======
            if (node != null)
            {
                var octreeFilePath = Path.Combine(Instance.Metadata.FolderPath, Constants.OctreeFileName);
                var binaryReader = new BinaryReader(File.OpenRead(octreeFilePath));
                points = LoadNodeData<TPoint>((PointAccessor<TPoint>)pointAccessor, node, binaryReader);
>>>>>>> 03ec37bd

                node.IsLoaded = true;

                binaryReader.Close();
                binaryReader.Dispose();
            }

            return points;
        }

        private TPoint[] LoadNodeData<TPoint>(PotreeNode node, BinaryReader binaryReader) where TPoint : new()
        {
            var points = new TPoint[node.NumPoints];
            for (int i = 0; i < node.NumPoints; i++)
            {
                points[i] = new TPoint();
            }

            var attributeOffset = 0;

            foreach (var metaitem in FileDataInstance.Metadata.Attributes)
            {
                if (metaitem.Name == "position")
                {
                    for (int i = 0; i < node.NumPoints; i++)
                    {
                        binaryReader.BaseStream.Position = node.ByteOffset + attributeOffset + i * FileDataInstance.Metadata.PointSize;

                        double x = (binaryReader.ReadInt32() * FileDataInstance.Metadata.Scale.x);
                        double y = (binaryReader.ReadInt32() * FileDataInstance.Metadata.Scale.y);
                        double z = (binaryReader.ReadInt32() * FileDataInstance.Metadata.Scale.z);

                        double3 position = new(x, y, z);
                        position = Constants.YZflip * position;

<<<<<<< HEAD
                        ((PointAccessor<TPoint>)PointAccessor).SetPositionFloat3_64(ref points[i], position);
=======
                        pointAccessor.SetPositionFloat3_64(ref points[i], position);
>>>>>>> 03ec37bd
                    }
                }
                //else if (metaitem.Name.Equals("intensity"))
                //{
                //    for (int i = 0; i < node.NumPoints; i++)
                //    {
                //        binaryReader.BaseStream.Position = node.ByteOffset + attributeOffset + i * Instance.Metadata.PointSize;

                //        Int16 intensity = binaryReader.ReadInt16();
                //    }
                //}
                //else if (metaitem.Name.Equals("return number"))
                //{
                //    for (int i = 0; i < node.NumPoints; i++)
                //    {
                //        binaryReader.BaseStream.Position = node.ByteOffset + attributeOffset + i * Instance.Metadata.PointSize;

                //        byte returnNumber = binaryReader.ReadByte();
                //    }
                //}
                //else if (metaitem.Name.Equals("number of returns"))
                //{
                //    for (int i = 0; i < node.NumPoints; i++)
                //    {
                //        binaryReader.BaseStream.Position = node.ByteOffset + attributeOffset + i * Instance.Metadata.PointSize;

                //        byte numberOfReturns = binaryReader.ReadByte();
                //    }
                //}
                else if (metaitem.Name.Equals("classification"))
                {
                    for (int i = 0; i < node.NumPoints; i++)
                    {
                        binaryReader.BaseStream.Position = node.ByteOffset + attributeOffset + i * Instance.Metadata.PointSize;

                        byte label = binaryReader.ReadByte();

                        pointAccessor.SetLabelUInt_8(ref points[i], label);
                    }
                }
                //else if (metaitem.Name.Equals("scan angle rank"))
                //{
                //    for (int i = 0; i < node.NumPoints; i++)
                //    {
                //        binaryReader.BaseStream.Position = node.ByteOffset + attributeOffset + i * Instance.Metadata.PointSize;

                //        byte scanAnleRank = binaryReader.ReadByte();
                //    }
                //}
                //else if (metaitem.Name.Equals("user data"))
                //{
                //    for (int i = 0; i < node.NumPoints; i++)
                //    {
                //        binaryReader.BaseStream.Position = node.ByteOffset + attributeOffset + i * Instance.Metadata.PointSize;

                //        byte userData = binaryReader.ReadByte();
                //    }
                //}
                //else if (metaitem.Name.Equals("point source id"))
                //{
                //    for (int i = 0; i < node.NumPoints; i++)
                //    {
                //        binaryReader.BaseStream.Position = node.ByteOffset + attributeOffset + i * Instance.Metadata.PointSize;

                //        byte pointSourceId = binaryReader.ReadByte();
                //    }
                //}
                else if (metaitem.Name.Equals("rgb"))
                {
                    for (int i = 0; i < node.NumPoints; i++)
                    {
                        binaryReader.BaseStream.Position = node.ByteOffset + attributeOffset + i * FileDataInstance.Metadata.PointSize;

                        ushort r = binaryReader.ReadUInt16();
                        ushort g = binaryReader.ReadUInt16();
                        ushort b = binaryReader.ReadUInt16();

                        float3 color = float3.Zero;

                        color.r = ((byte)(r > 255 ? r / 256 : r));
                        color.g = ((byte)(g > 255 ? g / 256 : g));
                        color.b = ((byte)(b > 255 ? b / 256 : b));
                        ((PointAccessor<TPoint>)PointAccessor).SetColorFloat3_32(ref points[i], color);
                    }
                }
<<<<<<< HEAD
                else if (metaitem.Name.Equals("classification"))
                {
                    for (int i = 0; i < node.NumPoints; i++)
                    {
                        binaryReader.BaseStream.Position = node.ByteOffset + attributeOffset + i + FileDataInstance.Metadata.PointSize;

                        byte label = (byte)binaryReader.ReadSByte();

                        switch (label)
                        {
                            case 0:
                                break;
                            case 1:
                                break;
                            case 2:
                                break;
                            case 3:
                                break;
                            default:
                                break;
                        }

                        ((PointAccessor<TPoint>)PointAccessor).SetLabelUInt_8(ref points[i], label);
                    }
                }
=======
>>>>>>> 03ec37bd

                attributeOffset += metaitem.Size;
            }

            return points;
        }

        private void MapChildNodesRecursive(IPointCloudOctant octreeNode, PotreeNode potreeNode)
        {
            octreeNode.NumberOfPointsInNode = (int)potreeNode.NumPoints;

            for (int i = 0; i < potreeNode.Children.Length; i++)
            {
                if (potreeNode.Children[i] != null)
                {
                    var octant = new PointCloudOctant(potreeNode.Children[i].Aabb.Center, potreeNode.Children[i].Aabb.Size.y, potreeNode.Children[i].Name);

                    if (potreeNode.Children[i].NodeType == NodeType.LEAF)
                    {
                        octant.IsLeaf = true;
                    }

                    MapChildNodesRecursive(octant, potreeNode.Children[i]);

                    octreeNode.Children[i] = octant;
                }
            }
        }

        public PotreeHierarchy LoadHierarchy(string fileFolderPath)
        {
            var hierarchyFilePath = Path.Combine(fileFolderPath, Constants.HierarchyFileName);

            var firstChunkSize = FileDataInstance.Metadata.Hierarchy.FirstChunkSize;
            var stepSize = FileDataInstance.Metadata.Hierarchy.StepSize;
            var depth = FileDataInstance.Metadata.Hierarchy.Depth;

            var data = File.ReadAllBytes(hierarchyFilePath);

            PotreeNode root = new()
            {
                Name = "r",
                Aabb = new AABBd(FileDataInstance.Metadata.BoundingBox.Min, FileDataInstance.Metadata.BoundingBox.Max)
            };

            var hierarchy = new PotreeHierarchy();

            long offset = 0;

            LoadHierarchyRecursive(ref root, ref data, offset, firstChunkSize);

            hierarchy.Nodes = new();
            root.Traverse(n => hierarchy.Nodes.Add(n));

            hierarchy.Root = root;

            return hierarchy;
        }

        private void LoadHierarchyRecursive(ref PotreeNode root, ref byte[] data, long offset, long size)
        {
            int bytesPerNode = 22;
            int numNodes = (int)(size / bytesPerNode);

            var nodes = new List<PotreeNode>(numNodes)
            {
                root
            };

            for (int i = 0; i < numNodes; i++)
            {
                var currentNode = nodes[i];
                if (currentNode == null)
                    currentNode = new PotreeNode();

                ulong offsetNode = (ulong)offset + (ulong)(i * bytesPerNode);

                var nodeType = data[offsetNode + 0];
                int childMask = BitConverter.ToInt32(data, (int)offsetNode + 1);
                var numPoints = BitConverter.ToUInt32(data, (int)offsetNode + 2);
                var byteOffset = BitConverter.ToInt64(data, (int)offsetNode + 6);
                var byteSize = BitConverter.ToInt64(data, (int)offsetNode + 14);

                currentNode.NodeType = (NodeType)nodeType;
                currentNode.NumPoints = numPoints;
                currentNode.ByteOffset = byteOffset;
                currentNode.ByteSize = byteSize;

                if (currentNode.NodeType == NodeType.PROXY)
                {
                    LoadHierarchyRecursive(ref currentNode, ref data, byteOffset, byteSize);
                }
                else
                {
                    for (int childIndex = 0; childIndex < 8; childIndex++)
                    {
                        bool childExists = ((1 << childIndex) & childMask) != 0;

                        if (!childExists)
                        {
                            continue;
                        }

                        string childName = currentNode.Name + childIndex.ToString();

                        PotreeNode child = new();

                        child.Aabb = ChildAABB(currentNode.Aabb, childIndex);
                        child.Name = childName;
                        currentNode.Children[childIndex] = child;
                        child.Parent = currentNode;

                        nodes.Add(child);
                    }
                }
            }

            static AABBd ChildAABB(AABBd aabb, int index)
            {

                double3 min = aabb.min;
                double3 max = aabb.max;

                double3 size = max - min;

                if ((index & 0b0001) > 0)
                {
                    min.z += size.z / 2;
                }
                else
                {
                    max.z -= size.z / 2;
                }

                if ((index & 0b0010) > 0)
                {
                    min.y += size.y / 2;
                }
                else
                {
                    max.y -= size.y / 2;
                }

                if ((index & 0b0100) > 0)
                {
                    min.x += size.x / 2;
                }
                else
                {
                    max.x -= size.x / 2;
                }

                return new AABBd(min, max);
            }
        }

        private PotreeNode FindNode(string id)
        {
            return FileDataInstance.Hierarchy.Nodes.Find(n => n.Name == id);
        }
    }
}<|MERGE_RESOLUTION|>--- conflicted
+++ resolved
@@ -29,7 +29,6 @@
                 if (_instance == null)
                 {
                     _instance = new PotreeData();
-<<<<<<< HEAD
                     FileDataInstance.Metadata = JsonConvert.DeserializeObject<PotreeMetadata>(File.ReadAllText(_metadataFilePath));
                     FileDataInstance.Hierarchy = LoadHierarchy(_fileFolderPath);
                     FileDataInstance.Metadata.FolderPath = _fileFolderPath;
@@ -47,25 +46,6 @@
                     // Setting the metadata BoundingBox to the values of the root node. No fliping required since that was done in the for loop
                     FileDataInstance.Metadata.BoundingBox.MinList = new List<double>(3) { FileDataInstance.Hierarchy.Root.Aabb.min.x, FileDataInstance.Hierarchy.Root.Aabb.min.y, FileDataInstance.Hierarchy.Root.Aabb.min.z };
                     FileDataInstance.Metadata.BoundingBox.MaxList = new List<double>(3) { FileDataInstance.Hierarchy.Root.Aabb.max.x, FileDataInstance.Hierarchy.Root.Aabb.max.y, FileDataInstance.Hierarchy.Root.Aabb.max.z };
-=======
-                    Instance.Metadata = JsonConvert.DeserializeObject<PotreeMetadata>(File.ReadAllText(_metadataFilePath));
-                    Instance.Hierarchy = LoadHierarchy(_fileFolderPath);
-                    Instance.Metadata.FolderPath = _fileFolderPath;
-
-                    // Changing AABBs to have local coordinates
-                    // Fliping all YZ coordinates
-                    for (int i = 0; i < Instance.Hierarchy.Nodes.Count; i++ )
-                    {
-                        var node = Instance.Hierarchy.Nodes[i];
-                        node.Aabb = new AABBd(Constants.YZflip * (node.Aabb.min - Instance.Metadata.Offset), Constants.YZflip * (node.Aabb.max - Instance.Metadata.Offset));
-                    }
-                    Instance.Metadata.OffsetList = new List<double>(3) { Instance.Metadata.Offset.x, Instance.Metadata.Offset.z, Instance.Metadata.Offset.y };
-                    Instance.Metadata.ScaleList = new List<double>(3) { Instance.Metadata.Scale.x, Instance.Metadata.Scale.z, Instance.Metadata.Scale.y };
-
-                    // Setting the metadata BoundingBox to the values of the root node. No fliping required since that was done in the for loop
-                    Instance.Metadata.BoundingBox.MinList = new List<double>(3) { Instance.Hierarchy.Root.Aabb.min.x, Instance.Hierarchy.Root.Aabb.min.y, Instance.Hierarchy.Root.Aabb.min.z };
-                    Instance.Metadata.BoundingBox.MaxList = new List<double>(3) { Instance.Hierarchy.Root.Aabb.max.x, Instance.Hierarchy.Root.Aabb.max.y, Instance.Hierarchy.Root.Aabb.max.z };
->>>>>>> 03ec37bd
                 }
                 return _instance;
             }
@@ -138,7 +118,6 @@
                 FileDataInstance.Metadata.PointSize = pointSize;
             }
 
-<<<<<<< HEAD
             var center = FileDataInstance.Hierarchy.Root.Aabb.Center;
             var size = FileDataInstance.Hierarchy.Root.Aabb.Size.y;
             var maxLvl = FileDataInstance.Metadata.Hierarchy.Depth;
@@ -146,15 +125,6 @@
             var octree = new PointCloudOctree(center, size, maxLvl);
 
             MapChildNodesRecursive(octree.Root, FileDataInstance.Hierarchy.Root);
-=======
-            var center = Instance.Hierarchy.Root.Aabb.Center;
-            var size = Instance.Hierarchy.Root.Aabb.Size.y;
-            var maxLvl = Instance.Metadata.Hierarchy.Depth;
-
-            var octree = new PointCloudOctree(center, size, maxLvl);
-
-            MapChildNodesRecursive(octree.Root, Instance.Hierarchy.Root);
->>>>>>> 03ec37bd
 
             return octree;
         }
@@ -171,17 +141,11 @@
             var node = FindNode(id);
             TPoint[] points = null;
 
-<<<<<<< HEAD
-            var octreeFilePath = Path.Combine(FileDataInstance.Metadata.FolderPath, Constants.OctreeFileName);
-            var binaryReader = new BinaryReader(File.OpenRead(octreeFilePath));
-            TPoint[] points = LoadNodeData<TPoint>(node, binaryReader);
-=======
             if (node != null)
             {
                 var octreeFilePath = Path.Combine(Instance.Metadata.FolderPath, Constants.OctreeFileName);
                 var binaryReader = new BinaryReader(File.OpenRead(octreeFilePath));
                 points = LoadNodeData<TPoint>((PointAccessor<TPoint>)pointAccessor, node, binaryReader);
->>>>>>> 03ec37bd
 
                 node.IsLoaded = true;
 
@@ -217,11 +181,7 @@
                         double3 position = new(x, y, z);
                         position = Constants.YZflip * position;
 
-<<<<<<< HEAD
                         ((PointAccessor<TPoint>)PointAccessor).SetPositionFloat3_64(ref points[i], position);
-=======
-                        pointAccessor.SetPositionFloat3_64(ref points[i], position);
->>>>>>> 03ec37bd
                     }
                 }
                 //else if (metaitem.Name.Equals("intensity"))
@@ -255,45 +215,45 @@
                 {
                     for (int i = 0; i < node.NumPoints; i++)
                     {
+                        binaryReader.BaseStream.Position = node.ByteOffset + attributeOffset + i * FileDataInstance.Metadata.PointSize;
+
+                        byte label = binaryReader.ReadByte();
+
+                        pointAccessor.SetLabelUInt_8(ref points[i], label);
+                    }
+                }
+                //else if (metaitem.Name.Equals("scan angle rank"))
+                //{
+                //    for (int i = 0; i < node.NumPoints; i++)
+                //    {
+                //        binaryReader.BaseStream.Position = node.ByteOffset + attributeOffset + i * Instance.Metadata.PointSize;
+
+                //        byte scanAnleRank = binaryReader.ReadByte();
+                //    }
+                //}
+                //else if (metaitem.Name.Equals("user data"))
+                //{
+                //    for (int i = 0; i < node.NumPoints; i++)
+                //    {
+                //        binaryReader.BaseStream.Position = node.ByteOffset + attributeOffset + i * Instance.Metadata.PointSize;
+
+                //        byte userData = binaryReader.ReadByte();
+                //    }
+                //}
+                //else if (metaitem.Name.Equals("point source id"))
+                //{
+                //    for (int i = 0; i < node.NumPoints; i++)
+                //    {
+                //        binaryReader.BaseStream.Position = node.ByteOffset + attributeOffset + i * Instance.Metadata.PointSize;
+
+                //        byte pointSourceId = binaryReader.ReadByte();
+                //    }
+                //}
+                else if (metaitem.Name.Equals("rgb"))
+                {
+                    for (int i = 0; i < node.NumPoints; i++)
+                    {
                         binaryReader.BaseStream.Position = node.ByteOffset + attributeOffset + i * Instance.Metadata.PointSize;
-
-                        byte label = binaryReader.ReadByte();
-
-                        pointAccessor.SetLabelUInt_8(ref points[i], label);
-                    }
-                }
-                //else if (metaitem.Name.Equals("scan angle rank"))
-                //{
-                //    for (int i = 0; i < node.NumPoints; i++)
-                //    {
-                //        binaryReader.BaseStream.Position = node.ByteOffset + attributeOffset + i * Instance.Metadata.PointSize;
-
-                //        byte scanAnleRank = binaryReader.ReadByte();
-                //    }
-                //}
-                //else if (metaitem.Name.Equals("user data"))
-                //{
-                //    for (int i = 0; i < node.NumPoints; i++)
-                //    {
-                //        binaryReader.BaseStream.Position = node.ByteOffset + attributeOffset + i * Instance.Metadata.PointSize;
-
-                //        byte userData = binaryReader.ReadByte();
-                //    }
-                //}
-                //else if (metaitem.Name.Equals("point source id"))
-                //{
-                //    for (int i = 0; i < node.NumPoints; i++)
-                //    {
-                //        binaryReader.BaseStream.Position = node.ByteOffset + attributeOffset + i * Instance.Metadata.PointSize;
-
-                //        byte pointSourceId = binaryReader.ReadByte();
-                //    }
-                //}
-                else if (metaitem.Name.Equals("rgb"))
-                {
-                    for (int i = 0; i < node.NumPoints; i++)
-                    {
-                        binaryReader.BaseStream.Position = node.ByteOffset + attributeOffset + i * FileDataInstance.Metadata.PointSize;
 
                         ushort r = binaryReader.ReadUInt16();
                         ushort g = binaryReader.ReadUInt16();
@@ -307,34 +267,6 @@
                         ((PointAccessor<TPoint>)PointAccessor).SetColorFloat3_32(ref points[i], color);
                     }
                 }
-<<<<<<< HEAD
-                else if (metaitem.Name.Equals("classification"))
-                {
-                    for (int i = 0; i < node.NumPoints; i++)
-                    {
-                        binaryReader.BaseStream.Position = node.ByteOffset + attributeOffset + i + FileDataInstance.Metadata.PointSize;
-
-                        byte label = (byte)binaryReader.ReadSByte();
-
-                        switch (label)
-                        {
-                            case 0:
-                                break;
-                            case 1:
-                                break;
-                            case 2:
-                                break;
-                            case 3:
-                                break;
-                            default:
-                                break;
-                        }
-
-                        ((PointAccessor<TPoint>)PointAccessor).SetLabelUInt_8(ref points[i], label);
-                    }
-                }
-=======
->>>>>>> 03ec37bd
 
                 attributeOffset += metaitem.Size;
             }
