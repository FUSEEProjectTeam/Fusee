--- conflicted
+++ resolved
@@ -30,11 +30,6 @@
     public class Potree2Reader : Potree2AccessBase, IPointReader
     {
         /// <summary>
-<<<<<<< HEAD
-        /// Pass method how to handle the extra bytes, resulting uint will be passed into <see cref="Mesh.Flags"/>.
-        /// </summary>
-        public HandleExtraBytes? HandleExtraBytes { get; set; }
-=======
         /// Specify the byte offset for one point until the extra byte data is reached
         /// </summary>
         public int OffsetToExtraBytes = -1;
@@ -55,7 +50,6 @@
         public Potree2Reader(PotreeData potreeData) : base(potreeData)
         {
         }
->>>>>>> 5966471d
 
         /// <summary>
         /// Returns a renderable point cloud component.
@@ -129,11 +123,6 @@
         private MemoryOwner<VisualizationPoint> LoadVisualizationPoint(PotreeNode node)
         {
             Guard.IsLessThanOrEqualTo(node.NumPoints, int.MaxValue);
-<<<<<<< HEAD
-            //if (HandleExtraBytes != null)
-            //    Guard.IsGreaterThan(OffsetToExtraBytes, 0);
-=======
->>>>>>> 5966471d
             Guard.IsNotNull(PotreeData);
             Guard.IsNotNull(PotreeData.ReadViewAccessor);
 
@@ -177,11 +166,7 @@
                 {
                     var extraByteSize = PotreeData.Metadata.PointSize - PotreeData.Metadata.OffsetToExtraBytes;
                     var extraBytesSpan = pointArray.AsSpan().Slice(i + PotreeData.Metadata.OffsetToExtraBytes, extraByteSize);
-<<<<<<< HEAD
-                    
-=======
-
->>>>>>> 5966471d
+
                     if (HandleExtraBytes != null)
                     {
                         flags = HandleExtraBytes(extraBytesSpan);
