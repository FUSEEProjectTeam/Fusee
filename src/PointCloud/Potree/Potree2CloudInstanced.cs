--- conflicted
+++ resolved
@@ -1,4 +1,4 @@
-﻿using CommunityToolkit.HighPerformance.Buffers;
+using CommunityToolkit.HighPerformance.Buffers;
 using Fusee.Base.Core;
 using Fusee.Engine.Core.Scene;
 using Fusee.Math.Core;
@@ -14,11 +14,7 @@
     public class Potree2CloudInstanced : IPointCloudImp<InstanceData, VisualizationPoint>
     {
         /// <summary>
-<<<<<<< HEAD
         /// Provides a dirty flag for the gpu data cache and a property changed handle for it.
-=======
-        /// Called when the GpuDataCache is being invalidated
->>>>>>> f54a8da4
         /// </summary>
         public InvalidateGpuDataCache InvalidateGpuDataCache { get; } = new();
 
