--- conflicted
+++ resolved
@@ -27,38 +27,23 @@
     /// main building block types for scene graphs are 
     /// <list type="bullet">
     ///   <item>
-<<<<<<< HEAD
-    ///     <term><see cref="FusFile"/></term>
-=======
     ///     <term><see cref="FusScene"/></term>
->>>>>>> e2363f2d
     ///     <description>
     ///       Root object of each .fus file. Contains a file header
     ///       and a list of root nodes.</description>
     ///   </item>
     ///   <item>
-<<<<<<< HEAD
-    ///     <term><see cref="Serialization.V1.FusNode"/></term>
-=======
     ///     <term><see cref="FusNode"/></term>
->>>>>>> e2363f2d
     ///     <description>
     ///       Instances of this type (called nodes) make up the hierarchy of objects.
     ///       Each node contains a list of child nodes and a list of components.
     ///     </description>
     ///   </item>
     ///   <item>
-<<<<<<< HEAD
-    ///     <term><see cref="Serialization.V1.FusComponent"/></term>
-    ///     <description>
-    ///       Instances of this type (called components) store the scene's payload. 
-    ///       Various component types (inherited from <see cref="Serialization.V1.FusComponent"/>)
-=======
     ///     <term><see cref="FusComponent"/></term>
     ///     <description>
     ///       Instances of this type (called components) store the scene's payload. 
     ///       Various component types (inherited from <see cref="FusComponent"/>)
->>>>>>> e2363f2d
     ///       exist to keep the different components a scene is made of.
     ///     </description>
     ///   </item>
