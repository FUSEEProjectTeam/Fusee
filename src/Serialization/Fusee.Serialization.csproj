--- conflicted
+++ resolved
@@ -12,14 +12,12 @@
   </PropertyGroup>
 
   <ItemGroup>
-<<<<<<< HEAD
     <ProjectReference Include="$(FuseeEngineRoot)\src\Math\Core\Fusee.Math.Core.csproj">
       <PrivateAssets>analyzers</PrivateAssets>
     </ProjectReference>
-=======
-    <ProjectReference Include="$(FuseeEngineRoot)\src\Math\Core\Fusee.Math.Core.csproj" />
-    <ProjectReference Include="..\Base\Common\Fusee.Base.Common.csproj" />
->>>>>>> 20380a25
+    <ProjectReference Include="$(FuseeEngineRoot)\src\Base\Common\Fusee.Base.Common.csproj">
+      <PrivateAssets>analyzers</PrivateAssets>
+    </ProjectReference>
   </ItemGroup>
   <ItemGroup>
     <PackageReference Include="protobuf-net" Version="3.0.0-alpha.146.g00620fbe1a" />
