--- conflicted
+++ resolved
@@ -2,14 +2,11 @@
   <PropertyGroup>
     <RootNamespace>Fusee.Serialization</RootNamespace>
     <PackageId>Fusee.Serialization</PackageId>
-<<<<<<< HEAD
     <TargetFramework>netstandard2.1</TargetFramework>
     <Description>Fusee Serialization</Description>
-=======
     <TargetFramework>netstandard2.0</TargetFramework>
       <MonoWasmLinkSkip>protobuf-net</MonoWasmLinkSkip>
 
->>>>>>> 15e0696c
   </PropertyGroup>
 
   <PropertyGroup>
@@ -18,7 +15,6 @@
   </PropertyGroup>
 
   <ItemGroup>
-<<<<<<< HEAD
       <PackageReference Include="protobuf-net.Core" Version="3.0.0-alpha.133" />
       <PackageReference Include="System.Memory" Version="4.5.3" />
   </ItemGroup>
@@ -46,7 +42,6 @@
       SerializationCompileClean
     </CleanDependsOn>
   </PropertyGroup>
-=======
       <Reference Include="protobuf-net.Core">
           <HintPath>$(FuseeEngineRoot)\ext\protobuf\protobuf-net.Core.dll</HintPath>
       </Reference>
@@ -56,5 +51,4 @@
     <ProjectReference Include="$(FuseeEngineRoot)\src\Base\Common\Fusee.Base.Common.csproj" />
     <ProjectReference Include="..\Xene\Fusee.Xene.csproj" />
   </ItemGroup>
->>>>>>> 15e0696c
 </Project>