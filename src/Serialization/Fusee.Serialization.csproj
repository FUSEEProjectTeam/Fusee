--- conflicted
+++ resolved
@@ -1,8 +1,4 @@
-<<<<<<< HEAD
-﻿<Project Sdk="Microsoft.NET.Sdk">
-=======
-﻿<Project Sdk="Microsoft.NET.Sdk" >
->>>>>>> 96d4c31c
+<Project Sdk="Microsoft.NET.Sdk">
   <PropertyGroup>
     <RootNamespace>Fusee.Serialization</RootNamespace>
     <PackageId>Fusee.Serialization</PackageId>
@@ -24,11 +20,8 @@
     <ProjectReference Include="$(FuseeBuildRoot)\src\Math\Core\Fusee.Math.Core.csproj" />
   </ItemGroup>
 
-<<<<<<< HEAD
  <!-- <PropertyGroup>
-=======
   <PropertyGroup>
->>>>>>> 96d4c31c
     <BuildDependsOn>
       $(BuildDependsOn);
       SerializationCompileSerializer
