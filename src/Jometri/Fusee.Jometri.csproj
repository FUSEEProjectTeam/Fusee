--- conflicted
+++ resolved
@@ -1,17 +1,10 @@
-<<<<<<< HEAD
-﻿<Project Sdk="Microsoft.NET.Sdk">
-=======
-﻿<Project Sdk="Microsoft.NET.Sdk" >
->>>>>>> 96d4c31c
+<Project Sdk="Microsoft.NET.Sdk">
   <PropertyGroup>
     <RootNamespace>Fusee.Jometri</RootNamespace>
     <PackageId>Fusee.Jometri</PackageId>
     <TargetFramework>netstandard2.0</TargetFramework>
   </PropertyGroup>
-<<<<<<< HEAD
 
-=======
->>>>>>> 96d4c31c
   
   <PropertyGroup>
     <OutputPath>$(BaseOutputPath)\Libraries</OutputPath>
