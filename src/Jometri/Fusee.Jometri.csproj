﻿<Project Sdk="Microsoft.NET.Sdk">
  <PropertyGroup>
    <TargetFrameworks>netstandard2.1;net5.0</TargetFrameworks>
    <Description>Fusee Jometri</Description>
    <OutputPath>$(BaseOutputPath)\Libraries\Fusee.Jometri</OutputPath>
    <DocumentationFile>$(OutputPath)\$(RootNamespace).xml</DocumentationFile>
  </PropertyGroup>
  <ItemGroup>
<<<<<<< HEAD
    <PackageReference Include="Microsoft.SourceLink.GitHub" Version="1.1.0">
=======
    <PackageReference Include="Microsoft.SourceLink.GitHub" Version="1.1.1">
>>>>>>> d879a65d
      <PrivateAssets>all</PrivateAssets>
      <IncludeAssets>runtime; build; native; contentfiles; analyzers; buildtransitive</IncludeAssets>
    </PackageReference>
  </ItemGroup>

  <ItemGroup>
    <ProjectReference Include="$(FuseeEngineRoot)\src\Base\Common\Fusee.Base.Common.csproj">
      <PrivateAssets>analyzers</PrivateAssets>
    </ProjectReference>
    <ProjectReference Include="$(FuseeEngineRoot)\src\Math\Core\Fusee.Math.Core.csproj">
      <PrivateAssets>analyzers</PrivateAssets>
    </ProjectReference>
    <ProjectReference Include="$(FuseeEngineRoot)\src\Engine\Common\Fusee.Engine.Common.csproj">
      <PrivateAssets>analyzers</PrivateAssets>
    </ProjectReference>
  </ItemGroup>
</Project><|MERGE_RESOLUTION|>--- conflicted
+++ resolved
@@ -6,11 +6,8 @@
     <DocumentationFile>$(OutputPath)\$(RootNamespace).xml</DocumentationFile>
   </PropertyGroup>
   <ItemGroup>
-<<<<<<< HEAD
     <PackageReference Include="Microsoft.SourceLink.GitHub" Version="1.1.0">
-=======
     <PackageReference Include="Microsoft.SourceLink.GitHub" Version="1.1.1">
->>>>>>> d879a65d
       <PrivateAssets>all</PrivateAssets>
       <IncludeAssets>runtime; build; native; contentfiles; analyzers; buildtransitive</IncludeAssets>
     </PackageReference>
