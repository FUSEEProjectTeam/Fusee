using ImGuiNET;
using System;
using System.Collections.Generic;
using System.IO;
using System.Numerics;

namespace Fusee.ImGuiImp.Desktop.Templates
{
    public class ImGuiFilePicker
    {
        /// <summary>
        /// Invoked on clicked "open".
        /// </summary>
        public EventHandler<FileInfo>? OnPicked;

        /// <summary>
        /// Invoked on cancel.
        /// </summary>
        public EventHandler? OnCancel;

        /// <summary>
        /// Title of window (visible in top bar).
        /// </summary>
        public string Id = "Open File";

        /// <summary>
        /// Caption of the "Open" button.
        /// </summary>
        public string PickedFileTxt = "Open";

        /// <summary>
        /// Caption of the "Cancel" button.
        /// </summary>
        public string CancelFileOpenTxt = "Cancel";

        /// <summary>
        /// File input hint text.
        /// </summary>
        public string FileInputHintTxt = "Selected file";

        /// <summary>
        /// Path to folder text.
        /// </summary>
        public string PathToFolderTxt = "Path to folder";

        /// <summary>
        /// Folder not found warning text.
        /// </summary>
        public string FolderNotFoundTxt = "Folder not found!";

        /// <summary>
        /// File not found warning text.
        /// </summary>
        public string FileNotFoundTxt = "File not found!";

        /// <summary>
        /// Caption of folder input text
        /// </summary>
        public string FolderLabelTxt = "Folder";

        /// <summary>
        /// Caption of file input text
        /// </summary>
        public string FileLabelTxt = "File";

        public string ParentFolderTxt = "Parent";
        public string BackTxt = "Back";

        public List<string>? AllowedExtensions;

        public FileInfo? SelectedFile { get; protected set; }
        public DirectoryInfo RootFolder { get; protected set; }

        public int FontSize;
        public ImFontPtr SymbolsFontPtr = null;

        protected DirectoryInfo CurrentOpenFolder;
        protected readonly Stack<DirectoryInfo> LastOpenendFolders = new();
        protected DirectoryInfo CurrentlySelectedFolder;
        protected readonly DirectoryInfo StartingFolder;

        protected const float FolderTextInputWidth = 350;
        protected const float FileTextInputWidth = 300;
        protected const float DriveSelectionWidth = 100;
        protected const float BrowserHeight = 200;
        protected readonly Vector2 WindowPadding = new(15, 15);
        protected readonly Vector2 BottomButtonSize = new(55, 26);
        protected readonly Vector2 TopButtonSize = new(35, 30);
        protected Vector2 WinSize;
        protected bool DoFocusPicker = true;

        private static int _filePickerCount = 0;

        public bool IsOpen
        {
            get
            {
                return _isOpen;
            }
            set
            {
                if (value != _isOpen)
                {
                    _isOpen = value;
                    if (!_isOpen)
                        CurrentOpenFolder = StartingFolder;
                }
            }
        }
        protected bool _isOpen;

        // needed for width calculation
        protected Vector2 _sizeOfInputText;

        /// <summary>
        /// Checks input before returning if file exists.
        /// Disable this check for file saving.
        /// </summary>
        public bool NonExistingFilesAllowed = false;

        /// <summary>
        /// Text color of folder
        /// </summary>
        public Vector4 FolderColor = new(255, 0, 255, 255);

        /// <summary>
        /// Background color of pop up window
        /// </summary>
        public Vector4 WindowBackground
        {
            get => _windowBackground;
            set
            {
                _windowBackground = value;
                _windowBackgroundUint = _windowBackground.ToUintColor();
            }
        }
        private Vector4 _windowBackground = new(200, 200, 200, 255);

        public uint _windowBackgroundUint = new Vector4(200, 200, 200, 255).ToUintColor();

        /// <summary>
        /// Background of file selection menu
        /// </summary>
        public Vector4 FileSelectionMenuBackground = new(125, 125, 125, 255);

        /// <summary>
        /// Color of <see cref="ImGui.SetTooltip(string)"/> when an error occurs
        /// </summary>
        public Vector4 WarningTextColor = new(200, 0, 0, 255);

        /// <summary>
        /// Background color of one <see cref="ImGui.Selectable(string)"/> object
        /// </summary>
        public Vector4 SelectedColor = new(125, 75, 75, 255);

        /// <summary>
        /// Generate a new ImGuiFilePicker instance
        /// </summary>
        /// <param name="startingPath">Starting path, defaults to <see cref="AppContext.BaseDirectory"/></param>
        /// <param name="allowedExtensions">search filter with dot. Example (".json")</param>
        public ImGuiFilePicker(DirectoryInfo? startingPath = null, string allowedExtensions = "")
        {
            _filePickerCount++;

            if (startingPath == null || !startingPath.Exists)
            {
                startingPath = new DirectoryInfo(AppContext.BaseDirectory);
            }

            RootFolder = startingPath;
            CurrentOpenFolder = startingPath;
            StartingFolder = startingPath;
            CurrentlySelectedFolder = startingPath;

            if (!string.IsNullOrEmpty(allowedExtensions))
            {
                if (AllowedExtensions != null)
                    AllowedExtensions.Clear();
                else
                    AllowedExtensions = new List<string>();

                AllowedExtensions.AddRange(allowedExtensions.Split(new char[] { '|' }, StringSplitOptions.RemoveEmptyEntries));
            }
        }

        public virtual unsafe void Draw(ref bool filePickerOpen)
        {
            IsOpen = filePickerOpen;
            if (!filePickerOpen) return;

            ImGui.PushStyleVar(ImGuiStyleVar.WindowPadding, WindowPadding);
            ImGui.PushStyleVar(ImGuiStyleVar.ChildBorderSize, 0);
            ImGui.PushStyleColor(ImGuiCol.WindowBg, _windowBackgroundUint);

            if (DoFocusPicker)
                ImGui.SetNextWindowFocus();
            var headerHeight = FontSize + WindowPadding.Y * 2;
            var itemSpacing = ImGui.GetStyle().ItemSpacing;
            WinSize = new Vector2(FolderTextInputWidth + DriveSelectionWidth + (WindowPadding.X * 2) + itemSpacing.X, headerHeight + BrowserHeight + TopButtonSize.Y + BottomButtonSize.Y + 4 * WindowPadding.Y + 3 * itemSpacing.Y + 5);
            ImGui.SetNextWindowSize(WinSize);
            ImGui.Begin(Id, ref filePickerOpen, ImGuiWindowFlags.Modal | ImGuiWindowFlags.NoCollapse | ImGuiWindowFlags.AlwaysAutoResize | ImGuiWindowFlags.NoDocking);

            if ((IntPtr)SymbolsFontPtr.NativePtr != IntPtr.Zero)
                ImGui.PushFont(SymbolsFontPtr);

            ImGui.BeginGroup();
            if (ImGui.Button($"{ParentFolderTxt}##{_filePickerCount}", TopButtonSize))
            {
                if (CurrentOpenFolder.Exists && CurrentOpenFolder.Parent != null)
                {
                    LastOpenendFolders.Push(CurrentOpenFolder);
                    CurrentOpenFolder = CurrentOpenFolder.Parent;
                    SelectedFile = null;
                }
            }
            ImGui.SameLine();

            if (LastOpenendFolders.Count != 0)
            {
                if (ImGui.Button($"{BackTxt}##{_filePickerCount}", TopButtonSize))
                {

                    var lastFolder = LastOpenendFolders.Pop();
                    var lastDi = lastFolder;
                    if (lastDi.Exists)
                    {
                        CurrentOpenFolder = lastFolder;
                        SelectedFile = null;
                    }
                }
            }
            else
            {
                ImGui.BeginDisabled();
                ImGui.Button($"{BackTxt}##{_filePickerCount}", TopButtonSize);
                ImGui.EndDisabled();
            }

            if ((IntPtr)SymbolsFontPtr.NativePtr != IntPtr.Zero)
                ImGui.PopFont();

            ImGui.EndGroup();

            // Folder Selection
            var currentFolder = CurrentOpenFolder.FullName;
            ImGui.SameLine(DriveSelectionWidth + WindowPadding.X + ImGui.GetStyle().ItemSpacing.X);
            ImGui.SetNextItemWidth(FolderTextInputWidth - ImGui.CalcTextSize(FolderLabelTxt).X - ImGui.GetStyle().ItemSpacing.X);
            ImGui.InputTextWithHint($"{FolderLabelTxt}##{_filePickerCount}", PathToFolderTxt, ref currentFolder, 400, ImGuiInputTextFlags.AutoSelectAll | ImGuiInputTextFlags.CallbackAlways, (x) =>
            {
                var arr = currentFolder.ToCharArray();

                if (x->SelectionStart < x->SelectionEnd && x->SelectionStart >= 0 && x->SelectionEnd <= arr.Length)
                {
                    var selectedText = arr[x->SelectionStart..x->SelectionEnd];
                    if (selectedText != null)
                        ImGuiInputImp.CurrentlySelectedText = new string(selectedText);
                }

                return 0;
            });
            if (Directory.Exists(currentFolder))
            {
                CurrentOpenFolder = new DirectoryInfo(currentFolder);
            }
            else
            {
                ImGui.PushStyleVar(ImGuiStyleVar.WindowPadding, new Vector2(5, 5));
                ImGui.BeginTooltip();
                ImGui.TextColored(WarningTextColor, FolderNotFoundTxt);
                ImGui.EndTooltip();
                ImGui.PopStyleVar();
            }

            // Folder Browser
            ImGui.NewLine();
            ImGui.PushStyleColor(ImGuiCol.ChildBg, FileSelectionMenuBackground.ToUintColor());
            ImGui.PushStyleVar(ImGuiStyleVar.WindowPadding, new Vector2(10, 10));

            ImGui.BeginChild($"DriveSelection##{_filePickerCount}", new Vector2(DriveSelectionWidth, BrowserHeight), false, ImGuiWindowFlags.AlwaysUseWindowPadding | ImGuiWindowFlags.AlwaysAutoResize);
            // Drive Selection
            var driveCount = 0;
            foreach (var drive in DriveInfo.GetDrives())
            {
                if (drive.IsReady)
                {
                    if (ImGui.Selectable($"{drive.Name} {drive.DriveType}##{_filePickerCount}"))
                    {
                        RootFolder = new DirectoryInfo(drive.Name);
                        LastOpenendFolders.Push(CurrentOpenFolder);
                        CurrentOpenFolder = new DirectoryInfo(drive.Name);
                        SelectedFile = null;
                    }
                    driveCount++;
                }
            }
            ImGui.EndChild();
            ImGui.SameLine();

            if (ImGui.BeginChild($"#FolderBrowser##{_filePickerCount}", new Vector2(FolderTextInputWidth, BrowserHeight), false, ImGuiWindowFlags.AlwaysUseWindowPadding | ImGuiWindowFlags.AlwaysAutoResize | ImGuiWindowFlags.HorizontalScrollbar))
            {
                if (CurrentOpenFolder != null && CurrentOpenFolder.Exists)
                {
                    var fileSystemEntries = GetFileSystemEntries(CurrentOpenFolder.FullName);
                    foreach (var fse in fileSystemEntries)
                    {
                        if (fse.Attributes.HasFlag(FileAttributes.Directory))
                        {
                            var directory = new DirectoryInfo(fse.FullName);

                            ImGui.PushStyleColor(ImGuiCol.Text, FolderColor.ToUintColor());

                            if (ImGui.Selectable(directory.Name + "/", CurrentlySelectedFolder == directory, ImGuiSelectableFlags.DontClosePopups | ImGuiSelectableFlags.AllowDoubleClick))
                            {
                                SelectedFile = null;
                                CurrentlySelectedFolder = directory;
                                if (ImGui.IsMouseDoubleClicked(0))
                                {
                                    if (SelectedFile == null && ImGui.GetIO().WantCaptureMouse)
                                    {
                                        LastOpenendFolders.Push(CurrentOpenFolder);
                                        CurrentOpenFolder = directory;
                                    }
                                }
                            }

                            ImGui.PopStyleColor();
                        }
                        else
                        {
                            var name = fse.Name;

                            ImGui.PushStyleColor(ImGuiCol.Header, SelectedColor.ToUintColor());

                            if (ImGui.Selectable(name, SelectedFile?.Name == name, ImGuiSelectableFlags.DontClosePopups | ImGuiSelectableFlags.AllowDoubleClick))
                            {
                                if (ImGui.IsMouseDoubleClicked(0))
                                {
                                    if (SelectedFile != null && ImGui.GetIO().WantCaptureMouse)
                                    {
                                        if (HandlePickedFile(SelectedFile))
                                        {
                                            filePickerOpen = false;
                                            OnPicked?.Invoke(this, SelectedFile);
                                        }
                                    }
                                }
                                else
                                {
                                    if (SelectedFile == fse)
                                        SelectedFile = null;
                                    else
                                        SelectedFile = new FileInfo(fse.FullName);
                                }
                            }

                            ImGui.PopStyleColor();
                        }
                    }
                }

                ImGui.PopStyleColor();
                ImGui.PopStyleVar();
                ImGui.EndChild();
            }

            // File Selector
            ImGui.NewLine();
            ImGui.BeginChild($"FileSelector##{_filePickerCount}", new Vector2(-1, -1), false, ImGuiWindowFlags.AlwaysAutoResize);

            var selectedFile = SelectedFile?.Name ?? "";
            ImGui.SetNextItemWidth(FileTextInputWidth - ImGui.CalcTextSize(FileLabelTxt).X - ImGui.GetStyle().ItemSpacing.X);
            if (ImGui.InputTextWithHint(FileLabelTxt, FileInputHintTxt, ref selectedFile, 400, ImGuiInputTextFlags.AutoSelectAll | ImGuiInputTextFlags.CallbackAlways, (x) =>
            {
                var arr = selectedFile.ToCharArray();
                if (x->SelectionStart < x->SelectionEnd && x->SelectionStart >= 0 && x->SelectionEnd <= arr.Length)
                {
                    var selectedText = arr[x->SelectionStart..x->SelectionEnd];
                    if (selectedText != null)
                        ImGuiInputImp.CurrentlySelectedText = new string(selectedText);
                }
                return 0;
            }))
            {
<<<<<<< HEAD
                if(!string.IsNullOrEmpty(selectedFile) && !char.IsWhiteSpace(selectedFile[0]) && CurrentOpenFolder != null)
=======
                if (!string.IsNullOrEmpty(selectedFile) && !char.IsWhiteSpace(selectedFile[0]) && CurrentOpenFolder != null)
>>>>>>> ec75dd98
                    SelectedFile = new FileInfo(Path.Combine(CurrentOpenFolder.FullName, selectedFile));
            }

            if (_sizeOfInputText == Vector2.Zero)
                _sizeOfInputText = ImGui.GetItemRectSize();

            var sameLineOffset = WinSize.X - WindowPadding.X - (BottomButtonSize.X * 2 + ImGui.GetStyle().ItemSpacing.X * 4);
            if (SelectedFile != null)
            {
                var fi = SelectedFile;
                if (AllowedExtensions != null && AllowedExtensions.Contains(fi.Extension))
                {
                    ImGui.SameLine(sameLineOffset);
                    if (ImGui.Button($"{PickedFileTxt}##{_filePickerCount}", BottomButtonSize))
                    {
                        if (HandlePickedFile(fi))
                        {
                            OnPicked?.Invoke(this, fi);
                            filePickerOpen = false;
                        }
                    }
                }
                else
                {
                    ImGui.SameLine(sameLineOffset);
                    ImGui.BeginDisabled();
                    ImGui.Button(PickedFileTxt, BottomButtonSize);
                    ImGui.EndDisabled();
                }
            }
            else
            {
                ImGui.SameLine(sameLineOffset);
                ImGui.BeginDisabled();
                ImGui.Button(PickedFileTxt, BottomButtonSize);
                ImGui.EndDisabled();
            }

            ImGui.SameLine();
            if (ImGui.Button($"{CancelFileOpenTxt}##{_filePickerCount}", BottomButtonSize))
            {
                OnCancel?.Invoke(this, EventArgs.Empty);
                filePickerOpen = false;
            }

            ImGui.EndChild();

            ImGui.End();

            ImGui.PopStyleVar(2);
            ImGui.PopStyleColor();

            return;
        }

        /// <summary>
        /// We differentiate between files and folders, as we want to print the folders first
        /// If we collect everything in one list all files and folders are being sorted alphabetically
        /// </summary>
        /// <param name="fullName"></param>
        /// <returns></returns>
        private List<FileSystemInfo> GetFileSystemEntries(string fullName)
        {
            var folders = new List<DirectoryInfo>();
            var files = new List<FileInfo>();

            foreach (var f in Directory.GetFileSystemEntries(fullName, ""))
            {
                var attr = File.GetAttributes(f);
                // skip unaccessible files and folders
                if (attr.HasFlag(FileAttributes.Encrypted)
                    || attr.HasFlag(FileAttributes.Hidden)
                    || attr.HasFlag(FileAttributes.System)
                    || attr.HasFlag(FileAttributes.Temporary))
                    continue;

                if (attr.HasFlag(FileAttributes.Directory))
                {
                    folders.Add(new DirectoryInfo(f));
                }
                else
                {
                    var fse = new FileInfo(f);
                    if (AllowedExtensions != null)
                    {
                        var ext = fse.Extension;
                        if (AllowedExtensions.Contains(ext))
                            files.Add(fse);
                    }
                    else
                    {
                        files.Add(fse);
                    }
                }
            }

            var ret = new List<FileSystemInfo>(folders);
            ret.AddRange(files);
            return ret;
        }

        protected virtual bool HandlePickedFile(FileInfo selectedFile)
        {

            if (selectedFile.Directory != null)
            {
                if (NonExistingFilesAllowed || selectedFile.Exists)
                {
                    CurrentOpenFolder = selectedFile.Directory;
                    SelectedFile = selectedFile;
                    return true;
                }
                else if (selectedFile != null)
                {
                    ImGui.PushStyleVar(ImGuiStyleVar.WindowPadding, new Vector2(5, 5));
                    ImGui.BeginTooltip();
                    ImGui.TextColored(WarningTextColor, FileNotFoundTxt);
                    ImGui.EndTooltip();
                    ImGui.PopStyleVar();

                    return false;
                }
            }


            return false;
        }
    }
}<|MERGE_RESOLUTION|>--- conflicted
+++ resolved
@@ -382,11 +382,7 @@
                 return 0;
             }))
             {
-<<<<<<< HEAD
-                if(!string.IsNullOrEmpty(selectedFile) && !char.IsWhiteSpace(selectedFile[0]) && CurrentOpenFolder != null)
-=======
                 if (!string.IsNullOrEmpty(selectedFile) && !char.IsWhiteSpace(selectedFile[0]) && CurrentOpenFolder != null)
->>>>>>> ec75dd98
                     SelectedFile = new FileInfo(Path.Combine(CurrentOpenFolder.FullName, selectedFile));
             }
 
