--- conflicted
+++ resolved
@@ -238,14 +238,11 @@
 
         private void SetPerFrameImGuiData(float deltaSeconds)
         {
-<<<<<<< HEAD
-=======
             _gw.TryGetCurrentMonitorScale(out var hScale, out var vScale);
             _scaleFactor = new Vector2(hScale, vScale);
             var displaySizeX = GameWindowWidth / _scaleFactor.X;
             var displaySizeY = GameWindowHeight / _scaleFactor.Y;
 
->>>>>>> e96e3a63
             ImGuiIOPtr io = ImGui.GetIO();
             io.DisplaySize = new System.Numerics.Vector2(displaySizeX, displaySizeY);
             io.DisplayFramebufferScale = _scaleFactor;
