﻿<Project Sdk="Microsoft.NET.Sdk">
  <PropertyGroup>
    <PackageId>Fusee.Tools.CmdLine</PackageId>
    <AssemblyName>fusee</AssemblyName>
<<<<<<< HEAD
    <TargetFramework>net6.0</TargetFramework>
=======
    <TargetFramework>net5.0-windows</TargetFramework>
>>>>>>> d879a65d
    <OutputType>Exe</OutputType>
    <PackAsTool>true</PackAsTool>
    <ToolCommandName>fusee</ToolCommandName>
    <PackageTags>dotnet;tools;fusee</PackageTags>
    <OutputPath>$(BaseOutputPath)\Tools\CmdLine</OutputPath>
  </PropertyGroup>

  <ItemGroup>
    <Content Include="$(FuseeEngineRoot)\bin\$(Configuration)\Player\Desktop\$(TargetFramework)\win-x64\publish\Fusee.Engine.Player.Desktop.exe" Link="NuGet\Player.exe" PackagePath="tools\$(TargetFramework)\any\Player.exe" />
  </ItemGroup>

  <ItemGroup>
    <ProjectReference Include="$(FuseeEngineRoot)\src\Base\Core\Fusee.Base.Core.csproj">
      <PrivateAssets>analyzers</PrivateAssets>
    </ProjectReference>
    <ProjectReference Include="$(FuseeEngineRoot)\src\Engine\Core\Fusee.Engine.Core.csproj">
      <PrivateAssets>analyzers</PrivateAssets>
    </ProjectReference>
    <ProjectReference Include="$(FuseeEngineRoot)\src\Math\Core\Fusee.Math.Core.csproj">
      <PrivateAssets>analyzers</PrivateAssets>
    </ProjectReference>
    <ProjectReference Include="$(FuseeEngineRoot)\src\Serialization\Fusee.Serialization.csproj">
      <PrivateAssets>analyzers</PrivateAssets>
    </ProjectReference>
    <ProjectReference Include="$(FuseeEngineRoot)\src\Xene\Fusee.Xene.csproj">
      <PrivateAssets>analyzers</PrivateAssets>
    </ProjectReference>
    <ProjectReference Include="$(FuseeEngineRoot)\src\Base\Imp\Desktop\Fusee.Base.Imp.Desktop.csproj">
      <PrivateAssets>analyzers</PrivateAssets>
    </ProjectReference>
    <ProjectReference Include="$(FuseeEngineRoot)\src\Engine\Imp\Graphics\Desktop\Fusee.Engine.Imp.Graphics.Desktop.csproj">
      <PrivateAssets>analyzers</PrivateAssets>
    </ProjectReference>
    <ProjectReference Include="$(FuseeEngineRoot)\src\Engine\Player\Core\Fusee.Engine.Player.Core.csproj">
      <PrivateAssets>analyzers</PrivateAssets>
    </ProjectReference>

    <PackageReference Include="CommandLineParser" Version="2.9.0-preview1" />
    <!-- Do not update Google.Protobuf.Tools without testing a clean built Blender addon -->
<<<<<<< HEAD
    <PackageReference Include="Google.Protobuf.Tools" Version="3.19.1" />
    <PackageReference Include="Microsoft.SourceLink.GitHub" Version="1.1.0">
      <PrivateAssets>all</PrivateAssets>
      <IncludeAssets>runtime; build; native; contentfiles; analyzers; buildtransitive</IncludeAssets>
    </PackageReference>
    <PackageReference Include="Microsoft.Win32.Registry" Version="6.0.0-preview.5.21301.5" />
    <PackageReference Include="System.Drawing.Common" Version="6.0.0" />

=======
    <PackageReference Include="Google.Protobuf.Tools" Version="3.11.4" />
    <PackageReference Include="Microsoft.SourceLink.GitHub" Version="1.1.1">
      <PrivateAssets>all</PrivateAssets>
      <IncludeAssets>runtime; build; native; contentfiles; analyzers; buildtransitive</IncludeAssets>
    </PackageReference>
    <PackageReference Include="Microsoft.Win32.Registry" Version="5.0.0" />
    <PackageReference Include="System.Drawing.Common" Version="6.0.0" />
>>>>>>> d879a65d
  </ItemGroup>

  <!-- BUILD THE BLENDER ADDON (Re-Generate Python .fus Serialization code and build zip file)
	 This code should be part of the respective .pyproj project file. Unfortunately .pyprojects
	 don't do anything during "Build". Thus Post-Build steps are non functional. -->
  <!-- Names and directories -->
  <PropertyGroup>
    <BlenderAddOnProjectName>io_export_fus</BlenderAddOnProjectName>
  </PropertyGroup>

  <!-- Since we are using protoc from Google.Protobuf.Tools and they are switching up the directory seperators from windows to linux and paths are only recognized if they are consistent we have to use different targets for windows and linux here -->

  <Target Name="BlenderAddonPostBuildStepWindows" AfterTargets="Build" Condition="'$([System.Runtime.InteropServices.RuntimeInformation]::IsOSPlatform($([System.Runtime.InteropServices.OSPlatform]::Windows)))' == 'True'">
    <!-- Use protoc from Goole.Protobuf.Tools nuget package -->
    <PropertyGroup>
      <BlenderAddonSourcePath>$(FuseeEngineRoot)\src\Tools\BlenderScripts\addons\$(BlenderAddOnProjectName)</BlenderAddonSourcePath>
      <BlenderAddonOutputPath>$(OutputPath)\BlenderScripts\addons</BlenderAddonOutputPath>
      <protoc_executable>$(protoc_windows64)</protoc_executable>
    </PropertyGroup>
    <!-- Input files part of the Addon -->
    <ItemGroup>
      <BlenderAddonPythonFiles Include="$(BlenderAddonSourcePath)\**\*.py" />
      <BlenderAddonProtobufPythonFiles Include="$(FuseeEngineRoot)\ext\protobuf\Python\**\*" />
    </ItemGroup>
    <!-- Create the protoschema -->
    <Exec Timeout="120000" Command="dotnet &quot;$(FuseeEngineRoot)\bin\$(Configuration)\Tools\CmdLine\$(TargetFramework)\fusee.dll&quot; protoschema -o &quot;$(BlenderAddonSourcePath)\proto\FusSerialization.proto&quot;" />
    <!-- call the protobuf code generator to build the python code -->
    <!-- for FusSerialization.proto -->
    <Exec WorkingDirectory="$(BlenderAddonSourcePath)\proto" Command="&quot;$(protoc_executable)&quot; --proto_path=&quot;$(protoc_tools)\&quot; --proto_path=&quot;$(BlenderAddonSourcePath)\proto&quot; --python_out=&quot;$(BlenderAddonSourcePath)\proto&quot; &quot;$(BlenderAddonSourcePath)\proto\FusSerialization.proto&quot;" />
    <Copy SourceFiles="$(BlenderAddonSourcePath)\proto\FusSerialization.proto;$(BlenderAddonSourcePath)\proto\FusSerialization_pb2.py" DestinationFolder="$(BlenderAddonOutputPath)\$(BlenderAddOnProjectName)\proto" />
    <!-- Copy the python files to the bin output folder -->
    <Copy SourceFiles="@(BlenderAddonPythonFiles)" DestinationFolder="$(BlenderAddonOutputPath)\$(BlenderAddOnProjectName)\%(RecursiveDir)" />
    <Copy SourceFiles="@(BlenderAddonProtobufPythonFiles)" DestinationFolder="$(BlenderAddonOutputPath)\$(BlenderAddOnProjectName)\%(RecursiveDir)" />

    <ItemGroup>
      <Content Include="$(BlenderAddonOutputPath)\$(BlenderAddOnProjectName)\**" PackagePath="tools\$(TargetFramework)\any\BlenderScripts\addons\$(BlenderAddOnProjectName)" />
    </ItemGroup>
  </Target>

  <Target Name="BlenderAddonPostBuildStepLinux" AfterTargets="Build" Condition="'$([System.Runtime.InteropServices.RuntimeInformation]::IsOSPlatform($([System.Runtime.InteropServices.OSPlatform]::Linux)))' == 'True'">
    <!-- Use protoc from Goole.Protobuf.Tools nuget package -->
    <PropertyGroup Condition="'$([System.Runtime.InteropServices.RuntimeInformation]::IsOSPlatform($([System.Runtime.InteropServices.OSPlatform]::Linux)))' == 'True'">
      <BlenderAddonSourcePath>$(FuseeEngineRoot)/src/Tools/BlenderScripts/addons/$(BlenderAddOnProjectName)</BlenderAddonSourcePath>
      <BlenderAddonOutputPath>$(OutputPath)/BlenderScripts/addons</BlenderAddonOutputPath>
      <protoc_executable>$(protoc_linux64)</protoc_executable>
    </PropertyGroup>
    <!-- Input files part of the Addon -->
    <ItemGroup>
      <BlenderAddonPythonFiles Include="$(BlenderAddonSourcePath)/**/*.py" />
      <BlenderAddonProtobufPythonFiles Include="$(FuseeEngineRoot)/ext/protobuf/Python/**/*" />
    </ItemGroup>
    <!-- Create the protoschema -->
    <Exec Timeout="120000" Command="dotnet &quot;$(FuseeEngineRoot)/bin/$(Configuration)/Tools/CmdLine/$(TargetFramework)/fusee.dll&quot; protoschema -o &quot;$(BlenderAddonSourcePath)/proto/FusSerialization.proto&quot;" />
    <!-- call the protobuf code generator to build the python code -->
    <!-- for FusSerialization.proto -->
    <Exec WorkingDirectory="$(BlenderAddonSourcePath)/proto" Command="&quot;$(protoc_executable)&quot; --proto_path=&quot;$(protoc_tools)&quot; --proto_path=&quot;$(BlenderAddonSourcePath)/proto&quot; --python_out=&quot;$(BlenderAddonSourcePath)/proto&quot; &quot;$(BlenderAddonSourcePath)/proto/FusSerialization.proto&quot;" />
    <Copy SourceFiles="$(BlenderAddonSourcePath)/proto/FusSerialization.proto;$(BlenderAddonSourcePath)/proto/FusSerialization_pb2.py" DestinationFolder="$(BlenderAddonOutputPath)/$(BlenderAddOnProjectName)/proto" />
    <!-- Copy the python files to the bin output folder -->
    <Copy SourceFiles="@(BlenderAddonPythonFiles)" DestinationFolder="$(BlenderAddonOutputPath)/$(BlenderAddOnProjectName)/%(RecursiveDir)" />
    <Copy SourceFiles="@(BlenderAddonProtobufPythonFiles)" DestinationFolder="$(BlenderAddonOutputPath)/$(BlenderAddOnProjectName)/%(RecursiveDir)" />

    <ItemGroup>
      <Content Include="$(BlenderAddonOutputPath)/$(BlenderAddOnProjectName)/**" PackagePath="tools/$(TargetFramework)/any/BlenderScripts/addons/$(BlenderAddOnProjectName)" />
    </ItemGroup>
  </Target>
</Project><|MERGE_RESOLUTION|>--- conflicted
+++ resolved
@@ -2,11 +2,8 @@
   <PropertyGroup>
     <PackageId>Fusee.Tools.CmdLine</PackageId>
     <AssemblyName>fusee</AssemblyName>
-<<<<<<< HEAD
     <TargetFramework>net6.0</TargetFramework>
-=======
     <TargetFramework>net5.0-windows</TargetFramework>
->>>>>>> d879a65d
     <OutputType>Exe</OutputType>
     <PackAsTool>true</PackAsTool>
     <ToolCommandName>fusee</ToolCommandName>
@@ -46,7 +43,6 @@
 
     <PackageReference Include="CommandLineParser" Version="2.9.0-preview1" />
     <!-- Do not update Google.Protobuf.Tools without testing a clean built Blender addon -->
-<<<<<<< HEAD
     <PackageReference Include="Google.Protobuf.Tools" Version="3.19.1" />
     <PackageReference Include="Microsoft.SourceLink.GitHub" Version="1.1.0">
       <PrivateAssets>all</PrivateAssets>
@@ -55,7 +51,6 @@
     <PackageReference Include="Microsoft.Win32.Registry" Version="6.0.0-preview.5.21301.5" />
     <PackageReference Include="System.Drawing.Common" Version="6.0.0" />
 
-=======
     <PackageReference Include="Google.Protobuf.Tools" Version="3.11.4" />
     <PackageReference Include="Microsoft.SourceLink.GitHub" Version="1.1.1">
       <PrivateAssets>all</PrivateAssets>
@@ -63,7 +58,6 @@
     </PackageReference>
     <PackageReference Include="Microsoft.Win32.Registry" Version="5.0.0" />
     <PackageReference Include="System.Drawing.Common" Version="6.0.0" />
->>>>>>> d879a65d
   </ItemGroup>
 
   <!-- BUILD THE BLENDER ADDON (Re-Generate Python .fus Serialization code and build zip file)
