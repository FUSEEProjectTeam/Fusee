--- conflicted
+++ resolved
@@ -193,13 +193,8 @@
             fap.RegisterTypeHandler(
                 new AssetHandler
                 {
-<<<<<<< HEAD
-                    ReturnedType = typeof(FusFile),
-                    Decoder = delegate (string id, object storage)
-=======
                     ReturnedType = typeof(SceneContainer),
                     Decoder = (string id, object storage) =>
->>>>>>> 0fe25f33
                     {
                         if (!Path.GetExtension(id).Contains("fus", StringComparison.OrdinalIgnoreCase)) return null;
 
