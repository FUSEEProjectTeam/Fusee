﻿<Project Sdk="Microsoft.NET.Sdk.WindowsDesktop">
  <PropertyGroup>
<<<<<<< HEAD
    <TargetFramework>net6.0</TargetFramework>
=======
    <TargetFramework>net5.0-windows</TargetFramework>
>>>>>>> d879a65d
    <OutputType>WinExe</OutputType>
    <UseWPF>true</UseWPF>
    <OutputPath>$(BaseOutputPath)\Tools\FusViewer\</OutputPath>
  </PropertyGroup>

  <ItemGroup>
    <ProjectReference Include="$(FuseeEngineRoot)\src\Base\Common\Fusee.Base.Common.csproj" />
    <ProjectReference Include="$(FuseeEngineRoot)\src\Base\Core\Fusee.Base.Core.csproj" />
    <ProjectReference Include="$(FuseeEngineRoot)\src\Base\Imp\Desktop\Fusee.Base.Imp.Desktop.csproj" />
    <ProjectReference Include="$(FuseeEngineRoot)\src\Serialization\Fusee.Serialization.csproj" />
    <ProjectReference Include="$(FuseeEngineRoot)\src\Xene\Fusee.Xene.csproj" />
    <ProjectReference Include="$(FuseeEngineRoot)\src\Engine\Common\Fusee.Engine.Common.csproj" />
    <ProjectReference Include="$(FuseeEngineRoot)\src\Engine\Core\Fusee.Engine.Core.csproj" />
    <ProjectReference Include="$(FuseeEngineRoot)\src\Math\Core\Fusee.Math.Core.csproj" />
    <ProjectReference Include="$(FuseeEngineRoot)\src\Engine\Imp\Graphics\Desktop\Fusee.Engine.Imp.Graphics.Desktop.csproj" />
    <ProjectReference Include="$(FuseeEngineRoot)\src\Engine\Player\Core\Fusee.Engine.Player.Core.csproj" />
  </ItemGroup>
</Project><|MERGE_RESOLUTION|>--- conflicted
+++ resolved
@@ -1,10 +1,7 @@
 ﻿<Project Sdk="Microsoft.NET.Sdk.WindowsDesktop">
   <PropertyGroup>
-<<<<<<< HEAD
     <TargetFramework>net6.0</TargetFramework>
-=======
     <TargetFramework>net5.0-windows</TargetFramework>
->>>>>>> d879a65d
     <OutputType>WinExe</OutputType>
     <UseWPF>true</UseWPF>
     <OutputPath>$(BaseOutputPath)\Tools\FusViewer\</OutputPath>
