﻿using Fusee.Base.Core;
using Fusee.Engine.Common;
using Fusee.Engine.Core;
using Fusee.Jometri;
using Fusee.Math.Core;
using Fusee.Serialization;
using System.Collections.Generic;
using static Fusee.Engine.Core.Input;

namespace Fusee.Examples.ThreeDFont.Core
{
    [FuseeApplication(Name = "FUSEE ThreeDFont Example", Description = "Create meshes from Font-Files.")]
    public class ThreeDFont : RenderCanvas
    {
        private SceneRendererForward _renderer;

        private float _alpha;
        private float _beta;

        private string _text;
        private Mesh _textMeshLato;
        private Mesh _textMeshVlad;
        private Mesh _textMeshGnu;

        private ThreeDFontHelper _threeDFontHelper;

        // Init is called on startup.
        public override void Init()
        {
            var fontLato = AssetStorage.Get<Font>("Lato-Black.ttf");
            var vladimir = AssetStorage.Get<Font>("VLADIMIR.TTF");
            var gnuSerif = AssetStorage.Get<Font>("GNU-FreeSerif.ttf");

            _text = "FUSEE ThreeDFont Example";

            _threeDFontHelper = new ThreeDFontHelper(_text, fontLato);
            var outlinesLato = _threeDFontHelper.GetTextOutlinesWAngle(20);
            var geomLato = new Jometri.Geometry(outlinesLato);
            geomLato.Extrude2DPolygon(2000, false);
            geomLato.Triangulate();
            _textMeshLato = new JometriMesh(geomLato);

            _threeDFontHelper = new ThreeDFontHelper(_text, vladimir);
            var outlinesVlad = _threeDFontHelper.GetTextOutlinesWAngle(7);
            var geomVlad = new Jometri.Geometry(outlinesVlad);
            geomVlad.Extrude2DPolygon(200, false);
            geomVlad.Triangulate();
            _textMeshVlad = new JometriMesh(geomVlad);

            _threeDFontHelper = new ThreeDFontHelper(_text, gnuSerif);
            var outlinesGnu = _threeDFontHelper.GetTextOutlinesWAngle(40);
            var geomGnu = new Jometri.Geometry(outlinesGnu);
            //geomVlad.Extrude2DPolygon(200, false);
            geomGnu.Triangulate();
            _textMeshGnu = new JometriMesh(geomGnu);

            ////////////////// Fill SceneNodeContainer ////////////////////////////////
            var parentNode = new SceneNodeContainer
            {
                Components = new List<SceneComponentContainer>(),
                Children = new ChildList()
            };

            var parentTrans = new TransformComponent
            {
                Rotation = float3.Zero,
                Scale = new float3(0.01f, 0.01f, 0.01f),
                Translation = new float3(0, 0, 10)
            };

            parentNode.Components.Add(parentTrans);

            //Vladimir
            var sceneNodeCVlad = new SceneNodeContainer { Components = new List<SceneComponentContainer>() };

            var meshCVlad = new Mesh
            {
                Vertices = _textMeshVlad.Vertices,
                Triangles = _textMeshVlad.Triangles,
                Normals = _textMeshVlad.Normals,
            };

            var tranCVlad = new TransformComponent
            {
                Rotation = float3.Zero,
                Scale = float3.One,
                Translation = new float3(0, 2000, 0)
            };

            sceneNodeCVlad.Components.Add(tranCVlad);
            sceneNodeCVlad.Components.Add(meshCVlad);

            //Lato
            var sceneNodeCLato = new SceneNodeContainer { Components = new List<SceneComponentContainer>() };

            var meshCLato = new Mesh
            {
                Vertices = _textMeshLato.Vertices,
                Triangles = _textMeshLato.Triangles,
                Normals = _textMeshLato.Normals,
            };
            var tranCLato = new TransformComponent
            {
                Rotation = float3.Zero,
                Scale = float3.One,
                Translation = new float3(0, 0, 0)
            };

            sceneNodeCLato.Components.Add(tranCLato);
            sceneNodeCLato.Components.Add(meshCLato);

            //GNU
            var sceneNodeCGnu = new SceneNodeContainer { Components = new List<SceneComponentContainer>() };

            var meshCGnu = new Mesh
            {
                Vertices = _textMeshGnu.Vertices,
                Triangles = _textMeshGnu.Triangles,
                Normals = _textMeshGnu.Normals,
            };
            var tranCGnu = new TransformComponent
            {
                Rotation = float3.Zero,
                Scale = float3.One,
                Translation = new float3(0, -2000, 0)
            };

            sceneNodeCGnu.Components.Add(tranCGnu);
            sceneNodeCGnu.Components.Add(meshCGnu);

            parentNode.Children.Add(sceneNodeCVlad);
            parentNode.Children.Add(sceneNodeCLato);
            parentNode.Children.Add(sceneNodeCGnu);

<<<<<<< HEAD
            var sc = new SceneContainer { Children = new List<SceneNodeContainer> { parentNode } };           
=======
            var sc = new SceneContainer { Children = new List<SceneNodeContainer> { parentNode } };

            var projComp = new ProjectionComponent(ProjectionMethod.PERSPECTIVE, 1, 5000, M.PiOver4);
            sc.Children[0].Components.Insert(0, projComp);
>>>>>>> ed152337

            _renderer = new SceneRendererForward(sc);

            var shaderFx = new ShaderEffect(new[] {
                new EffectPassDeclaration
                {
                    PS = AssetStorage.Get<string>("FragShader.frag"),
                    VS = AssetStorage.Get<string>("VertShader.vert"),
                    StateSet = new RenderStateSet
                    {
                        ZEnable = true
                    }
                }
            },
            new List<EffectParameterDeclaration>
            {
                new EffectParameterDeclaration { Name = "xform", Value = float4x4.Identity}
            });

            RC.SetShaderEffect(shaderFx);

            // Set the clear color for the backbuffer
            RC.ClearColor = new float4(0, 0.61f, 0.88f, 1);
        }

        // RenderAFrame is called once a frame
        public override void RenderAFrame()
        {
            // Clear the backbuffer
            RC.Clear(ClearFlags.Color | ClearFlags.Depth);

            var speed = Mouse.Velocity + Touch.GetVelocity(TouchPoints.Touchpoint_0);
            if (Mouse.LeftButton || Touch.GetTouchActive(TouchPoints.Touchpoint_0))
            {
                _alpha -= speed.x * 0.0001f;
                _beta -= speed.y * 0.0001f;
            }

            // Create the camera matrix and set it as the current View transformation.
            var mtxRot = float4x4.CreateRotationX(_beta) * float4x4.CreateRotationY(_alpha);
            var mtxCam = float4x4.LookAt(0, 0, -80, 0, 0, 0, 0, 1, 0);
            RC.View = mtxCam * mtxRot * ModelXForm(new float3(-55, -8, 0), float3.Zero);

            _renderer.Render(RC);

            Present();
        }

        // Is called when the window was resized
        public override void Resize(ResizeEventArgs e)
        {
        }

        private static float4x4 ModelXForm(float3 pos, float3 pivot)
        {
            return float4x4.CreateTranslation(pos + pivot)
                   * float4x4.CreateTranslation(-pivot);
        }
    }
}<|MERGE_RESOLUTION|>--- conflicted
+++ resolved
@@ -132,14 +132,7 @@
             parentNode.Children.Add(sceneNodeCLato);
             parentNode.Children.Add(sceneNodeCGnu);
 
-<<<<<<< HEAD
             var sc = new SceneContainer { Children = new List<SceneNodeContainer> { parentNode } };           
-=======
-            var sc = new SceneContainer { Children = new List<SceneNodeContainer> { parentNode } };
-
-            var projComp = new ProjectionComponent(ProjectionMethod.PERSPECTIVE, 1, 5000, M.PiOver4);
-            sc.Children[0].Components.Insert(0, projComp);
->>>>>>> ed152337
 
             _renderer = new SceneRendererForward(sc);
 
