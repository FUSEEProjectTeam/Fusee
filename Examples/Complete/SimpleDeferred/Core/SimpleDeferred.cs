using Fusee.Base.Common;
using Fusee.Base.Core;
using Fusee.Engine.Common;
using Fusee.Engine.Core;
using Fusee.Engine.GUI;
using Fusee.Math.Core;
using Fusee.Serialization;
using Fusee.Xene;
using System.Collections.Generic;
using System.Linq;
using static Fusee.Engine.Core.Input;
using static Fusee.Engine.Core.Time;

namespace Fusee.Examples.SimpleDeferred.Core
{
    [FuseeApplication(Name = "FUSEE Deferred Rendering Example", Description = "")]
    public class SimpleDeferred : RenderCanvas
    {
        // angle variables
        private static float _angleHorz, _angleVert, _angleVelHorz, _angleVelVert;

        private const float RotationSpeed = 7;

        private SceneContainer _rocketScene;
        private SceneRendererDeferred _sceneRenderer;

        private const float ZNear = 0.1f;

        //For shadow calculation the distance to the far clipping plane should be as small as possible to ensure the best shadow map resolution when using parallel lights.
        //Can be a custom value when cascaded shadow maps are implemented.
        private const float ZFar = 3000;

        private readonly float _fovy = M.PiOver4;

        private SceneRendererForward _guiRenderer;
        private SceneContainer _gui;
        private SceneInteractionHandler _sih;
        private readonly CanvasRenderMode _canvasRenderMode = CanvasRenderMode.SCREEN;
        
        private bool _keys;

        private const float twoPi = M.Pi * 2.0f;

        private TransformComponent _sunTransform;

        private float4 _backgroundColorDay;
        private float4 _backgroundColorNight;
        private float4 _backgroundColor;

        private LightComponent _sun;

        // Init is called on startup.
        public override void Init()
        {           
            _gui = CreateGui();

            // Create the interaction handler
            _sih = new SceneInteractionHandler(_gui);

            // Set the clear color for the backbuffer to white (100% intensity in all color channels R, G, B, A).
            RC.ClearColor = _backgroundColorDay = _backgroundColor = new float4(0.8f, 0.9f, 1, 1);
            _backgroundColorNight = new float4(0, 0, 0.05f, 1);

            // Load the rocket model
            //_rocketScene = AssetStorage.Get<SceneContainer>("sponza.fus");
            _rocketScene = AssetStorage.Get<SceneContainer>("sponza_wo_textures.fus");
            //_rocketScene = AssetStorage.Get<SceneContainer>("shadowTest.fus");
<<<<<<< HEAD
=======

            //Add resize delegate
            var perspectiveProjComp = _rocketScene.Children[0].GetComponent<ProjectionComponent>();
            perspectiveProjComp.ZFar = ZFar;
            perspectiveProjComp.ZNear = ZNear;
            perspectiveProjComp.Fov = _fovy;
>>>>>>> ed152337

            //Add lights to the scene
            _sun = new LightComponent() { Type = LightType.Parallel, Color = new float4(0.99f, 0.9f, 0.8f, 1), Active = true, Strength = 1f, IsCastingShadows = true, Bias = 0.025f };
            var redLight = new LightComponent() { Type = LightType.Point, Color = new float4(1, 0, 0, 1), MaxDistance = 150, Active = true, IsCastingShadows = false, Bias = 0.015f };
            var blueLight = new LightComponent() { Type = LightType.Spot, Color = new float4(0, 0, 1, 1), MaxDistance = 1000, Active = true, OuterConeAngle = 25, InnerConeAngle = 5, IsCastingShadows = true, Bias = 0.000008f };
            var greenLight = new LightComponent() { Type = LightType.Point, Color = new float4(0, 1, 0, 1), MaxDistance = 600, Active = true, IsCastingShadows = true, Bias = 0f };

            _sunTransform = new TransformComponent() { Translation = new float3(0, 2000, 0), Rotation = new float3(M.DegreesToRadians(90), 0, 0), Scale = new float3(500, 500, 500) };

            var aLotOfLights = new ChildList
            {
                new SceneNodeContainer()
                {
                    Name = "sun",
                    Components = new List<SceneComponentContainer>()
                {
                    _sunTransform,
                    _sun,
                },
                    //Children = new ChildList()
                    //{
                    //    new SceneNodeContainer()
                    //    {
                    //        Components = new List<SceneComponentContainer>()
                    //        {
                    //            new TransformComponent
                    //            {
                    //                Scale = float3.One/2f
                    //            },
                    //            new Cube()
                    //        }
                    //    }
                    //}
                },
                new SceneNodeContainer()
                {
                    Name = "blueLight",
                    Components = new List<SceneComponentContainer>()
                {
                    new TransformComponent(){ Translation = new float3(-600, 180, 180), Rotation = new float3(M.DegreesToRadians(180), 0, 0)},
                    blueLight,
                }
                },
                new SceneNodeContainer()
                {
                    Name = "redLight1",
                    Components = new List<SceneComponentContainer>()
                {
                    new TransformComponent(){ Translation = new float3(-600, 180, 180)},
                    redLight,
                }
                },
                new SceneNodeContainer()
                {
                    Name = "redLight2",
                    Components = new List<SceneComponentContainer>()
                {
                    new TransformComponent(){ Translation = new float3(-600, 180, -140)},
                    redLight,
                }
                },
                new SceneNodeContainer()
                {
                    Name = "redLight3",
                    Components = new List<SceneComponentContainer>()
                {
                    new TransformComponent(){ Translation = new float3(500, 180, 180)},
                    redLight,
                }
                },
                new SceneNodeContainer()
                {
                    Name = "redLight4",
                    Components = new List<SceneComponentContainer>()
                {
                    new TransformComponent(){ Translation = new float3(500, 180, -140)},
                    redLight,
                }
                },
                new SceneNodeContainer()
                {
                    Name = "greenLight",
                    Components = new List<SceneComponentContainer>()
                {
                    new TransformComponent(){ Translation = new float3(0, 100, 150)},
                    greenLight,
                }
                },
            };

            _rocketScene.Children.Add(new SceneNodeContainer()
            {
                Name = "LightContainer",
                Children = aLotOfLights
            });

            // Wrap a SceneRenderer around the scene.
            _sceneRenderer = new SceneRendererDeferred(_rocketScene);

            // Wrap a SceneRenderer around the GUI.
            _guiRenderer = new SceneRendererForward(_gui);
        }

<<<<<<< HEAD
        bool rotate = false;
        private float3 _camPos = new float3(0, 2, -10);
        private float4x4 view = float4x4.LookAt(0, +2, -10, 0, +2, 0, 0, 1, 0);
=======
        private bool rotate = false;
>>>>>>> ed152337

        // RenderAFrame is called once a frame
        public override void RenderAFrame()
        {
            // Clear the backbuffer
            RC.Clear(ClearFlags.Color | ClearFlags.Depth);

            //if (!rotate)
            //{
            //    _sunTransform.RotateAround(new float3(0, 0, 0), new float3(M.DegreesToRadians(20), 0, 0));
            //    rotate = true;
            //}

            //_sunTransform.RotateAround(new float3(0, 0, 0), new float3(M.DegreesToRadians(0.5f), 0, 0));

            var deg = (M.RadiansToDegrees(_sunTransform.Rotation.x)) - 90;
            if (deg < 0)
                deg = (360 + deg);

            var normalizedDeg = (deg) / 360;
            float localLerp;

            if (normalizedDeg <= 0.5)
            {
                _backgroundColor = _backgroundColorDay;
                localLerp = normalizedDeg / 0.5f;
                _backgroundColor.xyz = float3.Lerp(_backgroundColorDay.xyz, _backgroundColorNight.xyz, localLerp);
            }
            else
            {
                _backgroundColor = _backgroundColorNight;
                localLerp = (normalizedDeg - 0.5f) / (0.5f);
                _backgroundColor.xyz = float3.Lerp(_backgroundColorNight.xyz, _backgroundColorDay.xyz, localLerp);
            }

            RC.ClearColor = _backgroundColor;

            // Mouse and keyboard movement
            if (Keyboard.LeftRightAxis != 0 || Keyboard.UpDownAxis != 0)
            {
                _keys = true;
            }

            if (Keyboard.IsKeyDown(KeyCodes.F))
                _sceneRenderer.FxaaOn = !_sceneRenderer.FxaaOn;

            if (Keyboard.IsKeyDown(KeyCodes.G))
                _sceneRenderer.SsaoOn = !_sceneRenderer.SsaoOn;

            if (Mouse.LeftButton)
            {
                _keys = false;
                _angleVelHorz = -RotationSpeed * Mouse.XVel * DeltaTime * 0.0005f;
                _angleVelVert = -RotationSpeed * Mouse.YVel * DeltaTime * 0.0005f;
            }
            else if (Touch.GetTouchActive(TouchPoints.Touchpoint_0))
            {
                _keys = false;
                var touchVel = Touch.GetVelocity(TouchPoints.Touchpoint_0);
                _angleVelHorz = -RotationSpeed * touchVel.x * DeltaTime * 0.0005f;
                _angleVelVert = -RotationSpeed * touchVel.y * DeltaTime * 0.0005f;
            }
            else
            {
                if (_keys)
                {
                    _angleVelHorz = RotationSpeed * Keyboard.LeftRightAxis * DeltaTime;
                    _angleVelVert = RotationSpeed * Keyboard.UpDownAxis * DeltaTime;
                }
            }

            _angleHorz -= _angleVelHorz;
            _angleVert -= _angleVelVert;
            _angleVelHorz = 0;
            _angleVelVert = 0;
            
            view = CalcViewMat(ref _camPos);

            var perspective = float4x4.CreatePerspectiveFieldOfView(_fovy, (float)Width / Height, ZNear, ZFar);
            var orthographic = float4x4.CreateOrthographic(Width, Height, ZNear, ZFar);

            //FpsView();            

            RC.View = view;
            RC.Projection = perspective;
            _sceneRenderer.Render(RC);

            // Constantly check for interactive objects.
            RC.Projection = orthographic;
            if (!Mouse.Desc.Contains("Android"))
                _sih.CheckForInteractiveObjects(RC, Mouse.Position, Width, Height);

            if (Touch.GetTouchActive(TouchPoints.Touchpoint_0) && !Touch.TwoPoint)
            {
                _sih.CheckForInteractiveObjects(RC, Touch.GetPosition(TouchPoints.Touchpoint_0), Width, Height);
            }            
            _guiRenderer.Render(RC);

            // Swap buffers: Show the contents of the backbuffer (containing the currently rendered frame) on the front buffer.
            Present();
        }

        ///// <summary>
        ///// Translates and rotates the camera to achieve a fps cam.
        ///// </summary>
        //private void FpsView()
        //{
        //    if ((_angleHorz >= twoPi && _angleHorz > 0f) || _angleHorz <= -twoPi)
        //        _angleHorz %= twoPi;
        //    if ((_angleVert >= twoPi && _angleVert > 0f) || _angleVert <= -twoPi)
        //        _angleVert %= twoPi;

        //    var camForward = float4x4.CreateRotationYX(new float2(_angleVert, _angleHorz)) * float3.UnitZ;
        //    var camRight = float4x4.CreateRotationYX(new float2(_angleVert, _angleHorz)) * float3.UnitX;

        //    _camTransform.Translation += camForward * Keyboard.WSAxis * DeltaTime * 1000;
        //    _camTransform.Translation += camRight * Keyboard.ADAxis * DeltaTime * 1000;           

        //    _camTransform.Rotation.y = _angleHorz;
        //    _camTransform.Rotation.x = _angleVert;            
        //}

        private float4x4 CalcViewMat(ref float3 camPos)
        {
            if ((_angleHorz >= twoPi && _angleHorz > 0f) || _angleHorz <= -twoPi)
                _angleHorz %= twoPi;
            if ((_angleVert >= twoPi && _angleVert > 0f) || _angleVert <= -twoPi)
                _angleVert %= twoPi;

            camPos += view.Row2.xyz * Keyboard.WSAxis * Time.DeltaTime * 1000;
            camPos += view.Row0.xyz * Keyboard.ADAxis * Time.DeltaTime * 1000;

            return FPSView(camPos, _angleVert, _angleHorz);
        }

        private float4x4 FPSView(float3 eye, float pitch, float yaw)
        {
            // I assume the values are already converted to radians.
            float cosPitch = M.Cos(pitch);
            float sinPitch = M.Sin(pitch);
            float cosYaw = M.Cos(yaw);
            float sinYaw = M.Sin(yaw);

            float3 xaxis = float3.Normalize(new float3(cosYaw, 0, -sinYaw));
            float3 yaxis = float3.Normalize(new float3(sinYaw * sinPitch, cosPitch, cosYaw * sinPitch));
            float3 zaxis = float3.Normalize(new float3(sinYaw * cosPitch, -sinPitch, cosPitch * cosYaw));

            // Create a 4x4 view matrix from the right, up, forward and eye position vectors
            float4x4 viewMatrix = new float4x4(
                new float4(xaxis.x, yaxis.x, zaxis.x, 0),
                new float4(xaxis.y, yaxis.y, zaxis.y, 0),
                new float4(xaxis.z, yaxis.z, zaxis.z, 0),
                new float4(-float3.Dot(xaxis, eye), -float3.Dot(yaxis, eye), -float3.Dot(zaxis, eye), 1)
            );

            viewMatrix = float4x4.Transpose(viewMatrix);
            return viewMatrix;
        }
        private SceneContainer CreateGui()
        {
            var vsTex = AssetStorage.Get<string>("texture.vert");
            var psTex = AssetStorage.Get<string>("texture.frag");

            var canvasWidth = Width / 100f;
            var canvasHeight = Height / 100f;

            var btnFuseeLogo = new GUIButton
            {
                Name = "Canvas_Button"
            };
            btnFuseeLogo.OnMouseEnter += BtnLogoEnter;
            btnFuseeLogo.OnMouseExit += BtnLogoExit;
            btnFuseeLogo.OnMouseDown += BtnLogoDown;

            var guiFuseeLogo = new Texture(AssetStorage.Get<ImageData>("FuseeText.png"));
            var fuseeLogo = new TextureNodeContainer(
                "fuseeLogo",
                vsTex,
                psTex,
                //Set the diffuse texture you want to use.
                guiFuseeLogo,
                //Define anchor points. They are given in percent, seen from the lower left corner, respectively to the width/height of the parent.
                //In this setup the element will stretch horizontally but stay the same vertically if the parent element is scaled.
                UIElementPosition.GetAnchors(AnchorPos.TOP_TOP_LEFT),
                //Define Offset and therefor the size of the element.
                UIElementPosition.CalcOffsets(AnchorPos.TOP_TOP_LEFT, new float2(0, canvasHeight - 0.5f), canvasHeight, canvasWidth, new float2(1.75f, 0.5f))
                );
            fuseeLogo.AddComponent(btnFuseeLogo);

            var fontLato = AssetStorage.Get<Font>("Lato-Black.ttf");
            var guiLatoBlack = new FontMap(fontLato, 18);

            var text = new TextNodeContainer(
                "FUSEE Deferred Example",
                "ButtonText",
                vsTex,
                psTex,
                UIElementPosition.GetAnchors(AnchorPos.STRETCH_HORIZONTAL),
                UIElementPosition.CalcOffsets(AnchorPos.STRETCH_HORIZONTAL, new float2(canvasWidth / 2 - 4, 0), canvasHeight, canvasWidth, new float2(8, 1)),
                guiLatoBlack,
                ColorUint.Tofloat4(ColorUint.Greenery), 250f);

            var canvas = new CanvasNodeContainer(
                "Canvas",
                _canvasRenderMode,
                new MinMaxRect
                {
                    Min = new float2(-canvasWidth / 2, -canvasHeight / 2f),
                    Max = new float2(canvasWidth / 2, canvasHeight / 2f)
                })
            {
                Children = new ChildList()
                {
                    //Simple Texture Node, contains the fusee logo.
                    fuseeLogo,
                    text
                }
            };
            
            return new SceneContainer
            {
                Children = new List<SceneNodeContainer>
                {
                    //Add canvas.
                    canvas
                }
            };
        }

        public void BtnLogoEnter(CodeComponent sender)
        {
            _gui.Children.FindNodes(node => node.Name == "fuseeLogo").First().GetComponent<ShaderEffectComponent>().Effect.SetEffectParam("DiffuseColor", new float4(0.8f, 0.8f, 0.8f, 1f));
        }

        public void BtnLogoExit(CodeComponent sender)
        {
            _gui.Children.FindNodes(node => node.Name == "fuseeLogo").First().GetComponent<ShaderEffectComponent>().Effect.SetEffectParam("DiffuseColor", float4.One);
        }

        public void BtnLogoDown(CodeComponent sender)
        {
            OpenLink("http://fusee3d.org");
        }
    }
}<|MERGE_RESOLUTION|>--- conflicted
+++ resolved
@@ -65,15 +65,6 @@
             //_rocketScene = AssetStorage.Get<SceneContainer>("sponza.fus");
             _rocketScene = AssetStorage.Get<SceneContainer>("sponza_wo_textures.fus");
             //_rocketScene = AssetStorage.Get<SceneContainer>("shadowTest.fus");
-<<<<<<< HEAD
-=======
-
-            //Add resize delegate
-            var perspectiveProjComp = _rocketScene.Children[0].GetComponent<ProjectionComponent>();
-            perspectiveProjComp.ZFar = ZFar;
-            perspectiveProjComp.ZNear = ZNear;
-            perspectiveProjComp.Fov = _fovy;
->>>>>>> ed152337
 
             //Add lights to the scene
             _sun = new LightComponent() { Type = LightType.Parallel, Color = new float4(0.99f, 0.9f, 0.8f, 1), Active = true, Strength = 1f, IsCastingShadows = true, Bias = 0.025f };
@@ -177,13 +168,9 @@
             _guiRenderer = new SceneRendererForward(_gui);
         }
 
-<<<<<<< HEAD
         bool rotate = false;
         private float3 _camPos = new float3(0, 2, -10);
         private float4x4 view = float4x4.LookAt(0, +2, -10, 0, +2, 0, 0, 1, 0);
-=======
-        private bool rotate = false;
->>>>>>> ed152337
 
         // RenderAFrame is called once a frame
         public override void RenderAFrame()
