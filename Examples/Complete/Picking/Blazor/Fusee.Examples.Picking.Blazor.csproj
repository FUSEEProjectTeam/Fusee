﻿<Project Sdk="Microsoft.NET.Sdk.BlazorWebAssembly">
    <PropertyGroup>
        <TargetFramework>net6.0</TargetFramework>
        <ServiceWorkerAssetsManifest>service-worker-assets.js</ServiceWorkerAssetsManifest>
		<BlazorEnableCompression>false</BlazorEnableCompression>
        <BlazorCacheBootResources>false</BlazorCacheBootResources>
        <ErrorOnDuplicatePublishOutputFiles>false</ErrorOnDuplicatePublishOutputFiles>
        <Nullable>disable</Nullable>
        <Platforms>AnyCPU</Platforms>
    </PropertyGroup>

    <PropertyGroup>
        <OutputPath>$(BaseOutputPath)\Examples\Picking\Blazor\</OutputPath>
    </PropertyGroup>

    <ItemGroup>
<<<<<<< HEAD
        <PackageReference Include="Microsoft.AspNetCore.Components.WebAssembly" Version="6.0.1" />
        <PackageReference Include="Microsoft.AspNetCore.Components.WebAssembly.DevServer" Version="6.0.2" PrivateAssets="all" />
        <PackageReference Include="Microsoft.JSInterop.WebAssembly" Version="6.0.1" />
=======
        <PackageReference Include="Microsoft.AspNetCore.Components.WebAssembly" Version="6.0.2" />
        <PackageReference Include="Microsoft.AspNetCore.Components.WebAssembly.DevServer" Version="6.0.1" PrivateAssets="all" />
        <PackageReference Include="Microsoft.JSInterop.WebAssembly" Version="6.0.2" />
>>>>>>> f2c16893
    </ItemGroup>

    <ItemGroup>
        <ProjectReference Include="$(FuseeEngineRoot)\src\Base\Imp\Blazor\Fusee.Base.Imp.Blazor.csproj" />
        <ProjectReference Include="$(FuseeEngineRoot)\src\Engine\Imp\Graphics\Blazor\Fusee.Engine.Imp.Graphics.Blazor.csproj" />
        <ProjectReference Include="..\Core\Fusee.Examples.Picking.Core.csproj" />
    </ItemGroup>

    <ItemGroup>
        <ServiceWorker Include="wwwroot\service-worker.js" PublishedContent="wwwroot\service-worker.published.js" />
    </ItemGroup>

    <Target Name="MovingAssetsToServerRoot" BeforeTargets="PostBuildEvent">
        <ItemGroup>
            <AssetsDir Include="$(OutputPath)$(TargetFramework)\Assets\**\*.*" />
        </ItemGroup>
        <Message Text="Moving 'Assets' folder to http server root folder" Importance="high" />
        <Move SourceFiles="@(AssetsDir)" DestinationFolder="$(OutputPath)$(TargetFramework)\wwwroot\Assets\%(RecursiveDir)" />
        <RemoveDir Directories="$(OutputPath)$(TargetFramework)\Assets" />
    </Target>

</Project><|MERGE_RESOLUTION|>--- conflicted
+++ resolved
@@ -14,15 +14,9 @@
     </PropertyGroup>
 
     <ItemGroup>
-<<<<<<< HEAD
-        <PackageReference Include="Microsoft.AspNetCore.Components.WebAssembly" Version="6.0.1" />
+        <PackageReference Include="Microsoft.AspNetCore.Components.WebAssembly" Version="6.0.2" />
         <PackageReference Include="Microsoft.AspNetCore.Components.WebAssembly.DevServer" Version="6.0.2" PrivateAssets="all" />
-        <PackageReference Include="Microsoft.JSInterop.WebAssembly" Version="6.0.1" />
-=======
-        <PackageReference Include="Microsoft.AspNetCore.Components.WebAssembly" Version="6.0.2" />
-        <PackageReference Include="Microsoft.AspNetCore.Components.WebAssembly.DevServer" Version="6.0.1" PrivateAssets="all" />
         <PackageReference Include="Microsoft.JSInterop.WebAssembly" Version="6.0.2" />
->>>>>>> f2c16893
     </ItemGroup>
 
     <ItemGroup>
