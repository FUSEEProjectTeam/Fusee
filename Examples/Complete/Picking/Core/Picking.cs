--- conflicted
+++ resolved
@@ -1,4 +1,4 @@
-﻿using Fusee.Base.Common;
+using Fusee.Base.Common;
 using Fusee.Base.Core;
 using Fusee.Engine.Common;
 using Fusee.Engine.Core;
@@ -121,11 +121,6 @@
             //Picking
             if (_pick)
             {
-<<<<<<< HEAD
-                //float2 pickPosClip = (_pickPos * new float2(2.0f / Width, -2.0f / Height)) + new float2(-1, 1);
-
-=======
->>>>>>> 963f683f
                 PickResult newPick = _scenePicker.Pick(Input.Mouse.Position, RC.ViewportWidth, RC.ViewportHeight).ToList().OrderBy(pr => pr.ClipPos.z)
                     .FirstOrDefault();
                 Diagnostics.Debug(newPick);
