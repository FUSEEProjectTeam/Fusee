﻿using Fusee.Base.Common;
using Fusee.Base.Core;
using Fusee.Engine.Common;
using Fusee.Engine.Core;
using Fusee.Engine.GUI;
using Fusee.Math.Core;
using Fusee.Serialization;
using Fusee.Xene;
using System;
using System.Collections.Generic;
using System.Linq;

namespace Fusee.Examples.Picking.Core
{
    [FuseeApplication(Name = "FUSEE Picking Example", Description = "How to use the Scene Picker.")]
    public class Picking : RenderCanvas
    {
        // angle variables
        private static float _angleHorz = M.PiOver3, _angleVert = -M.PiOver6 * 0.5f, _angleVelHorz, _angleVelVert;

        private const float RotationSpeed = 7;
        private const float Damping = 0.8f;

        private SceneContainer _scene;
        private SceneRendererForward _sceneRenderer;
        private ScenePicker _scenePicker;

        private bool _keys;

        private const float ZNear = 1f;
<<<<<<< HEAD
        private const float ZFar = 1000;        
=======
        private const float ZFar = 1000;
>>>>>>> ed152337
        private float _fovy = M.PiOver4;

        private SceneRendererForward _guiRenderer;
        private SceneContainer _gui;
        private SceneInteractionHandler _sih;
<<<<<<< HEAD
        private readonly CanvasRenderMode _canvasRenderMode = CanvasRenderMode.SCREEN;       
=======
        private readonly CanvasRenderMode _canvasRenderMode = CanvasRenderMode.SCREEN;
        private float _initCanvasWidth;
        private float _initCanvasHeight;
        private float _canvasWidth = 16;
        private float _canvasHeight = 9;
>>>>>>> ed152337

        private PickResult _currentPick;
        private float4 _oldColor;
        private bool _pick;
        private float2 _pickPos;        

        // Init is called on startup.
        public override void Init()
        {
<<<<<<< HEAD
=======
            _initCanvasWidth = Width / 100f;
            _initCanvasHeight = Height / 100f;

            _canvasHeight = _initCanvasHeight;
            _canvasWidth = _initCanvasWidth;

>>>>>>> ed152337
            // Set the clear color for the back buffer to white (100% intensity in all color channels R, G, B, A).
            RC.ClearColor = new float4(1, 1, 1, 1);

            // Create the robot model
            _scene = CreateScene();

            // Wrap a SceneRenderer around the model.
            _sceneRenderer = new SceneRendererForward(_scene);
            _scenePicker = new ScenePicker(_scene);

            _gui = CreateGui();
            // Create the interaction handler
            _sih = new SceneInteractionHandler(_gui);
            _guiRenderer = new SceneRendererForward(_gui);
        }

        // RenderAFrame is called once a frame
        public override void RenderAFrame()
        {
<<<<<<< HEAD
            
=======
>>>>>>> ed152337
            // Clear the backbuffer
            RC.Clear(ClearFlags.Color | ClearFlags.Depth);

            // Mouse and keyboard movement
            if (Input.Keyboard.LeftRightAxis != 0 || Input.Keyboard.UpDownAxis != 0)
            {
                _keys = true;
            }

            if (Input.Mouse.LeftButton)
            {
                _pick = true;
                _pickPos = Input.Mouse.Position;
                _keys = false;
                _angleVelHorz = -RotationSpeed * Input.Mouse.XVel * Time.DeltaTime * 0.0005f;
                _angleVelVert = -RotationSpeed * Input.Mouse.YVel * Time.DeltaTime * 0.0005f;
            }
            else if (Input.Touch.GetTouchActive(TouchPoints.Touchpoint_0))
            {
                _pick = true;
                _pickPos = Input.Touch.GetPosition(TouchPoints.Touchpoint_0);
                var touchVel = Input.Touch.GetVelocity(TouchPoints.Touchpoint_0);
                _angleVelHorz = -RotationSpeed * touchVel.x * Time.DeltaTime * 0.0005f;
                _angleVelVert = -RotationSpeed * touchVel.y * Time.DeltaTime * 0.0005f;
            }
            else
            {
                _pick = false;
                if (_keys)
                {
                    _angleVelHorz = -RotationSpeed * Input.Keyboard.LeftRightAxis * Time.DeltaTime;
                    _angleVelVert = -RotationSpeed * Input.Keyboard.UpDownAxis * Time.DeltaTime;
                }
                else
                {
                    var curDamp = (float)System.Math.Exp(-Damping * Time.DeltaTime);
                    _angleVelHorz *= curDamp;
                    _angleVelVert *= curDamp;
                }
            }

            _angleHorz += _angleVelHorz;
            _angleVert += _angleVelVert;
           
            // Create the camera matrix and set it as the current ModelView transformation
            var mtxRot = float4x4.CreateRotationX(_angleVert) * float4x4.CreateRotationY(_angleHorz);
            var mtxCam = float4x4.LookAt(0, 10, -600, 0, 150, 0, 0, 1, 0);

<<<<<<< HEAD
            var view = mtxCam * mtxRot;
            var perspective = float4x4.CreatePerspectiveFieldOfView(_fovy, (float)Width / Height, ZNear, ZFar);
            var orthographic = float4x4.CreateOrthographic(Width, Height, ZNear, ZFar);
=======
            // Check
            if (_pick)
            {
                Diagnostics.Debug(_pickPos);
                float2 pickPosClip = _pickPos * new float2(2.0f / Width, -2.0f / Height) + new float2(-1, 1);
>>>>>>> ed152337

            RC.View = view;
            RC.Projection = perspective;

            // Check 
            if (_pick)
            {                
                Diagnostics.Debug(_pickPos);
                float2 pickPosClip = _pickPos * new float2(2.0f / Width, -2.0f / Height) + new float2(-1, 1); 
                PickResult newPick = _scenePicker.Pick(RC, pickPosClip).ToList().OrderBy(pr => pr.ClipPos.z).FirstOrDefault();

                if (newPick?.Node != _currentPick?.Node)
                {
                    if (_currentPick != null)
                    {
                        var ef = _currentPick.Node.GetComponent<ShaderEffectComponent>().Effect;
                        ef.SetEffectParam("DiffuseColor", _oldColor);
                    }

                    if (newPick != null)
                    {
                        var ef = newPick.Node.GetComponent<ShaderEffectComponent>().Effect;
                        _oldColor = (float4)ef.GetEffectParam("DiffuseColor"); // cast needed
                        ef.SetEffectParam("DiffuseColor", ColorUint.Tofloat4(ColorUint.LawnGreen));
                    }
                    _currentPick = newPick;
                }

                _pick = false;
            }
            
            // Render the scene loaded in Init()
            _sceneRenderer.Render(RC);

            
            RC.Projection = orthographic;
            // Constantly check for interactive objects.
            if (!Input.Mouse.Desc.Contains("Android"))
                _sih.CheckForInteractiveObjects(RC, Input.Mouse.Position, Width, Height);

            if (Input.Touch.GetTouchActive(TouchPoints.Touchpoint_0) && !Input.Touch.TwoPoint)
            {
                _sih.CheckForInteractiveObjects(RC, Input.Touch.GetPosition(TouchPoints.Touchpoint_0), Width, Height);
            }
<<<<<<< HEAD
            
            _guiRenderer.Render(RC);
#endif
            // Swap buffers: Show the contents of the backbuffer (containing the currently rendered frame) on the front buffer.
=======
            _guiRenderer.Render(RC);

            // Swap buffers: Show the contents of the backbuffer (containing the currently rerndered farame) on the front buffer.
>>>>>>> ed152337
            Present();
        }

        private static T ParseToType<T>(object value)
        {
            return (T)Convert.ChangeType(value, typeof(T));
        }

        private InputDevice Creator(IInputDeviceImp device)
        {
            throw new NotImplementedException();
        }

        private SceneContainer CreateGui()
        {
            var vsTex = AssetStorage.Get<string>("texture.vert");
            var psTex = AssetStorage.Get<string>("texture.frag");

            var canvasWidth = Width / 100f;
            var canvasHeight = Height / 100f;

            var btnFuseeLogo = new GUIButton
            {
                Name = "Canvas_Button"
            };
            btnFuseeLogo.OnMouseEnter += BtnLogoEnter;
            btnFuseeLogo.OnMouseExit += BtnLogoExit;
            btnFuseeLogo.OnMouseDown += BtnLogoDown;

            var guiFuseeLogo = new Texture(AssetStorage.Get<ImageData>("FuseeText.png"));
            var fuseeLogo = new TextureNodeContainer(
                "fuseeLogo",
                vsTex,
                psTex,
                //Set the diffuse texture you want to use.
                guiFuseeLogo,
                //Define anchor points. They are given in percent, seen from the lower left corner, respectively to the width/height of the parent.
                //In this setup the element will stretch horizontally but stay the same vertically if the parent element is scaled.
                UIElementPosition.GetAnchors(AnchorPos.TOP_TOP_LEFT),
<<<<<<< HEAD
                //Define Offset and therefor the size of the element.                
                UIElementPosition.CalcOffsets(AnchorPos.TOP_TOP_LEFT, new float2(0, canvasHeight - 0.5f), canvasHeight, canvasWidth, new float2(1.75f, 0.5f))
=======
                //Define Offset and therefor the size of the element.
                UIElementPosition.CalcOffsets(AnchorPos.TOP_TOP_LEFT, new float2(0, _initCanvasHeight - 0.5f), _initCanvasHeight, _initCanvasWidth, new float2(1.75f, 0.5f))
>>>>>>> ed152337
                );
            fuseeLogo.AddComponent(btnFuseeLogo);

            var fontLato = AssetStorage.Get<Font>("Lato-Black.ttf");
            var guiLatoBlack = new FontMap(fontLato, 18);

            var text = new TextNodeContainer(
                "FUSEE Picking Example",
                "TitleText",
                vsTex,
                psTex,
                UIElementPosition.GetAnchors(AnchorPos.STRETCH_HORIZONTAL),
                UIElementPosition.CalcOffsets(AnchorPos.STRETCH_HORIZONTAL, new float2(canvasWidth / 2 - 4, 0), canvasHeight, canvasWidth, new float2(8, 1)),
                guiLatoBlack,
                ColorUint.Tofloat4(ColorUint.Greenery), 250f);

            var canvas = new CanvasNodeContainer(
                "Canvas",
                _canvasRenderMode,
                new MinMaxRect
                {
                    Min = new float2(-canvasWidth / 2, -canvasHeight / 2f),
                    Max = new float2(canvasWidth / 2, canvasHeight / 2f)
                })
            {
                Children = new ChildList()
                {
                    //Simple Texture Node, contains the fusee logo.
                    fuseeLogo,
                    text
                }
            };

<<<<<<< HEAD
=======
            var canvasProjComp = new ProjectionComponent(ProjectionMethod.ORTHOGRAPHIC, ZNear, ZFar, _fovy);
            canvas.Components.Insert(0, canvasProjComp);

>>>>>>> ed152337
            return new SceneContainer
            {
                Children = new List<SceneNodeContainer>
                {
                    //Add canvas.
                    canvas
                }
            };
        }

        public void BtnLogoEnter(CodeComponent sender)
        {
            _gui.Children.FindNodes(node => node.Name == "fuseeLogo").First().GetComponent<ShaderEffectComponent>().Effect.SetEffectParam("DiffuseColor", new float4(0.8f, 0.8f, 0.8f, 1f));
        }

        public void BtnLogoExit(CodeComponent sender)
        {
            _gui.Children.FindNodes(node => node.Name == "fuseeLogo").First().GetComponent<ShaderEffectComponent>().Effect.SetEffectParam("DiffuseColor", float4.One);
        }

        public void BtnLogoDown(CodeComponent sender)
        {
            OpenLink("http://fusee3d.org");
        }

        private SceneContainer CreateScene()
        {
            return new ConvertSceneGraph().Convert(new SceneContainer
            {
                Header = new SceneHeader
                {
                    CreationDate = "April 2017",
                    CreatedBy = "mch@hs-furtwangen.de",
                    Generator = "Handcoded with pride",
                    Version = 42,
                },
                Children = new List<SceneNodeContainer>
                {
                    new SceneNodeContainer
                    {
                        Name = "Base",
                        Components = new List<SceneComponentContainer>
                        {
                            new TransformComponent { Scale = float3.One },
                           new MaterialComponent
                           {
                                Diffuse = new MatChannelContainer { Color = ColorUint.Tofloat4(ColorUint.Red) },
                                Specular = new SpecularChannelContainer {Color = ColorUint.Tofloat4(ColorUint.White), Intensity = 1.0f, Shininess = 4.0f}
                            },
                            CreateCuboid(new float3(100, 20, 100))
                        },
                        Children = new ChildList
                        {
                            new SceneNodeContainer
                            {
                                Name = "Arm01",
                                Components = new List<SceneComponentContainer>
                                {
                                    new TransformComponent {Translation=new float3(0, 60, 0),  Scale = float3.One },
                                   new MaterialComponent
                                    {
                                        Diffuse = new MatChannelContainer { Color = ColorUint.Tofloat4(ColorUint.Green) },
                                        Specular = new SpecularChannelContainer {Color = ColorUint.Tofloat4(ColorUint.White), Intensity = 1.0f, Shininess = 4.0f}
                                    },
                                    CreateCuboid(new float3(20, 100, 20))
                                },
                                Children = new ChildList
                                {
                                    new SceneNodeContainer
                                    {
                                        Name = "Arm02Rot",
                                        Components = new List<SceneComponentContainer>
                                        {
                                            new TransformComponent {Translation=new float3(-20, 40, 0),  Rotation = new float3(0.35f, 0, 0), Scale = float3.One},
                                        },
                                        Children = new ChildList
                                        {
                                            new SceneNodeContainer
                                            {
                                                Name = "Arm02",
                                                Components = new List<SceneComponentContainer>
                                                {
                                                    new TransformComponent {Translation=new float3(0, 40, 0),  Scale = float3.One },
                                                    new MaterialComponent
                                                    {
                                                        Diffuse = new MatChannelContainer { Color = ColorUint.Tofloat4(ColorUint.Yellow) },
                                                        Specular = new SpecularChannelContainer {Color =ColorUint.Tofloat4(ColorUint.White), Intensity = 1.0f, Shininess = 4.0f}
                                                    },
                                                    CreateCuboid(new float3(20, 100, 20))
                                                },
                                                Children = new ChildList
                                                {
                                                    new SceneNodeContainer
                                                    {
                                                        Name = "Arm03Rot",
                                                        Components = new List<SceneComponentContainer>
                                                        {
                                                            new TransformComponent {Translation=new float3(20, 40, 0),  Rotation = new float3(0.25f, 0, 0), Scale = float3.One},
                                                        },
                                                        Children = new ChildList
                                                        {
                                                            new SceneNodeContainer
                                                            {
                                                                Name = "Arm03",
                                                                Components = new List<SceneComponentContainer>
                                                                {
                                                                    new TransformComponent {Translation=new float3(0, 40, 0),  Scale = float3.One },
                                                                    new MaterialComponent
                                                                    {
                                                                        Diffuse = new MatChannelContainer { Color = ColorUint.Tofloat4(ColorUint.Blue) },
                                                                        Specular = new SpecularChannelContainer {Color = ColorUint.Tofloat4(ColorUint.White), Intensity = 1.0f, Shininess = 4.0f}
                                                                    },
                                                                    CreateCuboid(new float3(20, 100, 20))
                                                                }
                                                            },
                                                        }
                                                    }
                                                }
                                            },
                                        }
                                    }
                                }
                            },
                        }
                    },
                }
            });
        }

        public static Mesh CreateCuboid(float3 size)
        {
            return new Mesh
            {
                Vertices = new[]
                {
                    new float3 {x = +0.5f * size.x, y = -0.5f * size.y, z = +0.5f * size.z},
                    new float3 {x = +0.5f * size.x, y = +0.5f * size.y, z = +0.5f * size.z},
                    new float3 {x = -0.5f * size.x, y = +0.5f * size.y, z = +0.5f * size.z},
                    new float3 {x = -0.5f * size.x, y = -0.5f * size.y, z = +0.5f * size.z},
                    new float3 {x = +0.5f * size.x, y = -0.5f * size.y, z = -0.5f * size.z},
                    new float3 {x = +0.5f * size.x, y = +0.5f * size.y, z = -0.5f * size.z},
                    new float3 {x = +0.5f * size.x, y = +0.5f * size.y, z = +0.5f * size.z},
                    new float3 {x = +0.5f * size.x, y = -0.5f * size.y, z = +0.5f * size.z},
                    new float3 {x = -0.5f * size.x, y = -0.5f * size.y, z = -0.5f * size.z},
                    new float3 {x = -0.5f * size.x, y = +0.5f * size.y, z = -0.5f * size.z},
                    new float3 {x = +0.5f * size.x, y = +0.5f * size.y, z = -0.5f * size.z},
                    new float3 {x = +0.5f * size.x, y = -0.5f * size.y, z = -0.5f * size.z},
                    new float3 {x = -0.5f * size.x, y = -0.5f * size.y, z = +0.5f * size.z},
                    new float3 {x = -0.5f * size.x, y = +0.5f * size.y, z = +0.5f * size.z},
                    new float3 {x = -0.5f * size.x, y = +0.5f * size.y, z = -0.5f * size.z},
                    new float3 {x = -0.5f * size.x, y = -0.5f * size.y, z = -0.5f * size.z},
                    new float3 {x = +0.5f * size.x, y = +0.5f * size.y, z = +0.5f * size.z},
                    new float3 {x = +0.5f * size.x, y = +0.5f * size.y, z = -0.5f * size.z},
                    new float3 {x = -0.5f * size.x, y = +0.5f * size.y, z = -0.5f * size.z},
                    new float3 {x = -0.5f * size.x, y = +0.5f * size.y, z = +0.5f * size.z},
                    new float3 {x = +0.5f * size.x, y = -0.5f * size.y, z = -0.5f * size.z},
                    new float3 {x = +0.5f * size.x, y = -0.5f * size.y, z = +0.5f * size.z},
                    new float3 {x = -0.5f * size.x, y = -0.5f * size.y, z = +0.5f * size.z},
                    new float3 {x = -0.5f * size.x, y = -0.5f * size.y, z = -0.5f * size.z}
                },

                Triangles = new ushort[]
                {
                    // front face
                    0, 2, 1, 0, 3, 2,

                    // right face
                    4, 6, 5, 4, 7, 6,

                    // back face
                    8, 10, 9, 8, 11, 10,

                    // left face
                    12, 14, 13, 12, 15, 14,

                    // top face
                    16, 18, 17, 16, 19, 18,

                    // bottom face
                    20, 22, 21, 20, 23, 22
                },

                Normals = new[]
                {
                    new float3(0, 0, 1),
                    new float3(0, 0, 1),
                    new float3(0, 0, 1),
                    new float3(0, 0, 1),
                    new float3(1, 0, 0),
                    new float3(1, 0, 0),
                    new float3(1, 0, 0),
                    new float3(1, 0, 0),
                    new float3(0, 0, -1),
                    new float3(0, 0, -1),
                    new float3(0, 0, -1),
                    new float3(0, 0, -1),
                    new float3(-1, 0, 0),
                    new float3(-1, 0, 0),
                    new float3(-1, 0, 0),
                    new float3(-1, 0, 0),
                    new float3(0, 1, 0),
                    new float3(0, 1, 0),
                    new float3(0, 1, 0),
                    new float3(0, 1, 0),
                    new float3(0, -1, 0),
                    new float3(0, -1, 0),
                    new float3(0, -1, 0),
                    new float3(0, -1, 0)
                },

                UVs = new[]
                {
                    new float2(1, 0),
                    new float2(1, 1),
                    new float2(0, 1),
                    new float2(0, 0),
                    new float2(1, 0),
                    new float2(1, 1),
                    new float2(0, 1),
                    new float2(0, 0),
                    new float2(1, 0),
                    new float2(1, 1),
                    new float2(0, 1),
                    new float2(0, 0),
                    new float2(1, 0),
                    new float2(1, 1),
                    new float2(0, 1),
                    new float2(0, 0),
                    new float2(1, 0),
                    new float2(1, 1),
                    new float2(0, 1),
                    new float2(0, 0),
                    new float2(1, 0),
                    new float2(1, 1),
                    new float2(0, 1),
                    new float2(0, 0)
                },
                BoundingBox = new AABBf(-0.5f * size, 0.5f * size)
            };
        }
    }
}<|MERGE_RESOLUTION|>--- conflicted
+++ resolved
@@ -28,25 +28,13 @@
         private bool _keys;
 
         private const float ZNear = 1f;
-<<<<<<< HEAD
         private const float ZFar = 1000;        
-=======
-        private const float ZFar = 1000;
->>>>>>> ed152337
         private float _fovy = M.PiOver4;
 
         private SceneRendererForward _guiRenderer;
         private SceneContainer _gui;
         private SceneInteractionHandler _sih;
-<<<<<<< HEAD
         private readonly CanvasRenderMode _canvasRenderMode = CanvasRenderMode.SCREEN;       
-=======
-        private readonly CanvasRenderMode _canvasRenderMode = CanvasRenderMode.SCREEN;
-        private float _initCanvasWidth;
-        private float _initCanvasHeight;
-        private float _canvasWidth = 16;
-        private float _canvasHeight = 9;
->>>>>>> ed152337
 
         private PickResult _currentPick;
         private float4 _oldColor;
@@ -56,15 +44,6 @@
         // Init is called on startup.
         public override void Init()
         {
-<<<<<<< HEAD
-=======
-            _initCanvasWidth = Width / 100f;
-            _initCanvasHeight = Height / 100f;
-
-            _canvasHeight = _initCanvasHeight;
-            _canvasWidth = _initCanvasWidth;
-
->>>>>>> ed152337
             // Set the clear color for the back buffer to white (100% intensity in all color channels R, G, B, A).
             RC.ClearColor = new float4(1, 1, 1, 1);
 
@@ -84,10 +63,7 @@
         // RenderAFrame is called once a frame
         public override void RenderAFrame()
         {
-<<<<<<< HEAD
             
-=======
->>>>>>> ed152337
             // Clear the backbuffer
             RC.Clear(ClearFlags.Color | ClearFlags.Depth);
 
@@ -136,17 +112,9 @@
             var mtxRot = float4x4.CreateRotationX(_angleVert) * float4x4.CreateRotationY(_angleHorz);
             var mtxCam = float4x4.LookAt(0, 10, -600, 0, 150, 0, 0, 1, 0);
 
-<<<<<<< HEAD
             var view = mtxCam * mtxRot;
             var perspective = float4x4.CreatePerspectiveFieldOfView(_fovy, (float)Width / Height, ZNear, ZFar);
             var orthographic = float4x4.CreateOrthographic(Width, Height, ZNear, ZFar);
-=======
-            // Check
-            if (_pick)
-            {
-                Diagnostics.Debug(_pickPos);
-                float2 pickPosClip = _pickPos * new float2(2.0f / Width, -2.0f / Height) + new float2(-1, 1);
->>>>>>> ed152337
 
             RC.View = view;
             RC.Projection = perspective;
@@ -157,6 +125,8 @@
                 Diagnostics.Debug(_pickPos);
                 float2 pickPosClip = _pickPos * new float2(2.0f / Width, -2.0f / Height) + new float2(-1, 1); 
                 PickResult newPick = _scenePicker.Pick(RC, pickPosClip).ToList().OrderBy(pr => pr.ClipPos.z).FirstOrDefault();
+
+#if WEBBUILD
 
                 if (newPick?.Node != _currentPick?.Node)
                 {
@@ -191,16 +161,10 @@
             {
                 _sih.CheckForInteractiveObjects(RC, Input.Touch.GetPosition(TouchPoints.Touchpoint_0), Width, Height);
             }
-<<<<<<< HEAD
             
             _guiRenderer.Render(RC);
 #endif
             // Swap buffers: Show the contents of the backbuffer (containing the currently rendered frame) on the front buffer.
-=======
-            _guiRenderer.Render(RC);
-
-            // Swap buffers: Show the contents of the backbuffer (containing the currently rerndered farame) on the front buffer.
->>>>>>> ed152337
             Present();
         }
 
@@ -240,13 +204,8 @@
                 //Define anchor points. They are given in percent, seen from the lower left corner, respectively to the width/height of the parent.
                 //In this setup the element will stretch horizontally but stay the same vertically if the parent element is scaled.
                 UIElementPosition.GetAnchors(AnchorPos.TOP_TOP_LEFT),
-<<<<<<< HEAD
                 //Define Offset and therefor the size of the element.                
                 UIElementPosition.CalcOffsets(AnchorPos.TOP_TOP_LEFT, new float2(0, canvasHeight - 0.5f), canvasHeight, canvasWidth, new float2(1.75f, 0.5f))
-=======
-                //Define Offset and therefor the size of the element.
-                UIElementPosition.CalcOffsets(AnchorPos.TOP_TOP_LEFT, new float2(0, _initCanvasHeight - 0.5f), _initCanvasHeight, _initCanvasWidth, new float2(1.75f, 0.5f))
->>>>>>> ed152337
                 );
             fuseeLogo.AddComponent(btnFuseeLogo);
 
@@ -280,12 +239,6 @@
                 }
             };
 
-<<<<<<< HEAD
-=======
-            var canvasProjComp = new ProjectionComponent(ProjectionMethod.ORTHOGRAPHIC, ZNear, ZFar, _fovy);
-            canvas.Components.Insert(0, canvasProjComp);
-
->>>>>>> ed152337
             return new SceneContainer
             {
                 Children = new List<SceneNodeContainer>
