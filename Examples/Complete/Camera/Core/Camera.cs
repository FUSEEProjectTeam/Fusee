--- conflicted
+++ resolved
@@ -85,12 +85,8 @@
                 Name = "Frustum",
                 Components = new List<SceneComponent>()
                 {
-<<<<<<< HEAD
-                    new ShaderEffectComponent { Effect = await ShaderCodeBuilder.MakeShaderEffect(new float4(1,1,0,1), float4.One, 0) },
-=======
                     new Transform(),
                    ShaderCodeBuilder.MakeShaderEffect(new float4(1,1,0,1), float4.One, 0),
->>>>>>> 15e0696c
                     _frustum
                 }
             };
@@ -102,11 +98,7 @@
                 {
                     _mainCamTransform,
                     _mainCam,
-<<<<<<< HEAD
-                    new ShaderEffectComponent { Effect = await ShaderCodeBuilder.MakeShaderEffect(new float4(1,0,0,1), float4.One, 10) },
-=======
                     ShaderCodeBuilder.MakeShaderEffect(new float4(1,0,0,1), float4.One, 10),
->>>>>>> 15e0696c
                     new Cube(),
 
                 },
