--- conflicted
+++ resolved
@@ -178,13 +178,8 @@
                 _mainCamTransform.FpsView(_anlgeHorzMain, _angleVertMain, Keyboard.WSAxis, Keyboard.ADAxis, DeltaTime * 10);
             }
 
-<<<<<<< HEAD
             float4x4 viewProjection = _mainCam.GetProjectionMat(Width, Height, out float4 viewport) * float4x4.Invert(_mainCamTransform.Matrix);
-            _frustum.Vertices = Frustum.CalculateFrustumCorners(viewProjection).ToArray();
-=======
-            float4x4 viewProjection = _mainCam.GetProjectionMat(Width, Height, out float4 viewport) * float4x4.Invert(_mainCamTransform.Matrix());
             _frustum.Vertices = FrustumF.CalculateFrustumCorners(viewProjection).ToArray();
->>>>>>> 7eacaad2
 
             FrustumF frustum = new FrustumF();
             frustum.CalculateFrustumPlanes(viewProjection);
