--- conflicted
+++ resolved
@@ -15,13 +15,8 @@
 
     <ItemGroup>
         <PackageReference Include="Microsoft.AspNetCore.Components.WebAssembly" Version="7.0.4" />
-<<<<<<< HEAD
-        <PackageReference Include="Microsoft.AspNetCore.Components.WebAssembly.DevServer" Version="7.0.4" PrivateAssets="all" />
+        <PackageReference Include="Microsoft.AspNetCore.Components.WebAssembly.DevServer" Version="7.0.5" PrivateAssets="all" />
         <PackageReference Include="Microsoft.JSInterop.WebAssembly" Version="7.0.5" />
-=======
-        <PackageReference Include="Microsoft.AspNetCore.Components.WebAssembly.DevServer" Version="7.0.5" PrivateAssets="all" />
-        <PackageReference Include="Microsoft.JSInterop.WebAssembly" Version="7.0.4" />
->>>>>>> 28ccfd00
     </ItemGroup>
 
     <ItemGroup>
