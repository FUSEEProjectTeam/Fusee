﻿using Fusee.Base.Core;
using Fusee.Engine.Common;
using Fusee.Engine.Core;
<<<<<<< HEAD
using Fusee.Engine.Core.Effects;
=======
>>>>>>> 72eee78f
using Fusee.Engine.Core.Scene;
using Fusee.Engine.Core.ShaderShards;
using Fusee.Jometri;
using Fusee.Math.Core;
using System;
using System.Collections.Generic;
using System.Linq;
using System.Security.Cryptography.Xml;
using System.Threading.Tasks;
using static Fusee.Engine.Core.Input;
using static Fusee.Engine.Core.Time;
using Geometry = Fusee.Jometri.Geometry;
using Transform = Fusee.Engine.Core.Scene.Transform;

namespace Fusee.Examples.GeometryEditing.Core
{
    [FuseeApplication(Name = "FUSEE Geometry Editing Example", Description = "Example App to show basic geometry editing in FUSEE")]
    public class GeometryEditing : RenderCanvas
    {
        private readonly float4 _selectedColor = new float4(0.7f, 0.3f, 0, 1.0f);
        private readonly float4 _defaultColor = new float4(0.5f, 0.5f, 0.5f, 1.0f);

        // angle and camera variables
        private static float _angleHorz = M.PiOver6 * 2.0f, _angleVert = -M.PiOver6 * 0.5f, _angleVelHorz, _angleVelVert, _angleRoll, _angleRollInit, _zoomVel, _zoom = 8, _xPos, _yPos;

        private static float2 _offset;
        private static float2 _offsetInit;
        private const float RotationSpeed = 7;
        private const float Damping = 0.8f;
        private readonly float4x4 _sceneScale = float4x4.CreateScale(1);
        private float4x4 _projection;
        private float _keyTimeout = 1;

        private bool _twoTouchRepeated;

        private SceneNode _parentNode;
        private SceneContainer _scene;
        private SceneRendererForward _renderer;

        private Dictionary<int, Geometry> _activeGeometrys;

        private readonly Random rng = new Random();

        //picking
        private float2 _pickPos;

        private ScenePicker _scenePicker;
        private PickResult _currentPick;

        private SceneNode _selectedNode;
        private bool _isTranslating;
        private bool _isScaling;

        // Init is called on startup.
        public override async Task<bool> Init()
        {
            ////////////////// Fill SceneNodeContainer ////////////////////////////////
            _parentNode = new SceneNode
            {
                Components = new List<SceneComponent>(),
                Children = new ChildList()
            };

<<<<<<< HEAD
            Transform parentTrans = new Transform
=======
            var parentTrans = new Transform
>>>>>>> 72eee78f
            {
                Rotation = float3.Zero,
                Scale = float3.One,
                Translation = new float3(0, 0, 0)
            };
            _parentNode.Components.Add(parentTrans);


<<<<<<< HEAD
            _scene = new SceneContainer { Children = new List<SceneNode> { _parentNode } };
=======
            _scene = new SceneContainer { Children = new List<SceneNode> { _parentNode } };           
>>>>>>> 72eee78f

            _renderer = new SceneRendererForward(_scene);
            _scenePicker = new ScenePicker(_scene);

            //////////////////////////////////////////////////////////////////////////

            RC.ClearColor = new float4(.7f, .7f, .7f, 1);

            _activeGeometrys = new Dictionary<int, Geometry>();

            //Create Geometry
            //Geometry sphere = CreateGeometry.CreateSpehreGeometry(2,22,11);
            //sphere = SubdivisionSurface.CatmullClarkSubdivision(sphere);
            //AddGeometryToSceneNode(sphere, new float3(0,0,0));

            //Geometry cuboid = CreateGeometry.CreateCuboidGeometry(5, 2, 5);
            //AddGeometryToSceneNode(cuboid, new float3(-5,0,0));

            return true;
        }

        // RenderAFrame is called once a frame
        public override void RenderAFrame()
        {
            // Clear the backbuffer
            RC.Clear(ClearFlags.Color | ClearFlags.Depth);

            RC.Viewport(0, 0, Width, Height);

            HandleCameraAndPicking();
            InteractionHandler();
            _renderer.Render(RC);
            RC.ClearColor = new float4(.7f, .7f, .7f, 1);

            Present();
        }

        private void SelectGeometry(SceneNode selectedNode)
        {
            if (selectedNode != _selectedNode && selectedNode != null)
            {
                if (_selectedNode != null)
                {
<<<<<<< HEAD
                    _selectedNode.GetComponent<ShaderEffect>().SetFxParam(UniformNameDeclarations.Albedo, _defaultColor);
                }
                _selectedNode = selectedNode;
                _selectedNode.GetComponent<ShaderEffect>().SetFxParam(UniformNameDeclarations.Albedo, _selectedColor);
=======
                    _selectedNode.GetComponent<ShaderEffect>().SetEffectParam(UniformNameDeclarations.AlbedoColor, _defaultColor);
                }
                _selectedNode = selectedNode;
                _selectedNode.GetComponent<ShaderEffect>().SetEffectParam(UniformNameDeclarations.AlbedoColor, _selectedColor);
>>>>>>> 72eee78f
            }
        }

        private void InteractionHandler()
        {
            //Add new Geometry
            if (Keyboard.GetKey(KeyCodes.D1) && _keyTimeout < 0)
            {
                _keyTimeout = 1;
                Geometry geometry = CreatePrimitiveGeometry.CreateCuboidGeometry(1, 1, 1);
                AddGeometryToSceneNode(geometry, new float3(0, 0, 0));
            }
            if (Keyboard.GetKey(KeyCodes.D2) && _keyTimeout < 0)
            {
                _keyTimeout = 1;
                Geometry geometry = CreatePrimitiveGeometry.CreatePyramidGeometry(1, 1, 1);
                AddGeometryToSceneNode(geometry, new float3(0, 0, 0));
            }
            if (Keyboard.GetKey(KeyCodes.D3) && _keyTimeout < 0)
            {
                _keyTimeout = 1;
                Geometry geometry = CreatePrimitiveGeometry.CreateConeGeometry(1, 1, 15);
                AddGeometryToSceneNode(geometry, new float3(0, 0, 0));
            }
            if (Keyboard.GetKey(KeyCodes.D4) && _keyTimeout < 0)
            {
                _keyTimeout = 1;
                Geometry geometry = CreatePrimitiveGeometry.CreateSpehreGeometry(1, 30, 15);
                AddGeometryToSceneNode(geometry, new float3(0, 0, 0));
            }
            _keyTimeout -= DeltaTime;

            //following actions are only allowed if something is selected
            if (_selectedNode == null)
            {
                return;
            }

            //Translate Geometry
            if (Keyboard.GetKey(KeyCodes.G))
            {
                _isTranslating = true;
            }
            if (_isTranslating)
            {
                float3 worldPos = new float3(Mouse.Velocity.x * .0001f, Mouse.Velocity.y * -.0001f, Mouse.WheelVel * .001f);
                _selectedNode.GetTransform().Translation += worldPos.xyz;

                if (Mouse.LeftButton)
                {
                    _isTranslating = false;
                }
            }

            //Scaling Geometry
            if (Keyboard.GetKey(KeyCodes.S))
            {
                _isScaling = true;
            }
            if (_isScaling)
            {
                _selectedNode.GetTransform().Scale += new float3(Mouse.Velocity.y, Mouse.Velocity.y, Mouse.Velocity.y) * .0001f;
                if (Mouse.LeftButton)
                {
                    _isScaling = false;
                }
            }

            //DeleteGeom
            if (Keyboard.GetKey(KeyCodes.Delete) && _keyTimeout < 0)
            {
                _keyTimeout = 1;
                int currentGeometryIndex = _parentNode.Children.IndexOf(_selectedNode);
                _activeGeometrys.Remove(currentGeometryIndex);

                Dictionary<int, Geometry> zwerg = new Dictionary<int, Geometry>();
                foreach (int key in _activeGeometrys.Keys)
                {
                    if (key > currentGeometryIndex)
                    {
                        Geometry test = _activeGeometrys[key];
                        zwerg.Add(key - 1, test);
                    }
                    else { zwerg.Add(key, _activeGeometrys[key]); }
                }

                _activeGeometrys.Clear();
                foreach (KeyValuePair<int, Geometry> item in zwerg)
                {
                    _activeGeometrys.Add(item.Key, item.Value);
                }

                _parentNode.Children.RemoveAt(currentGeometryIndex);
                _selectedNode = null;
                _currentPick = null;
            }

            //Insert
            if (Keyboard.GetKey(KeyCodes.I) && _keyTimeout < 0)
            {
                _keyTimeout = .25f;
                int currentGeometryIndex = _parentNode.Children.IndexOf(_selectedNode);
                SceneNode currentSelection = _parentNode.Children[currentGeometryIndex];
                Geometry currentSelectedGeometry = _activeGeometrys[currentGeometryIndex];

                currentSelectedGeometry.InsetFace(rng.Next(4, currentSelectedGeometry.GetAllFaces().Count()), .5f);
                Geometry copy = currentSelectedGeometry.CloneGeometry();
                _activeGeometrys[currentGeometryIndex] = copy;
                currentSelectedGeometry.Triangulate();

                JometriMesh geometryMesh = new JometriMesh(currentSelectedGeometry);
                Mesh meshComponent = new Mesh
                {
                    Vertices = geometryMesh.Vertices,
                    Triangles = geometryMesh.Triangles,
                    Normals = geometryMesh.Normals,
                };
                currentSelection.Components[2] = meshComponent;
            }

            //Extrude
            if (Keyboard.GetKey(KeyCodes.E) && _keyTimeout < 0)
            {
                _keyTimeout = .25f;
                int currentGeometryIndex = _parentNode.Children.IndexOf(_selectedNode);
                SceneNode currentSelection = _parentNode.Children[currentGeometryIndex];
                Geometry currentSelectedGeometry = _activeGeometrys[currentGeometryIndex];

                currentSelectedGeometry.ExtrudeFace(rng.Next(4, currentSelectedGeometry.GetAllFaces().Count()), 1);
                Geometry copy = currentSelectedGeometry.CloneGeometry();
                _activeGeometrys[currentGeometryIndex] = copy;
                currentSelectedGeometry.Triangulate();

                JometriMesh geometryMesh = new JometriMesh(currentSelectedGeometry);
                Mesh meshComponent = new Mesh
                {
                    Vertices = geometryMesh.Vertices,
                    Triangles = geometryMesh.Triangles,
                    Normals = geometryMesh.Normals,
                };
                currentSelection.Components[2] = meshComponent;
            }

            //Add Catmull-Clark
            if (Keyboard.GetKey(KeyCodes.C) && _keyTimeout < 0)
            {
                _keyTimeout = .25f;
                int currentGeometryIndex = _parentNode.Children.IndexOf(_selectedNode);
                SceneNode currentSelection = _parentNode.Children[currentGeometryIndex];
                Geometry currentSelectedGeometry = _activeGeometrys[currentGeometryIndex];

                currentSelectedGeometry = SubdivisionSurface.CatmullClarkSubdivision(currentSelectedGeometry);
                Geometry copy = currentSelectedGeometry.CloneGeometry();
                _activeGeometrys[currentGeometryIndex] = copy;
                currentSelectedGeometry.Triangulate();

                JometriMesh geometryMesh = new JometriMesh(currentSelectedGeometry);
                Mesh meshComponent = new Mesh
                {
                    Vertices = geometryMesh.Vertices,
                    Triangles = geometryMesh.Triangles,
                    Normals = geometryMesh.Normals,
                };
                currentSelection.Components[2] = meshComponent;
            }
        }

        private void HandleCameraAndPicking()
        {
            float curDamp = (float)System.Math.Exp(-Damping * DeltaTime);

            //Camera Rotation
            if (Mouse.MiddleButton && !Keyboard.GetKey(KeyCodes.LShift))
            {
                _angleVelHorz = -RotationSpeed * Mouse.XVel * 0.00002f;
                _angleVelVert = RotationSpeed * Mouse.YVel * 0.00002f;
            }
            else if (Touch.GetTouchActive(TouchPoints.Touchpoint_0) && !Touch.TwoPoint)
            {
                float2 touchVel;
                touchVel = Touch.GetVelocity(TouchPoints.Touchpoint_0);
                _angleVelHorz = -RotationSpeed * touchVel.x * 0.00002f;
                _angleVelVert = RotationSpeed * touchVel.y * 0.00002f;
            }

            // Zoom & Roll
            if (Touch.TwoPoint)
            {
                if (!_twoTouchRepeated)
                {
                    _twoTouchRepeated = true;
                    _angleRollInit = Touch.TwoPointAngle - _angleRoll;
                    _offsetInit = Touch.TwoPointMidPoint - _offset;
                }
                _zoomVel = Touch.TwoPointDistanceVel * -0.001f;
                _angleRoll = Touch.TwoPointAngle - _angleRollInit;
                _offset = Touch.TwoPointMidPoint - _offsetInit;
            }
            else if (!_isTranslating)
            {
                _twoTouchRepeated = false;
                _zoomVel = Mouse.WheelVel * -0.005f;
                _angleRoll *= curDamp * 0.8f;
                _offset *= curDamp * 0.8f;
            }
            _zoom += _zoomVel;
            // Limit zoom
            if (_zoom < 2)
            {
                _zoom = 2;
            }

            _angleHorz += _angleVelHorz;
            // Wrap-around to keep _angleHorz between -PI and + PI
            _angleHorz = M.MinAngle(_angleHorz);

            _angleVert += _angleVelVert;
            // Limit pitch to the range between [-PI/2, + PI/2]
            _angleVert = M.Clamp(_angleVert, -M.PiOver2, M.PiOver2);

            // Wrap-around to keep _angleRoll between -PI and + PI
            _angleRoll = M.MinAngle(_angleRoll);

            //Camera Translation
            if (Keyboard.GetKey(KeyCodes.LShift) && Mouse.MiddleButton)
            {
                _xPos += -RotationSpeed * Mouse.XVel * 0.00002f;
                _yPos += RotationSpeed * Mouse.YVel * 0.00002f;
            }

            // Create the camera matrix and set it as the current ModelView transformation
            float4x4 mtxRot = float4x4.CreateRotationZ(_angleRoll) * float4x4.CreateRotationX(_angleVert) * float4x4.CreateRotationY(_angleHorz);
            float4x4 mtxCam = float4x4.LookAt(_xPos, _yPos, -_zoom, _xPos, _yPos, 0, 0, 1, 0);

            float4x4 viewMatrix = mtxCam * mtxRot * _sceneScale;

            //Picking
            if (Mouse.RightButton)
            {
                _pickPos = Mouse.Position;
                Diagnostics.Debug(_pickPos);
                float2 pickPosClip = _pickPos * new float2(2.0f / Width, -2.0f / Height) + new float2(-1, 1);

                PickResult newPick = _scenePicker.Pick(RC, pickPosClip).ToList().OrderBy(pr => pr.ClipPos.z).FirstOrDefault();

                if (newPick?.Node != _currentPick?.Node)
                {
                    if (newPick != null)
                    {
                        SelectGeometry(newPick.Node);
                    }
                    _currentPick = newPick;
                }
            }

            RC.View = viewMatrix;
            //var mtxOffset = float4x4.CreateTranslation(2 * _offset.x / Width, -2 * _offset.y / Height, 0);
            RC.Projection = /*mtxOffset **/ RC.Projection;
        }

        private void AddGeometryToSceneNode(Geometry geometry, float3 position)
        {
            Geometry newGeo = geometry.CloneGeometry();
            newGeo.Triangulate();
            JometriMesh geometryMesh = new JometriMesh(newGeo);

<<<<<<< HEAD
            SceneNode sceneNodeContainer = new SceneNode { Components = new List<SceneComponent>() };
=======
            var sceneNodeContainer = new SceneNode { Components = new List<SceneComponent>() };
>>>>>>> 72eee78f

            Mesh meshComponent = new Mesh
            {
                Vertices = geometryMesh.Vertices,
                Triangles = geometryMesh.Triangles,
                Normals = geometryMesh.Normals,
            };
<<<<<<< HEAD
            Transform translationComponent = new Transform
=======
            var translationComponent = new Transform
>>>>>>> 72eee78f
            {
                Rotation = float3.Zero,
                Scale = new float3(1, 1, 1),
                Translation = position
            };
<<<<<<< HEAD

            sceneNodeContainer.Components.Add(translationComponent);
            sceneNodeContainer.Components.Add(MakeEffect.FromDiffuseSpecular(_defaultColor, float4.One, 0, 0));
=======
            var shaderEffect = ShaderCodeBuilder.Default;           
            shaderEffect.SetEffectParam(UniformNameDeclarations.AlbedoColor, _defaultColor);
            sceneNodeContainer.Components.Add(translationComponent);
            sceneNodeContainer.Components.Add(shaderEffect);
>>>>>>> 72eee78f
            sceneNodeContainer.Components.Add(meshComponent);

            _parentNode.Children.Add(sceneNodeContainer);
            _activeGeometrys.Add(_parentNode.Children.IndexOf(sceneNodeContainer), geometry);
        }

        // Is called when the window was resized
        public override void Resize(ResizeEventArgs e)
        {
        }
    }
}<|MERGE_RESOLUTION|>--- conflicted
+++ resolved
@@ -1,10 +1,7 @@
 ﻿using Fusee.Base.Core;
 using Fusee.Engine.Common;
 using Fusee.Engine.Core;
-<<<<<<< HEAD
 using Fusee.Engine.Core.Effects;
-=======
->>>>>>> 72eee78f
 using Fusee.Engine.Core.Scene;
 using Fusee.Engine.Core.ShaderShards;
 using Fusee.Jometri;
@@ -68,11 +65,7 @@
                 Children = new ChildList()
             };
 
-<<<<<<< HEAD
             Transform parentTrans = new Transform
-=======
-            var parentTrans = new Transform
->>>>>>> 72eee78f
             {
                 Rotation = float3.Zero,
                 Scale = float3.One,
@@ -81,11 +74,7 @@
             _parentNode.Components.Add(parentTrans);
 
 
-<<<<<<< HEAD
             _scene = new SceneContainer { Children = new List<SceneNode> { _parentNode } };
-=======
-            _scene = new SceneContainer { Children = new List<SceneNode> { _parentNode } };           
->>>>>>> 72eee78f
 
             _renderer = new SceneRendererForward(_scene);
             _scenePicker = new ScenePicker(_scene);
@@ -129,17 +118,10 @@
             {
                 if (_selectedNode != null)
                 {
-<<<<<<< HEAD
                     _selectedNode.GetComponent<ShaderEffect>().SetFxParam(UniformNameDeclarations.Albedo, _defaultColor);
                 }
                 _selectedNode = selectedNode;
                 _selectedNode.GetComponent<ShaderEffect>().SetFxParam(UniformNameDeclarations.Albedo, _selectedColor);
-=======
-                    _selectedNode.GetComponent<ShaderEffect>().SetEffectParam(UniformNameDeclarations.AlbedoColor, _defaultColor);
-                }
-                _selectedNode = selectedNode;
-                _selectedNode.GetComponent<ShaderEffect>().SetEffectParam(UniformNameDeclarations.AlbedoColor, _selectedColor);
->>>>>>> 72eee78f
             }
         }
 
@@ -406,11 +388,7 @@
             newGeo.Triangulate();
             JometriMesh geometryMesh = new JometriMesh(newGeo);
 
-<<<<<<< HEAD
             SceneNode sceneNodeContainer = new SceneNode { Components = new List<SceneComponent>() };
-=======
-            var sceneNodeContainer = new SceneNode { Components = new List<SceneComponent>() };
->>>>>>> 72eee78f
 
             Mesh meshComponent = new Mesh
             {
@@ -418,26 +396,15 @@
                 Triangles = geometryMesh.Triangles,
                 Normals = geometryMesh.Normals,
             };
-<<<<<<< HEAD
             Transform translationComponent = new Transform
-=======
-            var translationComponent = new Transform
->>>>>>> 72eee78f
             {
                 Rotation = float3.Zero,
                 Scale = new float3(1, 1, 1),
                 Translation = position
             };
-<<<<<<< HEAD
 
             sceneNodeContainer.Components.Add(translationComponent);
             sceneNodeContainer.Components.Add(MakeEffect.FromDiffuseSpecular(_defaultColor, float4.One, 0, 0));
-=======
-            var shaderEffect = ShaderCodeBuilder.Default;           
-            shaderEffect.SetEffectParam(UniformNameDeclarations.AlbedoColor, _defaultColor);
-            sceneNodeContainer.Components.Add(translationComponent);
-            sceneNodeContainer.Components.Add(shaderEffect);
->>>>>>> 72eee78f
             sceneNodeContainer.Components.Add(meshComponent);
 
             _parentNode.Children.Add(sceneNodeContainer);
