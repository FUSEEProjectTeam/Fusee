﻿using Fusee.Base.Core;
using Fusee.Engine.Common;
using Fusee.Engine.Core;
using Fusee.Jometri;
using Fusee.Math.Core;
using Fusee.Serialization;
using Fusee.Xene;
using System;
using System.Collections.Generic;
using System.Linq;
using static Fusee.Engine.Core.Input;
using static Fusee.Engine.Core.Time;
using Geometry = Fusee.Jometri.Geometry;

namespace Fusee.Examples.GeometryEditing.Core
{
    [FuseeApplication(Name = "FUSEE Geometry Editing Example", Description = "Example App to show basic geometry editing in FUSEE")]
    public class GeometryEditing : RenderCanvas
    {
        private readonly float4 _selectedColor = new float4(0.7f, 0.3f, 0, 1.0f);
        private readonly float4 _defaultColor = new float4(0.5f, 0.5f, 0.5f, 1.0f);

        // angle and camera variables
        private static float _angleHorz = M.PiOver6 * 2.0f, _angleVert = -M.PiOver6 * 0.5f, _angleVelHorz, _angleVelVert, _angleRoll, _angleRollInit, _zoomVel, _zoom = 8, _xPos, _yPos;

        private static float2 _offset;
        private static float2 _offsetInit;
        private const float RotationSpeed = 7;
        private const float Damping = 0.8f;
        private readonly float4x4 _sceneScale = float4x4.CreateScale(1);
        private float4x4 _projection;
        private float _keyTimeout = 1;

        private bool _twoTouchRepeated;

        private SceneNodeContainer _parentNode;
        private SceneContainer _scene;
        private SceneRendererForward _renderer;

        private Dictionary<int, Geometry> _activeGeometrys;

        private Random rng = new Random();

        //picking
        private float2 _pickPos;

        private ScenePicker _scenePicker;
        private PickResult _currentPick;

        private SceneNodeContainer _selectedNode;
        private bool _isTranslating;
        private bool _isScaling;

        // Init is called on startup.
        public override void Init()
        {
            ////////////////// Fill SceneNodeContainer ////////////////////////////////
            _parentNode = new SceneNodeContainer
            {
                Components = new List<SceneComponentContainer>(),
                Children = new ChildList()
            };

            var parentTrans = new TransformComponent
            {
                Rotation = float3.Zero,
                Scale = float3.One,
                Translation = new float3(0, 0, 0)
            };
            _parentNode.Components.Add(parentTrans);

<<<<<<< HEAD

            _scene = new SceneContainer { Children = new List<SceneNodeContainer> { _parentNode } };           
=======
            _scene = new SceneContainer { Children = new List<SceneNodeContainer> { _parentNode } };

            var projComp = new ProjectionComponent(ProjectionMethod.PERSPECTIVE, 1, 5000, M.PiOver4);
            _scene.Children[0].Components.Insert(0, projComp);
>>>>>>> ed152337

            _renderer = new SceneRendererForward(_scene);
            _scenePicker = new ScenePicker(_scene);

            //////////////////////////////////////////////////////////////////////////

            RC.ClearColor = new float4(.7f, .7f, .7f, 1);

            _activeGeometrys = new Dictionary<int, Geometry>();

            //Create Geometry
            //Geometry sphere = CreateGeometry.CreateSpehreGeometry(2,22,11);
            //sphere = SubdivisionSurface.CatmullClarkSubdivision(sphere);
            //AddGeometryToSceneNode(sphere, new float3(0,0,0));

            //Geometry cuboid = CreateGeometry.CreateCuboidGeometry(5, 2, 5);
            //AddGeometryToSceneNode(cuboid, new float3(-5,0,0));
        }

        // RenderAFrame is called once a frame
        public override void RenderAFrame()
        {
            // Clear the backbuffer
            RC.Clear(ClearFlags.Color | ClearFlags.Depth);

            HandleCameraAndPicking();
            InteractionHandler();
            _renderer.Render(RC);
            RC.ClearColor = new float4(.7f, .7f, .7f, 1);

            Present();
        }

        private void SelectGeometry(SceneNodeContainer selectedNode)
        {
            if (selectedNode != _selectedNode && selectedNode != null)
            {
                if (_selectedNode != null)
                {
                    _selectedNode.GetMaterial().Diffuse.Color = _defaultColor;
                }
                _selectedNode = selectedNode;
                _selectedNode.GetMaterial().Diffuse.Color = _selectedColor;
            }
        }

        private void InteractionHandler()
        {
            //Add new Geometry
            if (Keyboard.GetKey(KeyCodes.D1) && _keyTimeout < 0)
            {
                _keyTimeout = 1;
                var geometry = CreatePrimitiveGeometry.CreateCuboidGeometry(1, 1, 1);
                AddGeometryToSceneNode(geometry, new float3(0, 0, 0));
            }
            if (Keyboard.GetKey(KeyCodes.D2) && _keyTimeout < 0)
            {
                _keyTimeout = 1;
                var geometry = CreatePrimitiveGeometry.CreatePyramidGeometry(1, 1, 1);
                AddGeometryToSceneNode(geometry, new float3(0, 0, 0));
            }
            if (Keyboard.GetKey(KeyCodes.D3) && _keyTimeout < 0)
            {
                _keyTimeout = 1;
                var geometry = CreatePrimitiveGeometry.CreateConeGeometry(1, 1, 15);
                AddGeometryToSceneNode(geometry, new float3(0, 0, 0));
            }
            if (Keyboard.GetKey(KeyCodes.D4) && _keyTimeout < 0)
            {
                _keyTimeout = 1;
                var geometry = CreatePrimitiveGeometry.CreateSpehreGeometry(1, 30, 15);
                AddGeometryToSceneNode(geometry, new float3(0, 0, 0));
            }
            _keyTimeout -= DeltaTime;

            //following actions are only allowed if something is selected
            if (_selectedNode == null) return;

            //Translate Geometry
            if (Keyboard.GetKey(KeyCodes.G))
            {
                _isTranslating = true;
            }
            if (_isTranslating)
            {
                var worldPos = new float3(Mouse.Velocity.x * .0001f, Mouse.Velocity.y * -.0001f, Mouse.WheelVel * .001f);
                _selectedNode.GetTransform().Translation += worldPos.xyz;

                if (Mouse.LeftButton)
                {
                    _isTranslating = false;
                }
            }

            //Scaling Geometry
            if (Keyboard.GetKey(KeyCodes.S))
            {
                _isScaling = true;
            }
            if (_isScaling)
            {
                _selectedNode.GetTransform().Scale += new float3(Mouse.Velocity.y, Mouse.Velocity.y, Mouse.Velocity.y) * .0001f;
                if (Mouse.LeftButton)
                {
                    _isScaling = false;
                }
            }

            //DeleteGeom
            if (Keyboard.GetKey(KeyCodes.Delete) && _keyTimeout < 0)
            {
                _keyTimeout = 1;
                int currentGeometryIndex = _parentNode.Children.IndexOf(_selectedNode);
                _activeGeometrys.Remove(currentGeometryIndex);

                var zwerg = new Dictionary<int, Geometry>();
                foreach (var key in _activeGeometrys.Keys)
                {
                    if (key > currentGeometryIndex)
                    {
                        var test = _activeGeometrys[key];
                        zwerg.Add(key - 1, test);
                    }
                    else { zwerg.Add(key, _activeGeometrys[key]); }
                }

                _activeGeometrys.Clear();
                foreach (var item in zwerg)
                {
                    _activeGeometrys.Add(item.Key, item.Value);
                }

                _parentNode.Children.RemoveAt(currentGeometryIndex);
                _selectedNode = null;
                _currentPick = null;
            }

            //Insert
            if (Keyboard.GetKey(KeyCodes.I) && _keyTimeout < 0)
            {
                _keyTimeout = .25f;
                var currentGeometryIndex = _parentNode.Children.IndexOf(_selectedNode);
                var currentSelection = _parentNode.Children[currentGeometryIndex];
                var currentSelectedGeometry = _activeGeometrys[currentGeometryIndex];

                currentSelectedGeometry.InsetFace(rng.Next(4, currentSelectedGeometry.GetAllFaces().Count()), .5f);
                var copy = currentSelectedGeometry.CloneGeometry();
                _activeGeometrys[currentGeometryIndex] = copy;
                currentSelectedGeometry.Triangulate();

                var geometryMesh = new JometriMesh(currentSelectedGeometry);
                var meshComponent = new Mesh
                {
                    Vertices = geometryMesh.Vertices,
                    Triangles = geometryMesh.Triangles,
                    Normals = geometryMesh.Normals,
                };
                currentSelection.Components[2] = meshComponent;
            }

            //Extrude
            if (Keyboard.GetKey(KeyCodes.E) && _keyTimeout < 0)
            {
                _keyTimeout = .25f;
                var currentGeometryIndex = _parentNode.Children.IndexOf(_selectedNode);
                var currentSelection = _parentNode.Children[currentGeometryIndex];
                var currentSelectedGeometry = _activeGeometrys[currentGeometryIndex];

                currentSelectedGeometry.ExtrudeFace(rng.Next(4, currentSelectedGeometry.GetAllFaces().Count()), 1);
                var copy = currentSelectedGeometry.CloneGeometry();
                _activeGeometrys[currentGeometryIndex] = copy;
                currentSelectedGeometry.Triangulate();

                var geometryMesh = new JometriMesh(currentSelectedGeometry);
                var meshComponent = new Mesh
                {
                    Vertices = geometryMesh.Vertices,
                    Triangles = geometryMesh.Triangles,
                    Normals = geometryMesh.Normals,
                };
                currentSelection.Components[2] = meshComponent;
            }

            //Add Catmull-Clark
            if (Keyboard.GetKey(KeyCodes.C) && _keyTimeout < 0)
            {
                _keyTimeout = .25f;
                var currentGeometryIndex = _parentNode.Children.IndexOf(_selectedNode);
                var currentSelection = _parentNode.Children[currentGeometryIndex];
                var currentSelectedGeometry = _activeGeometrys[currentGeometryIndex];

                currentSelectedGeometry = SubdivisionSurface.CatmullClarkSubdivision(currentSelectedGeometry);
                var copy = currentSelectedGeometry.CloneGeometry();
                _activeGeometrys[currentGeometryIndex] = copy;
                currentSelectedGeometry.Triangulate();

                var geometryMesh = new JometriMesh(currentSelectedGeometry);
                var meshComponent = new Mesh
                {
                    Vertices = geometryMesh.Vertices,
                    Triangles = geometryMesh.Triangles,
                    Normals = geometryMesh.Normals,
                };
                currentSelection.Components[2] = meshComponent;
            }
        }

        private void HandleCameraAndPicking()
        {
            var curDamp = (float)System.Math.Exp(-Damping * DeltaTime);

            //Camera Rotation
            if (Mouse.MiddleButton && !Keyboard.GetKey(KeyCodes.LShift))
            {
                _angleVelHorz = -RotationSpeed * Mouse.XVel * 0.00002f;
                _angleVelVert = RotationSpeed * Mouse.YVel * 0.00002f;
            }
            else if (Touch.GetTouchActive(TouchPoints.Touchpoint_0) && !Touch.TwoPoint)
            {
                float2 touchVel;
                touchVel = Touch.GetVelocity(TouchPoints.Touchpoint_0);
                _angleVelHorz = -RotationSpeed * touchVel.x * 0.00002f;
                _angleVelVert = RotationSpeed * touchVel.y * 0.00002f;
            }

            // Zoom & Roll
            if (Touch.TwoPoint)
            {
                if (!_twoTouchRepeated)
                {
                    _twoTouchRepeated = true;
                    _angleRollInit = Touch.TwoPointAngle - _angleRoll;
                    _offsetInit = Touch.TwoPointMidPoint - _offset;
                }
                _zoomVel = Touch.TwoPointDistanceVel * -0.001f;
                _angleRoll = Touch.TwoPointAngle - _angleRollInit;
                _offset = Touch.TwoPointMidPoint - _offsetInit;
            }
            else if (!_isTranslating)
            {
                _twoTouchRepeated = false;
                _zoomVel = Mouse.WheelVel * -0.005f;
                _angleRoll *= curDamp * 0.8f;
                _offset *= curDamp * 0.8f;
            }
            _zoom += _zoomVel;
            // Limit zoom
            if (_zoom < 2)
                _zoom = 2;

            _angleHorz += _angleVelHorz;
            // Wrap-around to keep _angleHorz between -PI and + PI
            _angleHorz = M.MinAngle(_angleHorz);

            _angleVert += _angleVelVert;
            // Limit pitch to the range between [-PI/2, + PI/2]
            _angleVert = M.Clamp(_angleVert, -M.PiOver2, M.PiOver2);

            // Wrap-around to keep _angleRoll between -PI and + PI
            _angleRoll = M.MinAngle(_angleRoll);

            //Camera Translation
            if (Keyboard.GetKey(KeyCodes.LShift) && Mouse.MiddleButton)
            {
                _xPos += -RotationSpeed * Mouse.XVel * 0.00002f;
                _yPos += RotationSpeed * Mouse.YVel * 0.00002f;
            }

            // Create the camera matrix and set it as the current ModelView transformation
            var mtxRot = float4x4.CreateRotationZ(_angleRoll) * float4x4.CreateRotationX(_angleVert) * float4x4.CreateRotationY(_angleHorz);
            var mtxCam = float4x4.LookAt(_xPos, _yPos, -_zoom, _xPos, _yPos, 0, 0, 1, 0);

            var viewMatrix = mtxCam * mtxRot * _sceneScale;

            //Picking
            if (Mouse.RightButton)
            {
                _pickPos = Mouse.Position;
                Diagnostics.Debug(_pickPos);
                var pickPosClip = _pickPos * new float2(2.0f / Width, -2.0f / Height) + new float2(-1, 1);
                
                var newPick = _scenePicker.Pick(RC,pickPosClip).ToList().OrderBy(pr => pr.ClipPos.z).FirstOrDefault();

                if (newPick?.Node != _currentPick?.Node)
                {
                    if (newPick != null)
                    {
                        SelectGeometry(newPick.Node);
                    }
                    _currentPick = newPick;
                }
            }

            RC.View = viewMatrix;
            //var mtxOffset = float4x4.CreateTranslation(2 * _offset.x / Width, -2 * _offset.y / Height, 0);
            RC.Projection = /*mtxOffset **/ RC.Projection;
        }

        private void AddGeometryToSceneNode(Geometry geometry, float3 position)
        {
            Geometry newGeo = geometry.CloneGeometry();
            newGeo.Triangulate();
            var geometryMesh = new JometriMesh(newGeo);

            var sceneNodeContainer = new SceneNodeContainer { Components = new List<SceneComponentContainer>() };

            var meshComponent = new Mesh
            {
                Vertices = geometryMesh.Vertices,
                Triangles = geometryMesh.Triangles,
                Normals = geometryMesh.Normals,
            };
            var translationComponent = new TransformComponent
            {
                Rotation = float3.Zero,
                Scale = new float3(1, 1, 1),
                Translation = position
            };
            var materialComponent = new MaterialComponent
            {
                Diffuse = new MatChannelContainer(),
                Specular = new SpecularChannelContainer(),
            };
            materialComponent.Diffuse.Color = _defaultColor;
            sceneNodeContainer.Components.Add(translationComponent);
            sceneNodeContainer.Components.Add(materialComponent);
            sceneNodeContainer.Components.Add(meshComponent);

            _parentNode.Children.Add(sceneNodeContainer);
            _activeGeometrys.Add(_parentNode.Children.IndexOf(sceneNodeContainer), geometry);
        }

        // Is called when the window was resized
        public override void Resize(ResizeEventArgs e)
        {
        }
    }
}<|MERGE_RESOLUTION|>--- conflicted
+++ resolved
@@ -69,15 +69,8 @@
             };
             _parentNode.Components.Add(parentTrans);
 
-<<<<<<< HEAD
 
             _scene = new SceneContainer { Children = new List<SceneNodeContainer> { _parentNode } };           
-=======
-            _scene = new SceneContainer { Children = new List<SceneNodeContainer> { _parentNode } };
-
-            var projComp = new ProjectionComponent(ProjectionMethod.PERSPECTIVE, 1, 5000, M.PiOver4);
-            _scene.Children[0].Components.Insert(0, projComp);
->>>>>>> ed152337
 
             _renderer = new SceneRendererForward(_scene);
             _scenePicker = new ScenePicker(_scene);
