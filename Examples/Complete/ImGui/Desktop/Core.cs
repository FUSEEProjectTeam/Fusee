﻿using Fusee.Base.Core;
using Fusee.Engine.Common;
using Fusee.Engine.Core;
<<<<<<< HEAD
using Fusee.ImGuiImp.Desktop;
=======
using Fusee.Engine.Imp.Graphics.Desktop;
using Fusee.ImGuiDesktop;
>>>>>>> 131be14c
using ImGuiNET;
using System;
using System.IO;
using System.Numerics;
using System.Threading.Tasks;

namespace Fusee.Examples.FuseeImGui.Desktop
{
    [FuseeApplication(Name = "FUSEE ImGui Example",
        Description = "A very simple example how to use ImGui within a Fusee application.")]
    public class Core : RenderCanvas
    {
        #region StaticBindingVars

        private static bool _dockspaceOpen = true;
        private static bool _isMouseInsideFuControl;

        private CoreControl _fuControl;

        private Vector4 _rocketColor = Vector4.UnitW; // alpha 255
        private bool _colorPickerOpen;

        #endregion

<<<<<<< HEAD
        private void Load()
=======

        private ExposedTexture _imageTexture;

        private async void Load()
>>>>>>> 131be14c
        {
            SetImGuiDesign();

            _fuControl = new CoreControl(RC);
            _fuControl.Init();

            // reload last used cfg
            if (File.Exists(Path.Combine("Assets/MyImGuiSettings.ini")))
            {
                ImGui.LoadIniSettingsFromDisk(Path.Combine("Assets/MyImGuiSettings.ini"));
            }

            var img = await AssetStorage.GetAsync<ImageData>("FuseeIconTop32.png");
            _imageTexture = new ExposedTexture(img);

            // register texture to the RenderContext
            RC.RegisterTexture(_imageTexture);
        }

        public override async Task InitAsync()
        {
            Load();
            await base.InitAsync();
        }

        public override void Update()
        {
            _fuControl.Update(_isMouseInsideFuControl);
        }

        public override void Resize(ResizeEventArgs e)
        {
            _fuControl.UpdateOriginalGameWindowDimensions(e.Width, e.Height);
        }

        public override async void RenderAFrame()
        {
            // Set Window flags for Dockspace
            var wndDockspaceFlags =
                    ImGuiWindowFlags.NoDocking
                    | ImGuiWindowFlags.NoTitleBar
                    | ImGuiWindowFlags.NoCollapse
                    | ImGuiWindowFlags.NoResize
                    | ImGuiWindowFlags.NoMove
                    | ImGuiWindowFlags.NoBringToFrontOnFocus
                    | ImGuiWindowFlags.NoFocusOnAppearing;

            var dockspaceFlags = ImGuiDockNodeFlags.PassthruCentralNode /*| ImGuiDockNodeFlags.AutoHideTabBar*/;

            var viewport = ImGui.GetMainViewport();

            // Set the parent window's position, size, and viewport to match that of the main viewport. This is so the parent window
            // completely covers the main viewport, giving it a "full-screen" feel.
            ImGui.SetNextWindowPos(viewport.WorkPos);
            ImGui.SetNextWindowSize(viewport.WorkSize);
            ImGui.SetNextWindowViewport(viewport.ID);

            // Set the parent window's styles to match that of the main viewport:
            ImGui.PushStyleVar(ImGuiStyleVar.WindowRounding, 0.0f); // No corner rounding on the window
            ImGui.PushStyleVar(ImGuiStyleVar.WindowBorderSize, 0.0f); // No border around the window
            ImGui.PushStyleVar(ImGuiStyleVar.WindowPadding, Vector2.Zero);

            // Create Dockspace
            ImGui.Begin("DockSpace", ref _dockspaceOpen, wndDockspaceFlags);

            var dockspace_id = ImGui.GetID("DockSpace");
            ImGui.DockSpace(dockspace_id, Vector2.Zero, dockspaceFlags);

            ImGui.PopStyleVar(3);

            // Titlebar
            DrawMainMenuBar();

            // Fusee Viewport
            ImGui.Begin("Viewport",
              ImGuiWindowFlags.NoScrollbar | ImGuiWindowFlags.AlwaysAutoResize | ImGuiWindowFlags.NoCollapse);

            var parentMin = ImGui.GetWindowContentRegionMin();
            var parentMax = ImGui.GetWindowContentRegionMax();
            var size = parentMax - parentMin;

            // Using a Child allow to fill all the space of the window.
            // It also allows customization
            ImGui.BeginChild("GameRender", size, true, ImGuiWindowFlags.NoResize | ImGuiWindowFlags.NoMove);

            var fuseeViewportMin = ImGui.GetWindowContentRegionMin();
            var fuseeViewportMax = ImGui.GetWindowContentRegionMax();
            var fuseeViewportSize = fuseeViewportMax - fuseeViewportMin;

            ImGui.Image(_fuControl.RenderToTexture((int)size.X, (int)size.Y), fuseeViewportSize,
                new Vector2(0, 1),
                new Vector2(1, 0));

            // check if mouse is inside window, if true, accept update() inputs
            _isMouseInsideFuControl = ImGui.IsItemHovered();

            ImGui.EndChild();
            ImGui.End();

            ImGui.Begin("ImageWnd");

            var hndl = ((TextureHandle)_imageTexture.TextureHandle).TexHandle;
            ImGui.Image(new IntPtr(hndl), new Vector2(_imageTexture.Width, _imageTexture.Height));

            ImGui.End();

            DrawGUI();
        }

<<<<<<< HEAD
=======


>>>>>>> 131be14c
        internal void DrawGUI()
        {
            ImGui.Begin("Sidebar");

            ImGui.BeginGroup();
            ImGui.Text("Fusee Simple Example");
            ImGui.Text($"Application average {1000.0f / ImGui.GetIO().Framerate:0.00} ms/frame ({ImGui.GetIO().Framerate:0} FPS)");
            ImGui.EndGroup();

            ImGui.Spacing();

            var allSceneElements = _fuControl.GetSceneGraphRePresentation();


            ImGui.Text("SceneGraph");
            ImGui.BeginTable("SceneGraph", 3, ImGuiTableFlags.Resizable | ImGuiTableFlags.SizingMask | ImGuiTableFlags.Borders);

            ImGui.TableSetupColumn("Name", ImGuiTableColumnFlags.DefaultSort, 50);
            ImGui.TableSetupColumn("Type", ImGuiTableColumnFlags.DefaultSort, 100);
            ImGui.TableSetupColumn("Value", ImGuiTableColumnFlags.DefaultSort, 500);

            ImGui.TableHeadersRow();

            foreach (var element in allSceneElements)
            {
                ImGui.TableNextColumn();
                ImGui.Text(element.Name);
                ImGui.TableNextColumn();
                ImGui.Text(element.Type.FullName);
                ImGui.TableNextColumn();
                ImGui.Text(element.Value);
                ImGui.TableNextRow();
            }
            ImGui.EndTable();

            ImGui.Spacing();
            ImGui.Spacing();
            ImGui.Spacing();
            ImGui.Separator();


            ImGui.BeginGroup();

            ImGui.Text("Color Rocket");

            if (ImGui.ColorButton("Toggle Color Picker", _rocketColor, ImGuiColorEditFlags.DefaultOptions, Vector2.One * 50))
            {
                _colorPickerOpen = !_colorPickerOpen;
            }
            if (_colorPickerOpen)
            {
                ImGui.Begin("Color Picker", ref _colorPickerOpen, ImGuiWindowFlags.AlwaysAutoResize);
                ImGui.ColorPicker4("Color", ref _rocketColor);
                ImGui.End();

                _fuControl.ColorRocket(_rocketColor.ToFuseeVector());
            }

            ImGui.EndGroup();

            ImGui.Spacing();
            ImGui.Spacing();
            ImGui.Spacing();
            ImGui.Separator();


            ImGui.BeginGroup();
            ImGui.Spacing();

            if (ImGui.Button("Load layout from *.ini file"))
            {
                ImGui.LoadIniSettingsFromDisk(Path.Combine("Assets/MyImGuiSettings.ini"));
            }

            if (ImGui.Button("Save layout to *.ini file"))
            {
                ImGui.SaveIniSettingsToDisk(Path.Combine("Assets/MyImGuiSettings.ini"));
            }

            ImGui.EndGroup();

            ImGui.End();


        }



        internal static void DrawMainMenuBar()
        {
            if (ImGui.BeginMainMenuBar())
            {
                if (ImGui.BeginMenu("Menu"))
                {
                    if (ImGui.MenuItem("Exit"))
                    {
                        Environment.Exit(0);
                    }
                    ImGui.EndMenu();
                }
            }
            ImGui.EndMainMenuBar();
        }

        /// <summary>
        /// Place all design/styles inside this method
        /// </summary>
        internal static void SetImGuiDesign()
        {
            var style = ImGui.GetStyle();
            var colors = style.Colors;

            style.WindowRounding = 2.0f;             // Radius of window corners rounding. Set to 0.0f to have rectangular windows
            style.ScrollbarRounding = 3.0f;             // Radius of grab corners rounding for scrollbar
            style.GrabRounding = 2.0f;             // Radius of grabs corners rounding. Set to 0.0f to have rectangular slider grabs.
            style.AntiAliasedLines = true;
            style.AntiAliasedFill = true;
            style.WindowRounding = 2;
            style.ChildRounding = 2;
            style.ScrollbarSize = 16;
            style.ScrollbarRounding = 3;
            style.GrabRounding = 2;
            style.ItemSpacing.X = 10;
            style.ItemSpacing.Y = 4;
            style.IndentSpacing = 22;
            style.FramePadding.X = 6;
            style.FramePadding.Y = 4;
            style.Alpha = 1.0f;
            style.FrameRounding = 3.0f;



            colors[(int)ImGuiCol.Text] = new Vector4(0.00f, 0.00f, 0.00f, 1.00f);
            colors[(int)ImGuiCol.TextDisabled] = new Vector4(0.60f, 0.60f, 0.60f, 1.00f);
            colors[(int)ImGuiCol.WindowBg] = new Vector4(0.86f, 0.86f, 0.86f, 1.00f);
            //color(int)s[ImGuiCol_ChildWindowBg]         = new Vector4(0.00f, 0.00f, 0.00f, 0.00f);
            colors[(int)ImGuiCol.ChildBg] = new Vector4(0.00f, 0.00f, 0.00f, 0.00f);
            colors[(int)ImGuiCol.PopupBg] = new Vector4(0.93f, 0.93f, 0.93f, 0.98f);
            colors[(int)ImGuiCol.Border] = new Vector4(0.71f, 0.71f, 0.71f, 0.08f);
            colors[(int)ImGuiCol.BorderShadow] = new Vector4(0.00f, 0.00f, 0.00f, 0.04f);
            colors[(int)ImGuiCol.FrameBg] = new Vector4(0.71f, 0.71f, 0.71f, 0.55f);
            colors[(int)ImGuiCol.FrameBgHovered] = new Vector4(0.94f, 0.94f, 0.94f, 0.55f);
            colors[(int)ImGuiCol.FrameBgActive] = new Vector4(0.71f, 0.78f, 0.69f, 0.98f);
            colors[(int)ImGuiCol.TitleBg] = new Vector4(0.85f, 0.85f, 0.85f, 1.00f);
            colors[(int)ImGuiCol.TitleBgCollapsed] = new Vector4(0.82f, 0.78f, 0.78f, 0.51f);
            colors[(int)ImGuiCol.TitleBgActive] = new Vector4(0.78f, 0.78f, 0.78f, 1.00f);
            colors[(int)ImGuiCol.MenuBarBg] = new Vector4(0.86f, 0.86f, 0.86f, 1.00f);
            colors[(int)ImGuiCol.ScrollbarBg] = new Vector4(0.20f, 0.25f, 0.30f, 0.61f);
            colors[(int)ImGuiCol.ScrollbarGrab] = new Vector4(0.90f, 0.90f, 0.90f, 0.30f);
            colors[(int)ImGuiCol.ScrollbarGrabHovered] = new Vector4(0.92f, 0.92f, 0.92f, 0.78f);
            colors[(int)ImGuiCol.ScrollbarGrabActive] = new Vector4(1.00f, 1.00f, 1.00f, 1.00f);
            colors[(int)ImGuiCol.CheckMark] = new Vector4(0.184f, 0.407f, 0.193f, 1.00f);
            colors[(int)ImGuiCol.SliderGrab] = new Vector4(0.26f, 0.59f, 0.98f, 0.78f);
            colors[(int)ImGuiCol.SliderGrabActive] = new Vector4(0.26f, 0.59f, 0.98f, 1.00f);
            colors[(int)ImGuiCol.Button] = new Vector4(0.71f, 0.78f, 0.69f, 0.40f);
            colors[(int)ImGuiCol.ButtonHovered] = new Vector4(0.725f, 0.805f, 0.702f, 1.00f);
            colors[(int)ImGuiCol.ButtonActive] = new Vector4(0.793f, 0.900f, 0.836f, 1.00f);
            colors[(int)ImGuiCol.Header] = new Vector4(0.71f, 0.78f, 0.69f, 0.31f);
            colors[(int)ImGuiCol.HeaderHovered] = new Vector4(0.71f, 0.78f, 0.69f, 0.80f);
            colors[(int)ImGuiCol.HeaderActive] = new Vector4(0.71f, 0.78f, 0.69f, 1.00f);
            colors[(int)ImGuiCol.Tab] = new Vector4(0.39f, 0.39f, 0.39f, 1.00f);
            colors[(int)ImGuiCol.TabHovered] = new Vector4(0.26f, 0.59f, 0.98f, 0.78f);
            colors[(int)ImGuiCol.TabActive] = new Vector4(0.26f, 0.59f, 0.98f, 1.00f);
            colors[(int)ImGuiCol.Separator] = new Vector4(0.39f, 0.39f, 0.39f, 1.00f);
            colors[(int)ImGuiCol.SeparatorHovered] = new Vector4(0.14f, 0.44f, 0.80f, 0.78f);
            colors[(int)ImGuiCol.SeparatorActive] = new Vector4(0.14f, 0.44f, 0.80f, 1.00f);
            colors[(int)ImGuiCol.ResizeGrip] = new Vector4(1.00f, 1.00f, 1.00f, 0.00f);
            colors[(int)ImGuiCol.ResizeGripHovered] = new Vector4(0.26f, 0.59f, 0.98f, 0.45f);
            colors[(int)ImGuiCol.ResizeGripActive] = new Vector4(0.26f, 0.59f, 0.98f, 0.78f);
            colors[(int)ImGuiCol.PlotLines] = new Vector4(0.39f, 0.39f, 0.39f, 1.00f);
            colors[(int)ImGuiCol.PlotLinesHovered] = new Vector4(1.00f, 0.43f, 0.35f, 1.00f);
            colors[(int)ImGuiCol.PlotHistogram] = new Vector4(0.90f, 0.70f, 0.00f, 1.00f);
            colors[(int)ImGuiCol.PlotHistogramHovered] = new Vector4(1.00f, 0.60f, 0.00f, 1.00f);
            colors[(int)ImGuiCol.TextSelectedBg] = new Vector4(0.26f, 0.59f, 0.98f, 0.35f);
            //colors[(int)ImGuiCol.ModalWindowDarkening] = new Vector4(0.20f, 0.20f, 0.20f, 0.35f);
            colors[(int)ImGuiCol.DragDropTarget] = new Vector4(0.26f, 0.59f, 0.98f, 0.95f);
            colors[(int)ImGuiCol.NavHighlight] = colors[(int)ImGuiCol.HeaderHovered];
            colors[(int)ImGuiCol.NavWindowingHighlight] = new Vector4(0.70f, 0.70f, 0.70f, 0.70f);

            colors[(int)ImGuiCol.TableBorderLight] = new Vector4(0.70f, 0.70f, 0.70f, 0.70f);
            colors[(int)ImGuiCol.TableBorderStrong] = Vector4.Zero;
            colors[(int)ImGuiCol.TableRowBg] = new Vector4(0.71f, 0.78f, 0.69f, 0.40f);
            colors[(int)ImGuiCol.TableRowBgAlt] = new Vector4(0.725f, 0.805f, 0.702f, 1.00f);
            colors[(int)ImGuiCol.TableHeaderBg] = new Vector4(0.66f, 0.66f, 0.66f, 1.00f);
        }
    }
}<|MERGE_RESOLUTION|>--- conflicted
+++ resolved
@@ -1,12 +1,7 @@
 ﻿using Fusee.Base.Core;
 using Fusee.Engine.Common;
 using Fusee.Engine.Core;
-<<<<<<< HEAD
 using Fusee.ImGuiImp.Desktop;
-=======
-using Fusee.Engine.Imp.Graphics.Desktop;
-using Fusee.ImGuiDesktop;
->>>>>>> 131be14c
 using ImGuiNET;
 using System;
 using System.IO;
@@ -31,14 +26,10 @@
 
         #endregion
 
-<<<<<<< HEAD
-        private void Load()
-=======
 
         private ExposedTexture _imageTexture;
 
         private async void Load()
->>>>>>> 131be14c
         {
             SetImGuiDesign();
 
@@ -148,11 +139,6 @@
             DrawGUI();
         }
 
-<<<<<<< HEAD
-=======
-
-
->>>>>>> 131be14c
         internal void DrawGUI()
         {
             ImGui.Begin("Sidebar");
