﻿<?xml version="1.0" encoding="utf-8"?>
<Project ToolsVersion="4.0" DefaultTargets="Build" xmlns="http://schemas.microsoft.com/developer/msbuild/2003">
  <PropertyGroup>
    <RootNamespace>Fusee.Examples.Simple.Android</RootNamespace>
    <AssemblyName>Fusee.Examples.Simple.Android</AssemblyName>
    <Configuration Condition=" '$(Configuration)' == '' ">Debug</Configuration>
    <Platform Condition=" '$(Platform)' == '' ">AnyCPU</Platform>
<<<<<<< HEAD
    <!-- Build into main FUSEE bin directory -->
    <BaseOutputPath>$(FuseeEngineRoot)\bin\$(Configuration)</BaseOutputPath>
    <!-- Build into local bin directory -->
    <!-- <BaseOutputPath>..\</BaseOutputPath> -->
=======
    <BaseOutputPath>..\..\..\..\bin\$(Configuration)</BaseOutputPath>
>>>>>>> ed152337
    <OutputPath>$(BaseOutputPath)\Examples\Simple\Android</OutputPath>
    <ProductVersion>8.0.30703</ProductVersion>
    <SchemaVersion>2.0</SchemaVersion>
    <ProjectGuid>{72B29431-717A-47AD-9BDB-2A60E284D727}</ProjectGuid>
    <ProjectTypeGuids>{EFBA0AD7-5A72-4C68-AF49-83D382785DCF};{FAE04EC0-301F-11D3-BF4B-00C04F79EFBC}</ProjectTypeGuids>
    <OutputType>Library</OutputType>
    <AppDesignerFolder>Properties</AppDesignerFolder>
    <FileAlignment>512</FileAlignment>
    <AndroidManifest>Properties\AndroidManifest.xml</AndroidManifest>
    <AndroidResgenFile>Resources\Resource.Designer.cs</AndroidResgenFile>
    <AndroidApplication>true</AndroidApplication>
    <TargetFrameworkVersion>v8.1</TargetFrameworkVersion>
  </PropertyGroup>
  <PropertyGroup Condition=" '$(Configuration)|$(Platform)' == 'Debug|AnyCPU' ">
    <DebugSymbols>True</DebugSymbols>
    <DebugType>full</DebugType>
    <Optimize>False</Optimize>
    <DefineConstants>DEBUG;TRACE;PLATFORM_ANDROID</DefineConstants>
    <ErrorReport>prompt</ErrorReport>
    <WarningLevel>4</WarningLevel>
    <MonoDroidLinkMode>None</MonoDroidLinkMode>
    <AndroidLinkMode>None</AndroidLinkMode>
    <AllowUnsafeBlocks>true</AllowUnsafeBlocks>
    <AndroidUseSharedRuntime>True</AndroidUseSharedRuntime>
    <AndroidLinkSkip />
    <EmbedAssembliesIntoApk>False</EmbedAssembliesIntoApk>
    <BundleAssemblies>False</BundleAssemblies>
    <AndroidCreatePackagePerAbi>False</AndroidCreatePackagePerAbi>
    <AndroidSupportedAbis>armeabi-v7a;x86_64</AndroidSupportedAbis>
    <AndroidStoreUncompressedFileExtensions />
    <MandroidI18n />
    <Debugger>Xamarin</Debugger>
    <AndroidEnableMultiDex>False</AndroidEnableMultiDex>
    <DevInstrumentationEnabled>True</DevInstrumentationEnabled>
  </PropertyGroup>
  <PropertyGroup Condition=" '$(Configuration)|$(Platform)' == 'Release|AnyCPU' ">
    <DebugType>pdbonly</DebugType>
    <Optimize>True</Optimize>
    <DefineConstants>TRACE;PLATFORM_ANDROID</DefineConstants>
    <ErrorReport>prompt</ErrorReport>
    <WarningLevel>4</WarningLevel>
    <AndroidUseSharedRuntime>False</AndroidUseSharedRuntime>
    <MonoDroidLinkMode>Full</MonoDroidLinkMode>
    <AllowUnsafeBlocks>true</AllowUnsafeBlocks>
  </PropertyGroup>
  <!-- External References -->
  <ItemGroup>
    <Reference Include="Mono.Android" />
    <Reference Include="System" />
    <PackageReference Include="protobuf-net" Version="3.0.0-alpha.146.g00620fbe1a" />
  </ItemGroup>
  <!-- Fusee References -->
  <ItemGroup>
    <ProjectReference Include="$(FuseeEngineRoot)\src\Base\Common\Fusee.Base.Common.csproj">
      <Project>{5906ABE0-1D62-4F9A-9ABA-B7D301615BB0}</Project>
      <Name>Fusee.Base.Common</Name>
    </ProjectReference>
    <ProjectReference Include="$(FuseeEngineRoot)\src\Base\Core\Fusee.Base.Core.csproj">
      <Project>{7E0C9336-7A38-4C87-97E2-A8D2A90AA29D}</Project>
      <Name>Fusee.Base.Core</Name>
    </ProjectReference>
    <ProjectReference Include="$(FuseeEngineRoot)\src\Base\Imp\Android\Fusee.Base.Imp.Android.csproj">
      <Project>{19A46A28-9369-4AF2-A8A5-0303D3A0A8C0}</Project>
      <Name>Fusee.Base.Imp.Android</Name>
    </ProjectReference>
    <ProjectReference Include="$(FuseeEngineRoot)\src\Serialization\Fusee.Serialization.csproj">
      <Project>{B7FAC89A-4E75-4EAC-BBC3-BBDB89C94B8A}</Project>
      <Name>Fusee.Serialization</Name>
    </ProjectReference>
    <ProjectReference Include="$(FuseeEngineRoot)\src\Xene\Fusee.Xene.csproj">
      <Project>{10DA02FC-109F-4D71-864A-9F5B1E9A0D70}</Project>
      <Name>Fusee.Xene</Name>
    </ProjectReference>
    <ProjectReference Include="$(FuseeEngineRoot)\src\Engine\Common\Fusee.Engine.Common.csproj">
      <Project>{DFD770F6-4222-4255-AAE0-DCACDC7B21EB}</Project>
      <Name>Fusee.Engine.Common</Name>
    </ProjectReference>
    <ProjectReference Include="$(FuseeEngineRoot)\src\Engine\Core\Fusee.Engine.Core.csproj">
      <Project>{1228EB3F-8BCC-453F-8A2E-D9246495A118}</Project>
      <Name>Fusee.Engine.Core</Name>
    </ProjectReference>
    <ProjectReference Include="$(FuseeEngineRoot)\src\Engine\GUI\Fusee.Engine.GUI.csproj">
      <Project>{26808b4a-9f15-47f0-b147-e744241b79d2}</Project>
      <Name>Fusee.Engine.GUI</Name>
    </ProjectReference>
    <ProjectReference Include="$(FuseeEngineRoot)\src\Engine\Imp\Graphics\Android\Fusee.Engine.Imp.Graphics.Android.csproj">
      <Project>{B3CE4F39-FCC4-4388-8130-9D0B9D65D034}</Project>
      <Name>Fusee.Engine.Imp.Graphics.Android</Name>
    </ProjectReference>
    <ProjectReference Include="..\Core\Fusee.Examples.Simple.Core.csproj">
      <Project>{e23994a2-8da9-408a-877a-71e7168fe25d}</Project>
      <Name>Fusee.Examples.Simple.Core</Name>
    </ProjectReference>
  </ItemGroup>
  <!-- Assets -->
  <ItemGroup>
    <Compile Include="MainActivity.cs" />
    <Compile Include="Resources\Resource.Designer.cs" />
  </ItemGroup>
  <ItemGroup>
    <None Include="Properties\AndroidManifest.xml">
      <SubType>Designer</SubType>
    </None>
  </ItemGroup>
  <ItemGroup>
    <AndroidResource Include="Resources\values\strings.xml">
      <SubType>Designer</SubType>
    </AndroidResource>
    <AndroidResource Include="Resources\drawable\icon.png" />
    <AndroidResource Include="Resources\drawable-hdpi\icon.png" />
    <AndroidResource Include="Resources\drawable-ldpi\icon.png" />
    <AndroidResource Include="Resources\drawable-mdpi\icon.png" />
    <AndroidResource Include="Resources\drawable-xhdpi\icon.png" />
    <AndroidResource Include="Resources\drawable-xxhdpi\icon.png" />
  </ItemGroup>
  <ItemGroup>
    <AndroidAsset Include="Assets\AboutAssets.txt" />
  </ItemGroup>
  <Import Project="$(MSBuildExtensionsPath)\Xamarin\Android\Xamarin.Android.CSharp.targets" />
  <!-- This overrides the UpdateAndroidAssets target in Xamarin.Android.Common.targets -->
  <Target Name="UpdateAndroidAssets" DependsOnTargets="$(CoreResolveReferencesDependsOn);_ComputeAndroidAssetsPaths;_GenerateAndroidAssetsDir">
    <ItemGroup>
      <_FuseeAndroidAssets1 Include="$(OutputPath)\Assets\**\*" />
    </ItemGroup>
    <Copy SourceFiles="@(_FuseeAndroidAssets1)" DestinationFiles="@(_FuseeAndroidAssets1->'$(IntermediateOutputPath)\assets\%(RecursiveDir)%(Filename)%(Extension)')" ContinueOnError="true" />
  </Target>
</Project><|MERGE_RESOLUTION|>--- conflicted
+++ resolved
@@ -5,14 +5,11 @@
     <AssemblyName>Fusee.Examples.Simple.Android</AssemblyName>
     <Configuration Condition=" '$(Configuration)' == '' ">Debug</Configuration>
     <Platform Condition=" '$(Platform)' == '' ">AnyCPU</Platform>
-<<<<<<< HEAD
     <!-- Build into main FUSEE bin directory -->
     <BaseOutputPath>$(FuseeEngineRoot)\bin\$(Configuration)</BaseOutputPath>
     <!-- Build into local bin directory -->
     <!-- <BaseOutputPath>..\</BaseOutputPath> -->
-=======
     <BaseOutputPath>..\..\..\..\bin\$(Configuration)</BaseOutputPath>
->>>>>>> ed152337
     <OutputPath>$(BaseOutputPath)\Examples\Simple\Android</OutputPath>
     <ProductVersion>8.0.30703</ProductVersion>
     <SchemaVersion>2.0</SchemaVersion>
