﻿<Project Sdk="Microsoft.NET.Sdk.BlazorWebAssembly">
    <PropertyGroup>
        <TargetFramework>net6.0</TargetFramework>
        <ServiceWorkerAssetsManifest>service-worker-assets.js</ServiceWorkerAssetsManifest>
		<BlazorEnableCompression>false</BlazorEnableCompression>
        <BlazorCacheBootResources>false</BlazorCacheBootResources>
        <ErrorOnDuplicatePublishOutputFiles>false</ErrorOnDuplicatePublishOutputFiles>
        <Nullable>disable</Nullable>
        <Platforms>AnyCPU</Platforms>
    </PropertyGroup>

    <PropertyGroup>
        <OutputPath>$(BaseOutputPath)\Examples\Simple\Blazor\</OutputPath>
    </PropertyGroup>

    <ItemGroup>
<<<<<<< HEAD
        <PackageReference Include="Microsoft.AspNetCore.Components.WebAssembly" Version="6.0.1" />
        <PackageReference Include="Microsoft.AspNetCore.Components.WebAssembly.DevServer" Version="6.0.1" PrivateAssets="all" />
=======
        <PackageReference Include="Microsoft.AspNetCore.Components.WebAssembly" Version="6.0.2" />
        <PackageReference Include="Microsoft.AspNetCore.Components.WebAssembly.DevServer" Version="6.0.2" PrivateAssets="all" />
>>>>>>> 8b3720ab
        <PackageReference Include="Microsoft.JSInterop.WebAssembly" Version="6.0.2" />
    </ItemGroup>

    <ItemGroup>
		<ProjectReference Include="$(FuseeEngineRoot)\src\Base\Imp\Blazor\Fusee.Base.Imp.Blazor.csproj" />
		<ProjectReference Include="$(FuseeEngineRoot)\src\Engine\Imp\Graphics\Blazor\Fusee.Engine.Imp.Graphics.Blazor.csproj" />
        <ProjectReference Include="..\Core\Fusee.Examples.Simple.Core.csproj" />
    </ItemGroup>

    <ItemGroup>
        <ServiceWorker Include="wwwroot\service-worker.js" PublishedContent="wwwroot\service-worker.published.js" />
    </ItemGroup>

    <Target Name="MovingAssetsToServerRoot" BeforeTargets="PostBuildEvent">
        <ItemGroup>
            <AssetsDir Include="$(OutputPath)$(TargetFramework)\Assets\**\*.*" />
        </ItemGroup>
        <Message Text="Moving 'Assets' folder to http server root folder" Importance="high" />
        <Move SourceFiles="@(AssetsDir)" DestinationFolder="$(OutputPath)$(TargetFramework)\wwwroot\Assets\%(RecursiveDir)" />
        <RemoveDir Directories="$(OutputPath)$(TargetFramework)\Assets" />
    </Target>

</Project><|MERGE_RESOLUTION|>--- conflicted
+++ resolved
@@ -14,13 +14,8 @@
     </PropertyGroup>
 
     <ItemGroup>
-<<<<<<< HEAD
-        <PackageReference Include="Microsoft.AspNetCore.Components.WebAssembly" Version="6.0.1" />
-        <PackageReference Include="Microsoft.AspNetCore.Components.WebAssembly.DevServer" Version="6.0.1" PrivateAssets="all" />
-=======
         <PackageReference Include="Microsoft.AspNetCore.Components.WebAssembly" Version="6.0.2" />
         <PackageReference Include="Microsoft.AspNetCore.Components.WebAssembly.DevServer" Version="6.0.2" PrivateAssets="all" />
->>>>>>> 8b3720ab
         <PackageReference Include="Microsoft.JSInterop.WebAssembly" Version="6.0.2" />
     </ItemGroup>
 
