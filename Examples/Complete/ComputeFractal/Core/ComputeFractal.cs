using Fusee.Base.Core;
using Fusee.Engine.Common;
using Fusee.Engine.Core;
using Fusee.Engine.Core.Effects;
using Fusee.Engine.Core.Primitives;
using Fusee.Math.Core;
using static Fusee.Engine.Core.Input;

namespace Fusee.Examples.ComputeFractal.Core
{
    //see: https://www.reddit.com/r/Unity3D/comments/7pa6bq/drawing_mandelbrot_fractal_using_gpu_compute/

    [FuseeApplication(Name = "FUSEE Simple Example", Description = "A very simple example.")]
    public class ComputeFractal : RenderCanvas
    {
        private readonly Plane _plane = new Plane();

        private WritableTexture RWTexture;
        private ComputeShader _computeShader;
        private ShaderEffect _renderEffect;
        private bool _move;
        private bool _inputChange;
        private StorageBuffer<double> _rect;
        private StorageBuffer<float4> _colors;
        private float4[] _colorData = new float4[256];
        private double[] _rectData = new double[4];

        private double cx, cy;    // center of the view rect
        private float depthFactor = 1f;

        private float Sawtooth(float i, float m)
        {
            return m - System.Math.Abs(i % (2 * m) - m);
        }

        private void Input()
        {                   // in this method we simply change size and position of the view rect in fractal dimension, but it is always projected to the texture
            double k = 0.0009765625f;
            double borderChange = 2.0;

            if (Mouse.WheelVel != 0)
            {
                depthFactor -= 0.2f * depthFactor * Mouse.WheelVel;
                _inputChange = true;
            }
            if (Mouse.GetButton(2))
            {
                _move = true;
            }
            if (!Mouse.GetButton(2))
            {
                _move = false;
            }
            if (_move)
            {
                cx -= 100 * k * depthFactor * Mouse.GetAxis(1);
                cy -= 100 * k * depthFactor * Mouse.GetAxis(2);
            }
            if (_move && (Mouse.GetAxis(1) != 0 || Mouse.GetAxis(2) != 0))
                _inputChange = true;
            if (_inputChange)
            {
                _rectData[0] = cx - depthFactor * borderChange;
                _rectData[1] = cy - depthFactor * borderChange;
                _rectData[2] = cx + depthFactor * borderChange;
                _rectData[3] = cy + depthFactor * borderChange;

                _rect.SetData(_rectData);
            }
        }

        // Init is called on startup.
        public override void Init()
        {
            // Set the clear color for the backbuffer to white (100% intensity in all color channels R, G, B, A).
            RC.ClearColor = new float4(1, 1, 1, 1);
            RWTexture = WritableTexture.CreateForComputeShader(1024, 1024);

            _rect = new StorageBuffer<double>(this, 4, sizeof(double), 1);

            _rectData[0] = -2.0f;
            _rectData[1] = -2.0f;
            _rectData[2] = 2.0f;
            _rectData[3] = 2.0f;

            _rect.SetData(_rectData);

            _colors = new StorageBuffer<float4>(this, 256, sizeof(float) * 4, 2);
            var i = 0;
            while (i < 256)
            {
                _colorData[i] = new float4(0, 0, 0, 1);
                if (i >= 0 && i < 128)
                    _colorData[i] += new float4(0, 0, Sawtooth(i * 4, 256) / 256, 1);
                if (i >= 64 && i < 192)
                    _colorData[i] += new float4(0, Sawtooth((i - 64) * 4, 256) / 256, 0, 1);
                if (i >= 128 && i < 256)
                    _colorData[i] += new float4(Sawtooth(i * 4, 256) / 256, 0, 0, 1);
                i++;
            }
            _colors.SetData(_colorData);

            _computeShader = new ComputeShader(

                shaderCode: AssetStorage.Get<string>("MandelbrotFractal.comp"),
                effectParameters: new IFxParamDeclaration[]
                {
<<<<<<< HEAD
                    new FxParamDeclaration<WritableTexture> { Name = "destTex", Value = RWTexture}
=======
                    new FxParamDeclaration<WritableTexture> { Name = "destTex", Value = RWTexture},
                    new FxParamDeclaration<StorageBuffer<float4>>{ Name = "colorStorageBuffer", Value = _colors},
                    new FxParamDeclaration<StorageBuffer<double>>{ Name = "rectStorageBuffer", Value = _rect},
>>>>>>> e83da3f1
                }
            );

            _renderEffect = new ShaderEffect(

             new FxPassDeclaration
             {
                 VS = AssetStorage.Get<string>("RenderTexToScreen.vert"),
                 PS = AssetStorage.Get<string>("RenderTexToScreen.frag"),
                 StateSet = new RenderStateSet
                 {
                     AlphaBlendEnable = false,
                     ZEnable = true,
                 }
             },
             new IFxParamDeclaration[]
             {
                new FxParamDeclaration<WritableTexture> { Name = "srcTex", Value = RWTexture}
             });
        }

        // RenderAFrame is called once a frame
        public override void RenderAFrame()
        {
            RWTexture.AsImage = true;
            RC.SetEffect(_computeShader);
<<<<<<< HEAD
            RC.DispatchCompute(-1, RWTexture.Width/16, RWTexture.Height/16, 1);
=======
            RC.DispatchCompute(-1, RWTexture.Width / 16, RWTexture.Width / 16, 1);
>>>>>>> e83da3f1
            RC.MemoryBarrier();

            RWTexture.AsImage = false;
            RC.Clear(ClearFlags.Color | ClearFlags.Depth);
            RC.Viewport(0, 0, Width, Height);
            RC.SetEffect(_renderEffect);
            RC.Render(_plane);

            // Swap buffers: Show the contents of the backbuffer (containing the currently rendered frame) on the front buffer.
            Present();
        }
    }
}<|MERGE_RESOLUTION|>--- conflicted
+++ resolved
@@ -105,13 +105,9 @@
                 shaderCode: AssetStorage.Get<string>("MandelbrotFractal.comp"),
                 effectParameters: new IFxParamDeclaration[]
                 {
-<<<<<<< HEAD
-                    new FxParamDeclaration<WritableTexture> { Name = "destTex", Value = RWTexture}
-=======
                     new FxParamDeclaration<WritableTexture> { Name = "destTex", Value = RWTexture},
                     new FxParamDeclaration<StorageBuffer<float4>>{ Name = "colorStorageBuffer", Value = _colors},
                     new FxParamDeclaration<StorageBuffer<double>>{ Name = "rectStorageBuffer", Value = _rect},
->>>>>>> e83da3f1
                 }
             );
 
@@ -138,11 +134,7 @@
         {
             RWTexture.AsImage = true;
             RC.SetEffect(_computeShader);
-<<<<<<< HEAD
-            RC.DispatchCompute(-1, RWTexture.Width/16, RWTexture.Height/16, 1);
-=======
             RC.DispatchCompute(-1, RWTexture.Width / 16, RWTexture.Width / 16, 1);
->>>>>>> e83da3f1
             RC.MemoryBarrier();
 
             RWTexture.AsImage = false;
