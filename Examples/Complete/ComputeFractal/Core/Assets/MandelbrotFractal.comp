﻿#version 460 core

<<<<<<< HEAD
layout(rgba32f, binding = 0) uniform image2D destTex;
layout (local_size_x = 16, local_size_y = 16) in;
=======
//src: https://www.reddit.com/r/Unity3D/comments/7pa6bq/drawing_mandelbrot_fractal_using_gpu_compute/
>>>>>>> e83da3f1

layout(rgba32f, location = 3, binding = 0) uniform image2D destTex;

layout(std430) buffer rectStorageBuffer
{
    int rect_data[4];
};

layout(std430) buffer colorStorageBuffer
{
    vec4 colors_data[256];
};

layout (local_size_x = 16, local_size_y = 16) in;

void main() {

	// get index in global work group i.e x,y position
	ivec2 pixel_coords = ivec2(gl_GlobalInvocationID.xy);
  
	float k = 0.0009765625;						// this is simply 1 / 1024
	double dx, dy;
	double p, q;								// initial point coordinates
	double x, y, xnew, ynew, d = 0;				// current coordinates, new coordinates, distance from (0, 0)
	uint itn = 0;								// number of iterations
	dx = rect_data[2] - rect_data[0];
	dy = rect_data[3] - rect_data[1];
	p = rect_data[0] + pixel_coords.x * k * dx;	// divide by 256, to shrink [-512, 512) space to [-2, 2) ---- -2 + x/width * 
	q = rect_data[1] + pixel_coords.y * k * dy;
	x = p;
	y = q;
	while (itn < 255 && d <= 2){				// this is a trivial fractal drawing loop, we just count the number of iterations required to move the point away
		xnew = x * x - y * y + p;
		ynew = 2 * x * y + q;
		x = xnew;
		y = ynew;
		d = x * x + y * y;
		itn++;
	}
	
	// output to a specific pixel in the image
<<<<<<< HEAD
	imageStore(destTex, pixel_coords, pixel);
=======
	imageStore(destTex, pixel_coords, colors_data[itn]);
>>>>>>> e83da3f1
}<|MERGE_RESOLUTION|>--- conflicted
+++ resolved
@@ -1,11 +1,6 @@
 ﻿#version 460 core
 
-<<<<<<< HEAD
-layout(rgba32f, binding = 0) uniform image2D destTex;
-layout (local_size_x = 16, local_size_y = 16) in;
-=======
 //src: https://www.reddit.com/r/Unity3D/comments/7pa6bq/drawing_mandelbrot_fractal_using_gpu_compute/
->>>>>>> e83da3f1
 
 layout(rgba32f, location = 3, binding = 0) uniform image2D destTex;
 
@@ -47,9 +42,5 @@
 	}
 	
 	// output to a specific pixel in the image
-<<<<<<< HEAD
-	imageStore(destTex, pixel_coords, pixel);
-=======
 	imageStore(destTex, pixel_coords, colors_data[itn]);
->>>>>>> e83da3f1
 }