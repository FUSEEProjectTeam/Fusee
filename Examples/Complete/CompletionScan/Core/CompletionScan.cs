using Fusee.Base.Common;
using Fusee.Base.Core;
using Fusee.Engine.Common;
using Fusee.Engine.Core;
using Fusee.Engine.Core.Effects;
using Fusee.Engine.Core.Primitives;
using Fusee.Engine.Core.Scene;
using Fusee.Engine.Core.ShaderShards;
using Fusee.Engine.GUI;
using Fusee.Math.Core;
using Fusee.Xene;
using System;
using System.Collections.Generic;
using System.Diagnostics;
using System.Linq;
using System.Threading.Tasks;
using static Fusee.Engine.Core.Input;
using static Fusee.Engine.Core.Time;

namespace Fusee.Examples.CompletionScan.Core
{
    [FuseeApplication(Name = "FUSEE Picking Example", Description = "How to use the Scene Picker.")]
    public class CompletionScan : RenderCanvas
    {
        // angle variables
        private static float _angleHorz = M.PiOver4, _angleVert, _angleVelHorz, _angleVelVert;

        private const float RotationSpeed = 7;
        private const float Damping = 0.8f;

        private SceneContainer _scene;
        private SceneRendererForward _sceneRenderer;

        private SceneNode _sphere;
        private Texture _texture;
        private DefaultSurfaceEffect _shader;

        private const float ZNear = 0.1f;
        private const float ZFar = 1000;
        private float _fovy = M.PiOver4;

        private SceneRendererForward _guiRenderer;
        private SceneContainer _gui;
        private SceneInteractionHandler _sih;
        private readonly CanvasRenderMode _canvasRenderMode = CanvasRenderMode.Screen;
        private float _initCanvasWidth;
        private float _initCanvasHeight;
        private float _canvasWidth = 16;
        private float _canvasHeight = 9;

        private Transform _modelCamTransform;
        private Transform _fromCamTransform;
        private Transform _backCamTransform;
        private Transform _rotCamTransform;
        private Transform _guiCamTransform;
        private readonly Fusee.Engine.Core.Scene.Camera _modelCam = new Fusee.Engine.Core.Scene.Camera(Fusee.Engine.Core.Scene.ProjectionMethod.Perspective, 1, 100, M.PiOver4);
        private readonly Fusee.Engine.Core.Scene.Camera _frontCam = new Fusee.Engine.Core.Scene.Camera(Fusee.Engine.Core.Scene.ProjectionMethod.Perspective, 1, 100, M.PiOver4);
        private readonly Fusee.Engine.Core.Scene.Camera _backCam = new Fusee.Engine.Core.Scene.Camera(Fusee.Engine.Core.Scene.ProjectionMethod.Perspective, 1, 100, M.PiOver4);
        private readonly Fusee.Engine.Core.Scene.Camera _rotCam = new Fusee.Engine.Core.Scene.Camera(Fusee.Engine.Core.Scene.ProjectionMethod.Perspective, 1, 100, M.PiOver4);
        private readonly Fusee.Engine.Core.Scene.Camera _guiCam = new Fusee.Engine.Core.Scene.Camera(Fusee.Engine.Core.Scene.ProjectionMethod.Orthographic, 1, 1000, M.PiOver4);

        private float _anlgeHorzMain;
        private float _angleVertMain;
        private float _valHorzMain;
        private float _valVertMain;

        private float _angleHorzCam;

        private readonly float _rotAngle = M.PiOver4;
        private float3 _rotAxis;
        private float3 _rotPivot;

        private bool _pick;
        private SceneRayCaster _sceneRayCaster;

        private float _dist = 0.2f;
        private int _rings = 3;
        private int _size = 10;

        // Init is called on startup.
        public override void Init()
        {
            _frontCam.Viewport = new float4(0, 50, 50, 50);
            _frontCam.BackgroundColor = new float4(0.5f, 0.5f, 0.5f, 1);
            _frontCam.Layer = 10;

            _backCam.Viewport = new float4(50, 50, 50, 50);
            _backCam.BackgroundColor = new float4(0.5f, 0.5f, 0.5f, 1);
            _backCam.Layer = 10;

            _modelCam.Viewport = new float4(0, 0, 50, 50);
            _modelCam.BackgroundColor = new float4(0.5f, 0.5f, 0.5f, 1);
            _modelCam.Layer = 10;

            _rotCam.Viewport = new float4(50, 0, 50, 50);
            _rotCam.BackgroundColor = new float4(0.5f, 0.5f, 0.5f, 1);
            _rotCam.Layer = 10;

            _guiCam.ClearColor = false;
            _guiCam.ClearDepth = false;
            _guiCam.FrustumCullingOn = false;

            _initCanvasWidth = Width / 100f;
            _initCanvasHeight = Height / 100f;

            _canvasHeight = _initCanvasHeight;
            _canvasWidth = _initCanvasWidth;

            // Set the clear color for the back buffer to white (100% intensity in all color channels R, G, B, A).
            RC.ClearColor = new float4(1, 1, 1, 1);

            // Create the sphere model
            _scene = AssetStorage.Get<SceneContainer>("sphere.fus");
            //_scene = CreateScene();

            _sphere = _scene.Children[0];
            _shader = _sphere.GetComponent<DefaultSurfaceEffect>();

            ImageData image = AssetStorage.Get<ImageData>("red.png");
            _texture = new Texture(image);

            _shader.SetFxParam("SurfaceInput.AlbedoTex", _texture);

            // Set up cameras
            _modelCamTransform = new Transform()
            {
                Rotation = float3.Zero,
                Translation = new float3(0, 0, 0),
                Scale = float3.One
            };

            var modelCam = new SceneNode()
            {
                Name = "ModelCam",
                Components = new List<SceneComponent>()
                {
                    _modelCamTransform,
                    MakeEffect.FromDiffuseSpecular((float4)ColorUint.Blue, float4.Zero, 4.0f, 1f),
                    _modelCam,
                    new Cube(),

                },
                Children = new ChildList()
                {
                    new SceneNode()
                    {
                        Name = "ModelCamChild",
                        Components = new List<SceneComponent>()
                        {
                            new Transform()
                            {
                                Scale = new float3(0.5f, 0.5f, 1f),
                                Translation = new float3(0,0, 1f)
                            },
                            new Cube()
                        }
                    },
                    new SceneNode()
                    {
                        Name = "Line",
                        Components = new List<SceneComponent>()
                        {
                            new Line(new List<float3>()
                            {
                                new float3(0, 0, 100),
                                new float3(0, 0, -100)
                            }, 0.1f),
                            MakeEffect.FromDiffuseSpecular((float4)ColorUint.Black, float4.Zero, 4.0f, 1f),
                        }
                    }
                }
            };

            _fromCamTransform = _guiCamTransform = new Transform()
            {
                Rotation = float3.Zero,
                Translation = new float3(0, 0, -30),
                Scale = float3.One
            };

            _backCamTransform = new Transform()
            {
                Rotation = new float3(0, M.Pi, 0),
                Translation = new float3(0, 0, 30),
                Scale = float3.One
            };

            _rotCamTransform = new Transform()
            {
                Rotation = new float3(0, 0, 0),
                Translation = new float3(0, 20, 30),
                Scale = float3.One
            };
            var initialPos = float4x4.LookAt(_rotCamTransform.Translation, float3.Zero, float3.UnitY);
            _rotCamTransform.Rotate(initialPos.RotationComponent());

            var cam1 = new SceneNode()
            {
                Name = "FrontCam",
                Components = new List<SceneComponent>()
                {
                    _fromCamTransform,
                    _frontCam,
                }
            };

            var cam2 = new SceneNode()
            {
                Name = "BackCam",
                Components = new List<SceneComponent>()
                {
                    _backCamTransform,
                    _backCam,
                }
            };

            var cam3 = new SceneNode()
            {
                Name = "RotationCam",
                Components = new List<SceneComponent>()
                {
                    _rotCamTransform,
                    _rotCam,
                }
            };

            _anlgeHorzMain = _modelCamTransform.Rotation.y;
            _angleVertMain = _modelCamTransform.Rotation.x;
            _angleHorzCam = _rotCamTransform.Rotation.y;

            _gui = CreateGui();

            _scene.Children.Add(modelCam);
            _scene.Children.Add(cam1);
            _scene.Children.Add(cam2);
            _scene.Children.Add(cam3);

            _sceneRenderer = new SceneRendererForward(_scene);
            _sceneRayCaster = new SceneRayCaster(_scene, Cull.Counterclockwise);

            _sih = new SceneInteractionHandler(_gui);
            _guiRenderer = new SceneRendererForward(_gui);

            _rotAxis = float3.UnitY * float4x4.CreateRotationYZ(new float2(M.PiOver4, M.PiOver4));
            _rotPivot = _scene.Children[1].GetComponent<Transform>().Translation;
        }

        // RenderAFrame is called once a frame
        public override void RenderAFrame()
        {
            // Clear the backbuffer
            RC.Clear(ClearFlags.Color | ClearFlags.Depth);

            RC.Viewport(0, 0, Width, Height);

            // Mouse and keyboard movement
            if (Mouse.LeftButton)
            {
                _valHorzMain = Mouse.XVel * 0.003f * DeltaTime;
                _valVertMain = Mouse.YVel * 0.003f * DeltaTime;

                _anlgeHorzMain += _valHorzMain;
                _angleVertMain += _valVertMain;

                _valHorzMain = _valVertMain = 0;

                _modelCamTransform.FpsView(_anlgeHorzMain, _angleVertMain, Keyboard.WSAxis, Keyboard.ADAxis, DeltaTime * 10);
            }

            if (Keyboard.IsKeyUp(KeyCodes.Space))
                _pick = true;
            else
                _pick = false;


            _rotCamTransform.RotateAround(float3.Zero, new float3(0, DeltaTime * 0.1f, 0));


            // Check
            if (_pick)
            {
                float3 origin = _modelCamTransform.Translation;
                float3 direction = float4x4.Transform(_modelCamTransform.Matrix(), new float3(0, 0, 1));

                CastArea(origin, direction);

                _pick = false;
            }

            // Render the scene loaded in Init()
            _sceneRenderer.Render(RC);
            _guiRenderer.Render(RC);

            // Swap buffers: Show the contents of the backbuffer (containing the currently rerndered farame) on the front buffer.
            Present();
        }

        private void CastArea(float3 origin, float3 direction)
        {
            Rayf centerRay = new Rayf(origin, direction);
            var newPick = _sceneRayCaster.RayCast(centerRay).ToList();

            for (int i = 1; i <= _rings; i++)
            {
                float dist = _dist * i;
                double rays = System.Math.Pow(2, i + 1);
                double angle = 360 / rays;

                float3 top = float3.Add(origin, new float3(0, dist, 0));
                Rayf ray = new Rayf(top, direction);

                for (int j = 1; j < rays; j++)
                {
                    float3 point = float3.Rotate(new float3(0, 0, (float)(j * angle)), top, true);
                    point = float4x4.Transform(_modelCamTransform.Matrix(), point);

                    ray.Origin = point;
                    newPick.AddRange(_sceneRayCaster.RayCast(ray));
                }

                top = float4x4.Transform(_modelCamTransform.Matrix(), float3.Add(origin, new float3(0, dist, 0)));
<<<<<<< HEAD
                ray.Origin = top;

                newPick.AddRange(_sceneRayCaster.RayCast(ray));
=======
                newPick.AddRange(_sceneRayCaster.RayCast(top, direction));

                //Debug.WriteLine("Circle: " + i + " Top: " + top);
>>>>>>> a3f9f2eb
            }

            var size = _size;

            foreach (var hit in newPick)
            {
                if (hit.DistanceFromOrigin > 5)
                {
                    var cube = new SceneNode()
                    {
                        Name = "Cube",
                        Components = new List<SceneComponent>()
                        {
                            new Transform()
                            {
                                Rotation = float3.Zero,
                                Translation = hit.WorldPos,
                                Scale = new float3(0.2f, 0.2f, 0.2f)
                            },
                            MakeEffect.FromDiffuseSpecular((float4)ColorUint.Blue, float4.Zero, 4.0f, 1f),
                            new Cube()
                        }
                    };
                    _scene.Children.Add(cube);

                    int x = (int)(_texture.Width * hit.UV.x);
                    int y = (int)(_texture.Height * hit.UV.y);
                    _texture.Blt(x - size / 2, y - size / 2, AssetStorage.Get<ImageData>("green.png"), 0, 0, size, size);
                }
            }
        }

        private SceneContainer CreateGui()
        {
            var vsTex = AssetStorage.Get<string>("texture.vert");
            var psTex = AssetStorage.Get<string>("texture.frag");

            var btnFuseeLogo = new GUIButton
            {
                Name = "Canvas_Button"
            };
            btnFuseeLogo.OnMouseEnter += BtnLogoEnter;
            btnFuseeLogo.OnMouseExit += BtnLogoExit;
            btnFuseeLogo.OnMouseDown += BtnLogoDown;

            var guiFuseeLogo = new Texture(AssetStorage.Get<ImageData>("FuseeText.png"));
            var fuseeLogo = new TextureNode(
                "fuseeLogo",
                vsTex,
                psTex,
                //Set the albedo texture you want to use.
                guiFuseeLogo,
                //Define anchor points. They are given in percent, seen from the lower left corner, respectively to the width/height of the parent.
                //In this setup the element will stretch horizontally but stay the same vertically if the parent element is scaled.
                UIElementPosition.GetAnchors(AnchorPos.TopTopLeft),
                //Define Offset and therefor the size of the element.
                UIElementPosition.CalcOffsets(AnchorPos.TopTopLeft, new float2(0, _initCanvasHeight - 0.5f), _initCanvasHeight, _initCanvasWidth, new float2(1.75f, 0.5f)),
                float2.One
                );
            fuseeLogo.AddComponent(btnFuseeLogo);

            var fontLato = AssetStorage.Get<Font>("Lato-Black.ttf");
            var guiLatoBlack = new FontMap(fontLato, 24);

            var text = new TextNode(
                "Completion Scan",
                "ButtonText",
                vsTex,
                psTex,
                UIElementPosition.GetAnchors(AnchorPos.StretchHorizontal),
                UIElementPosition.CalcOffsets(AnchorPos.StretchHorizontal, new float2(_initCanvasWidth / 2 - 4, 0), _initCanvasHeight, _initCanvasWidth, new float2(8, 1)),
                guiLatoBlack,
                ColorUint.Tofloat4(ColorUint.Greenery),
                HorizontalTextAlignment.Center,
                VerticalTextAlignment.Center);

            var canvas = new CanvasNode(
                "Canvas",
                _canvasRenderMode,
                new MinMaxRect
                {
                    Min = new float2(-_canvasWidth / 2, -_canvasHeight / 2f),
                    Max = new float2(_canvasWidth / 2, _canvasHeight / 2f)
                }
            );
            canvas.Children.Add(fuseeLogo);
            canvas.Children.Add(text);

            var cam = new SceneNode()
            {
                Name = "GUICam",
                Components = new List<SceneComponent>()
                {
                    _guiCamTransform,
                    _guiCam
                }
            };

            return new SceneContainer
            {
                Children = new List<SceneNode>
                {
                    cam,
                    canvas
                }
            };
        }

        public void BtnLogoEnter(CodeComponent sender)
        {
            var effect = _gui.Children.FindNodes(node => node.Name == "fuseeLogo").First().GetComponent<ShaderEffect>();
            effect.SetFxParam(UniformNameDeclarations.Albedo, (float4)ColorUint.Black);
            effect.SetFxParam(UniformNameDeclarations.AlbedoMix, 0.8f);
        }

        public void BtnLogoExit(CodeComponent sender)
        {
            var effect = _gui.Children.FindNodes(node => node.Name == "fuseeLogo").First().GetComponent<ShaderEffect>();
            effect.SetFxParam(UniformNameDeclarations.Albedo, float4.One);
            effect.SetFxParam(UniformNameDeclarations.AlbedoMix, 1f);
        }

        public void BtnLogoDown(CodeComponent sender)
        {
            OpenLink("http://fusee3d.org");
        }
    }
}<|MERGE_RESOLUTION|>--- conflicted
+++ resolved
@@ -319,15 +319,9 @@
                 }
 
                 top = float4x4.Transform(_modelCamTransform.Matrix(), float3.Add(origin, new float3(0, dist, 0)));
-<<<<<<< HEAD
                 ray.Origin = top;
 
                 newPick.AddRange(_sceneRayCaster.RayCast(ray));
-=======
-                newPick.AddRange(_sceneRayCaster.RayCast(top, direction));
-
-                //Debug.WriteLine("Circle: " + i + " Top: " + top);
->>>>>>> a3f9f2eb
             }
 
             var size = _size;
