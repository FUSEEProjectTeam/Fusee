--- conflicted
+++ resolved
@@ -1,12 +1,4 @@
-<<<<<<< HEAD
-﻿using Fusee.Base.Core;
-using Fusee.Engine.Core;
-using Fusee.Engine.Core.Effects;
-using Fusee.Math.Core;
-=======
 ﻿using Fusee.Engine.Core.Effects;
-using Fusee.Engine.Core.ShaderShards;
->>>>>>> 6592f409
 using Fusee.PointCloud.Common;
 using System;
 
@@ -126,51 +118,6 @@
         {
         }
 
-<<<<<<< HEAD
-        internal ShaderEffect CreateDepthPassEffect()
-        {
-            return new ShaderEffect(
-            new List<IFxParamDeclaration>
-            {
-                new FxParamDeclaration<float4x4> {Name = UniformNameDeclarations.ModelViewProjection, Value = float4x4.Identity},
-                new FxParamDeclaration<float4x4> {Name = UniformNameDeclarations.ModelView, Value = float4x4.Identity},
-                new FxParamDeclaration<float4x4> {Name = UniformNameDeclarations.Projection, Value = float4x4.Identity},
-
-                new FxParamDeclaration<int2> {Name = UniformNameDeclarations.ViewportPx, Value = new int2(1, 1)},
-
-                new FxParamDeclaration<int> {Name = UniformNameDeclarations.PointSize, Value = _size},
-                new FxParamDeclaration<int> {Name = UniformNameDeclarations.PointShape, Value = (int)_shape},
-                new FxParamDeclaration<int> {Name = UniformNameDeclarations.PointSizeMode, Value = (int)_ptMode},
-            },
-            new RenderStateSet
-            {
-                AlphaBlendEnable = true,
-                ZEnable = true,
-            },
-               AssetStorage.Get<string>("PointCloud.vert"),
-               AssetStorage.Get<string>("PointDepth.frag"))
-            {
-                Active = false
-            };
-        }
-
-        internal SurfaceEffectPointCloud CreateColorPassEffect()
-        {
-            var fx = new SurfaceEffectPointCloud
-            {
-                PointSize = _size,
-                ColorMode = (int)_colorMode,
-                PointShape = (int)_shape,
-                DepthTex = null,
-                EDLStrength = _edlStrength,
-                EDLNeighbourPixels = _edlNoOfNeighbourPx
-            };
-            fx.SurfaceInput.Albedo = new float4(0.5f, 0.5f, 0.5f, 1.0f);
-            return fx;
-        }
-
-=======
->>>>>>> 6592f409
         public void Dispose()
         {
             Dispose(true);
