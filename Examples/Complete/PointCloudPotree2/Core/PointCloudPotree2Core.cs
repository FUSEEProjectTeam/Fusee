using Fusee.Base.Common;
using Fusee.Engine.Core;
using Fusee.Engine.Core.Primitives;
using Fusee.Engine.Core.Scene;
using Fusee.Math.Core;
using Fusee.PointCloud.Common;
using Fusee.PointCloud.Core.Scene;
using Fusee.PointCloud.Potree;
using Fusee.PointCloud.Potree.V2;
using Fusee.PointCloud.Potree.V2.Data;
using System;
using System.Collections.Generic;
<<<<<<< HEAD
using System.Diagnostics;
=======
using System.ComponentModel.DataAnnotations;
>>>>>>> 69f5fe13
using System.IO;
using System.Linq;
using System.Runtime.CompilerServices;

namespace Fusee.Examples.PointCloudPotree2.Core
{
    public class PointCloudPotree2Core
    {
        public bool RenderToTexture { get; set; }

        public WritableTexture RenderTexture { get; private set; }

        /// <summary>
        /// This value is used, when we use this class as a <see cref="RenderTexture"/>
        /// </summary>
        public float2 ExternalMousePosition { get; set; }

        /// <summary>
        /// This value is used, when we use this class as a <see cref="RenderTexture"/>
        /// </summary>
        public int2 ExternalCanvasSize { get; set; }

        public bool ClosingRequested
        {
            get { return _closingRequested; }
            set { _closingRequested = value; }
        }
        private bool _closingRequested;

        public RenderMode PointRenderMode = RenderMode.DynamicMesh;
        public string AssetsPath = Path.GetDirectoryName(System.Reflection.Assembly.GetExecutingAssembly().Location);

        private static float _angleHorz, _angleVert, _angleVelHorz, _angleVelVert;
        private const float RotationSpeed = 7;

        private SceneContainer _scene;
        private SceneRendererForward _sceneRenderer;

        private bool _keys;

        private const float ZNear = 1f;
        private const float ZFar = 1000;

        private readonly float _fovy = M.PiOver4;

        private Transform _camTransform;
        private Camera _cam;
        private float3 _initCameraPos;

        private PointCloudComponent _pointCloud;
        private SceneNode _pointCloudNode;
        private SceneNode _camNode;
        private Potree2Reader _potreeReader;
        private PotreeData _potreeData;

        private ScenePicker _picker;
        private readonly Transform _pickResultTransform = new();

        private readonly RenderContext _rc;


        public void OnLoadNewFile(object sender, EventArgs e)
        {
            var path = PointRenderingParams.Instance.PathToOocFile;

            if (path == null || path == string.Empty)
                return;

            _potreeData = _potreeReader.ReadNewFile(path);

            _pointCloud = (PointCloudComponent)_potreeReader.GetPointCloudComponent(PointRenderMode);
            _pointCloud.PointCloudImp.MinProjSizeModifier = PointRenderingParams.Instance.ProjectedSizeModifier;
            _pointCloud.PointCloudImp.PointThreshold = PointRenderingParams.Instance.PointThreshold;

            _pointCloud.Camera = _cam;

            _pointCloudNode.Components[3] = _pointCloud;

            // re-generate scene picker
            if (PointRenderMode == RenderMode.DynamicMesh)
            {
                _picker = new ScenePicker(_scene, _sceneRenderer.PrePassVisitor.CameraPrepassResults, Engine.Common.Cull.None, new List<IPickerModule>()
                {
                    new PointCloudPickerModule(((PointCloud.Potree.Potree2CloudDynamic)_pointCloud.PointCloudImp).VisibilityTester.Octree,
                    (PointCloud.Potree.Potree2CloudDynamic)_pointCloud.PointCloudImp,
                    (float)_potreeData.Metadata.Spacing)
                });
            }
        }

        public PointCloudPotree2Core(RenderContext rc)
        {
            _potreeReader = new Potree2Reader();
<<<<<<< HEAD
            var _potreedata = _potreeReader.ReadNewFile(Path.Combine(AssetsPath, PointRenderingParams.Instance.PathToOocFile));

            var sw = new Stopwatch();
            sw.Start();
            using var laswriter = new Potree2LAS(new FileInfo("test.las"), _potreedata);
            laswriter.Write();
            Console.WriteLine($"{sw.Elapsed} ready");
=======
            _potreeData = _potreeReader.ReadNewFile(Path.Combine(AssetsPath, PointRenderingParams.Instance.PathToOocFile));
>>>>>>> 69f5fe13
            _rc = rc;
        }

        public void Init()
        {
            switch (PointRenderMode)
            {
                default:
                case RenderMode.DynamicMesh:
                case RenderMode.StaticMesh:
                    PointRenderingParams.Instance.DepthPassEf = MakePointCloudEffect.ForDepthPass(PointRenderingParams.Instance.Size, PointRenderingParams.Instance.PtMode, PointRenderingParams.Instance.Shape);
                    PointRenderingParams.Instance.ColorPassEf = MakePointCloudEffect.ForColorPass(PointRenderingParams.Instance.Size, PointRenderingParams.Instance.ColorMode, PointRenderingParams.Instance.PtMode, PointRenderingParams.Instance.Shape, PointRenderingParams.Instance.EdlStrength, PointRenderingParams.Instance.EdlNoOfNeighbourPx);

                    break;
                case RenderMode.Instanced:
                    PointRenderingParams.Instance.DepthPassEf = MakePointCloudEffect.ForDepthPassInstanced(PointRenderingParams.Instance.Size, PointRenderingParams.Instance.PtMode, PointRenderingParams.Instance.Shape);
                    PointRenderingParams.Instance.ColorPassEf = MakePointCloudEffect.ForColorPassInstanced(PointRenderingParams.Instance.Size, PointRenderingParams.Instance.ColorMode, PointRenderingParams.Instance.PtMode, PointRenderingParams.Instance.Shape, PointRenderingParams.Instance.EdlStrength, PointRenderingParams.Instance.EdlNoOfNeighbourPx);
                    break;
            }
            PointRenderingParams.Instance.PointThresholdHandler = OnThresholdChanged;
            PointRenderingParams.Instance.ProjectedSizeModifierHandler = OnProjectedSizeModifierChanged;

            _pointCloud = (PointCloudComponent)_potreeReader.GetPointCloudComponent(PointRenderMode);
            _pointCloud.PointCloudImp.MinProjSizeModifier = PointRenderingParams.Instance.ProjectedSizeModifier;
            _pointCloud.PointCloudImp.PointThreshold = PointRenderingParams.Instance.PointThreshold;

            _camTransform = new Transform()
            {
                Name = "MainCamTransform",
                Scale = float3.One,
                Translation = float3.Zero,
                Rotation = float3.Zero
            };

            _cam = new(ProjectionMethod.Perspective, ZNear, ZFar, _fovy)
            {
                BackgroundColor = float4.One,
                RenderTexture = RenderTexture
            };

            _camNode = new SceneNode()
            {
                Name = "MainCam",
                Components = new List<SceneComponent>()
                    {
                        _camTransform,
                        _cam
                    }
            };

            _pointCloudNode = new SceneNode()
            {
                Name = "PointCloud",
                Components = new List<SceneComponent>()
                {
                    new Transform()
                    {
                        Scale = float3.One,
                        Translation = float3.Zero,
                        Rotation = float3.Zero
                    },
                    PointRenderingParams.Instance.DepthPassEf,
                    PointRenderingParams.Instance.ColorPassEf,
                    _pointCloud
                }
            };

            _camTransform.Translation = _initCameraPos = _pointCloud.Center - new float3(0, 0, _pointCloud.Size.z * 2);

            _scene = new SceneContainer
            {
                Children = new List<SceneNode>()
                {
                    _camNode,
                    _pointCloudNode
                }
            };

            _sceneRenderer = new SceneRendererForward(_scene);
            _sceneRenderer.VisitorModules.Add(new PointCloudRenderModule(_sceneRenderer.GetType() == typeof(SceneRendererForward)));

            _pointCloud.Camera = _cam;

            // Generate picker, pass camera prepass results and the picker module
            // which needs the point cloud, the octree and the spacing
            // does not work for instanced and static point cloud meshes
            if (PointRenderMode == RenderMode.DynamicMesh)
            {
                _picker = new ScenePicker(_scene, _sceneRenderer.PrePassVisitor.CameraPrepassResults, Engine.Common.Cull.None, new List<IPickerModule>()
                {
                    new PointCloudPickerModule(((PointCloud.Potree.Potree2CloudDynamic)_pointCloud.PointCloudImp).VisibilityTester.Octree,
                    (PointCloud.Potree.Potree2CloudDynamic)_pointCloud.PointCloudImp,
                    (float)_potreeData.Metadata.Spacing)
                });

                // Add sphere to visual identify the pick result
                _scene.Children.Add(new SceneNode
                {
                    Components = new List<SceneComponent>()
                        {
                            _pickResultTransform,
                            MakeEffect.FromDiffuse(new float4(1,0,0,1)),
                            new Sphere(10, 10)
                        }
                });

                _pickResultTransform.Translation = _pointCloud.PointCloudImp.Center;
                _pickResultTransform.Scale = float3.One * 0.05f;
            }
        }

        // RenderAFrame is called once a frame
        public void RenderAFrame()
        {
            if (_closingRequested)
            {
                return;
            }

            //Render Depth-only pass
            PointRenderingParams.Instance.DepthPassEf.Active = true;
            PointRenderingParams.Instance.ColorPassEf.Active = false;

            _cam.RenderTexture = PointRenderingParams.Instance.ColorPassEf.DepthTex;

            _sceneRenderer.Render(_rc);
            if (RenderToTexture)
                _cam.RenderTexture = RenderTexture;
            else
                _cam.RenderTexture = null;

            PointRenderingParams.Instance.DepthPassEf.Active = false;
            PointRenderingParams.Instance.ColorPassEf.Active = true;

            _sceneRenderer.Render(_rc);
        }

        public void Update(bool allowInput)
        {
            if (!allowInput) return;

            if (_closingRequested)
                return;

            // ------------ Enable to update the Scene only when the user isn't moving ------------------
            /*if (Keyboard.WSAxis != 0 || Keyboard.ADAxis != 0 || (Touch.GetTouchActive(TouchPoints.Touchpoint_0) && !Touch.TwoPoint) || isSpaceMouseMoving)
                OocLoader.IsUserMoving = true;
            else
                OocLoader.IsUserMoving = false;*/
            //--------------------------------------------------------------------------------------------

            // Mouse and keyboard movement
            if (Input.Keyboard.LeftRightAxis != 0 || Input.Keyboard.UpDownAxis != 0)
                _keys = true;

            // UpDown / LeftRight rotation
            if (Input.Mouse.LeftButton)
            {
                _keys = false;

                _angleVelHorz = RotationSpeed * Input.Mouse.XVel * Time.DeltaTimeUpdate * 0.0005f;
                _angleVelVert = RotationSpeed * Input.Mouse.YVel * Time.DeltaTimeUpdate * 0.0005f;
            }

            else
            {
                if (_keys)
                {
                    _angleVelHorz = RotationSpeed * Input.Keyboard.LeftRightAxis;
                    _angleVelVert = RotationSpeed * Input.Keyboard.UpDownAxis;
                }
            }

            _angleHorz += _angleVelHorz;
            _angleVert += _angleVelVert;
            _angleVelHorz = 0;
            _angleVelVert = 0;

            _camTransform.FpsView(_angleHorz, _angleVert, Input.Keyboard.WSAxis, Input.Keyboard.ADAxis, Time.DeltaTimeUpdate * 20);


            if (!_keys && Input.Mouse.RightButton && PointRenderMode == RenderMode.DynamicMesh)
            {
                var size = RenderToTexture ? ExternalCanvasSize : new int2(_rc.ViewportWidth, _rc.ViewportHeight);
                var mousePos = RenderToTexture ? ExternalMousePosition : Input.Mouse.Position;
                var result = _picker?.Pick(mousePos, size.x, size.y).ToList();
                if (result != null && result.Count > 0 && result[0] is PointCloudPickResult ppr)
                {
                    _pickResultTransform.Translation = ppr.Mesh.Vertices[ppr.VertIdx];
                }

            }

        }

        private void OnThresholdChanged(int newValue)
        {
            if (_pointCloud != null)
                _pointCloud.PointCloudImp.PointThreshold = newValue;
        }

        private void OnProjectedSizeModifierChanged(float newValue)
        {
            if (_pointCloud != null)
                _pointCloud.PointCloudImp.MinProjSizeModifier = newValue;
        }

        // Is called when the window was resized
        public void Resize(int width, int height)
        {
            if (width <= 0 || height <= 0)
                return;

            // delete old texture, generate new
            RenderTexture?.Dispose();
            // RenderTexture = WritableMultisampleTexture.CreateAlbedoTex(_rc, width, height, 8);
            RenderTexture = WritableTexture.CreateAlbedoTex(width, height, new ImagePixelFormat(ColorFormat.RGBA));

            if (PointRenderingParams.Instance.EdlStrength == 0f) return;
            PointRenderingParams.Instance.ColorPassEf.DepthTex?.Dispose();
            PointRenderingParams.Instance.ColorPassEf.DepthTex = WritableTexture.CreateDepthTex(width, height, new ImagePixelFormat(ColorFormat.Depth24));
        }

        public void ResetCamera()
        {
            _camTransform.Translation = _initCameraPos;
            _angleHorz = _angleVert = 0;
            _camTransform.FpsView(_angleHorz, _angleVert, Input.Keyboard.WSAxis, Input.Keyboard.ADAxis, Time.DeltaTimeUpdate * 20);
        }
    }
}<|MERGE_RESOLUTION|>--- conflicted
+++ resolved
@@ -10,11 +10,7 @@
 using Fusee.PointCloud.Potree.V2.Data;
 using System;
 using System.Collections.Generic;
-<<<<<<< HEAD
-using System.Diagnostics;
-=======
 using System.ComponentModel.DataAnnotations;
->>>>>>> 69f5fe13
 using System.IO;
 using System.Linq;
 using System.Runtime.CompilerServices;
@@ -108,17 +104,12 @@
         public PointCloudPotree2Core(RenderContext rc)
         {
             _potreeReader = new Potree2Reader();
-<<<<<<< HEAD
-            var _potreedata = _potreeReader.ReadNewFile(Path.Combine(AssetsPath, PointRenderingParams.Instance.PathToOocFile));
-
+            _potreeData = _potreeReader.ReadNewFile(Path.Combine(AssetsPath, PointRenderingParams.Instance.PathToOocFile));
             var sw = new Stopwatch();
             sw.Start();
             using var laswriter = new Potree2LAS(new FileInfo("test.las"), _potreedata);
             laswriter.Write();
             Console.WriteLine($"{sw.Elapsed} ready");
-=======
-            _potreeData = _potreeReader.ReadNewFile(Path.Combine(AssetsPath, PointRenderingParams.Instance.PathToOocFile));
->>>>>>> 69f5fe13
             _rc = rc;
         }
 
