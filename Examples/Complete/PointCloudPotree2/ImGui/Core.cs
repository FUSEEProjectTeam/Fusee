﻿using Fusee.Engine.Common;
using Fusee.Engine.Core;
using Fusee.Engine.Core.ShaderShards;
using Fusee.ImGuiImp.Desktop;
using Fusee.ImGuiImp.Desktop.Templates;
using Fusee.Math.Core;
using Fusee.PointCloud.Common;
using ImGuiNET;
using System;
using System.IO;
using System.Numerics;
using System.Threading.Tasks;

namespace Fusee.Examples.PointCloudPotree2.PotreeImGui
{
    [FuseeApplication(Name = "FUSEE ImGui Example",
        Description = "A very simple example how to use ImGui within a Fusee application.")]
    public class Core : RenderCanvas
    {

        #region StaticBindingVars

        private static bool _dockspaceOpen = true;

        private static int _threshold = 1000000;
        private static float _fuseeViewportMinProj;

        private static int _edlNeighbour = 0;
        private static float _edlStrength = .5f;

        private static int _currentPtShape;
        private static int _currentPtSizeMethod;
        private static int _ptSize = 1;

        private static int _currentColorMode = 1;

        private static Vector4 _ptColor = new(0, 0, 0, 1);
        private static bool _colorPickerOpen;

        private static bool _isMouseInsideFuControl;

<<<<<<< HEAD
        private bool _spwanOpenFilePopup = false;
=======
        private bool _wantsToShutdown;

>>>>>>> e9c2ccba

        private PointCloudControlCore _fuControl;
        private ImGuiFilePicker _picker;

        #endregion

        public override async Task InitAsync()
        {
            SetImGuiDesign();

            _fuControl = new PointCloudControlCore(RC);
            _fuControl.Init();
            await base.InitAsync();
<<<<<<< HEAD

            _picker = new ImGuiFilePicker(Path.Combine(Environment.CurrentDirectory, ""), false, ".json");
            _picker.OnPicked += (s, file) =>
            {
                if (string.IsNullOrEmpty(file)) return;

                PtRenderingParams.Instance.PathToOocFile = new FileInfo(file).Directory.FullName;

                if (_fuControl != null)
                {
                    _fuControl.Dispose();
                    _fuControl = new PointCloudControlCore(RC);
                    _fuControl.Init();
                    _fuControl.UpdateOriginalGameWindowDimensions(Width, Height);
                    _fuControl.ResetCamera();
                    // reset color picker
                    _currentColorMode = 0;
                }
            };

=======
>>>>>>> e9c2ccba
        }

        public override void Update()
        {
            _fuControl?.Update(_isMouseInsideFuControl);
        }

        public override void Resize(ResizeEventArgs e)
        {
            _fuControl?.UpdateOriginalGameWindowDimensions(e.Width, e.Height);
        }

        public override void RenderAFrame()
        {
            // Enable Dockspace
            ImGui.GetIO().ConfigFlags |= ImGuiConfigFlags.DockingEnable;

            // Set Window flags for Dockspace
            var wndDockspaceFlags =
                    ImGuiWindowFlags.NoDocking
                    | ImGuiWindowFlags.NoTitleBar
                    | ImGuiWindowFlags.NoCollapse
                    | ImGuiWindowFlags.NoResize
                    | ImGuiWindowFlags.NoMove
                    | ImGuiWindowFlags.NoBringToFrontOnFocus
                    | ImGuiWindowFlags.NoFocusOnAppearing;

            var dockspaceFlags = ImGuiDockNodeFlags.PassthruCentralNode /*| ImGuiDockNodeFlags.AutoHideTabBar*/;

            var viewport = ImGui.GetMainViewport();

            // Set the parent window's position, size, and viewport to match that of the main viewport. This is so the parent window
            // completely covers the main viewport, giving it a "full-screen" feel.
            ImGui.SetNextWindowPos(viewport.WorkPos);
            ImGui.SetNextWindowSize(viewport.WorkSize);
            ImGui.SetNextWindowViewport(viewport.ID);

            // Set the parent window's styles to match that of the main viewport:
            ImGui.PushStyleVar(ImGuiStyleVar.WindowRounding, 0.0f); // No corner rounding on the window
            ImGui.PushStyleVar(ImGuiStyleVar.WindowBorderSize, 0.0f); // No border around the window
            ImGui.PushStyleVar(ImGuiStyleVar.WindowPadding, Vector2.Zero);

            // Create Dockspace
            ImGui.Begin("DockSpace", ref _dockspaceOpen, wndDockspaceFlags);

            var dockspace_id = ImGui.GetID("DockSpace");
            ImGui.DockSpace(dockspace_id, Vector2.Zero, dockspaceFlags);

            ImGui.PopStyleVar(3);

            // Titlebar
            DrawMainMenuBar();

            // Fusee Viewport
            ImGui.Begin("Viewport",
              ImGuiWindowFlags.NoScrollbar | ImGuiWindowFlags.AlwaysAutoResize | ImGuiWindowFlags.NoCollapse);

            var parentMin = ImGui.GetWindowContentRegionMin();
            var parentMax = ImGui.GetWindowContentRegionMax();
            var size = parentMax - parentMin;

            // Using a Child allow to fill all the space of the window.
            // It also allows customization
            ImGui.BeginChild("GameRender", size, true, ImGuiWindowFlags.NoResize | ImGuiWindowFlags.NoMove);

            var fuseeViewportMin = ImGui.GetWindowContentRegionMin();
            var fuseeViewportMax = ImGui.GetWindowContentRegionMax();
            var fuseeViewportSize = fuseeViewportMax - fuseeViewportMin;
            var fuseeViewportPos = ImGui.GetWindowPos();

            var hndl = _fuControl.RenderToTexture((int)fuseeViewportSize.X, (int)fuseeViewportSize.Y);


            ImGui.Image(hndl, fuseeViewportSize,
                new Vector2(0, 1),
                new Vector2(1, 0));

            // check if mouse is inside window, if true, accept update() inputs
            _isMouseInsideFuControl = ImGui.IsItemHovered();

            ImGui.EndChild();
            ImGui.End();

            DrawGUI();
            DrawFilePickerDialog();

            if (_wantsToShutdown)
                CloseGameWindow();
        }


        internal void DrawGUI()
        {
            ImGui.Begin("Settings");
            ImGui.Text("Fusee PointCloud Rendering");
            ImGui.Text($"Application average {1000.0f / ImGui.GetIO().Framerate:0.00} ms/frame ({ImGui.GetIO().Framerate:0} FPS)");
            ImGui.NewLine();
            if (ImGui.Button("Open File"))
            {
                _spwanOpenFilePopup = true;
            }
            ImGui.SameLine();

            if (ImGui.Button("Reset Camera"))
            {
                _fuControl.ResetCamera();
            }
            ImGui.SameLine();

            if (ImGui.Button("Show Octree"))
            {
                // not implemented
            }

            ImGui.NewLine();
            ImGui.Spacing();
            ImGui.BeginGroup();
            ImGui.Text("Visibility");
            ImGui.InputInt("Point threshold", ref _threshold, 1000, 10000);
            ImGui.SliderFloat("Min. Projection Size Modifier", ref _fuseeViewportMinProj, 0f, 1f);


            PtRenderingParams.Instance.PointThreshold = _threshold;
            PtRenderingParams.Instance.ProjectedSizeModifier = _fuseeViewportMinProj;

            ImGui.EndGroup();


            ImGui.NewLine();
            ImGui.Spacing();
            ImGui.BeginGroup();
            ImGui.Text("Lighting");
            ImGui.SliderInt("EDL Neighbor Px", ref _edlNeighbour, 0, 5);
            ImGui.SliderFloat("EDL Strength", ref _edlStrength, 0.0f, 5f);

            PtRenderingParams.Instance.EdlStrength = _edlStrength;
            PtRenderingParams.Instance.EdlNoOfNeighbourPx = _edlNeighbour;

            ImGui.EndGroup();

            ImGui.NewLine();
            ImGui.Spacing();
            ImGui.BeginGroup();
            ImGui.Text("Point Shape");
            ImGui.Combo("PointShape", ref _currentPtShape, new string[] { "Paraboloid", "Rect", "Circle" }, 3);

            PtRenderingParams.Instance.Shape = _currentPtShape switch
            {
                0 => PointShape.Paraboloid,
                1 => PointShape.Rect,
                2 => PointShape.Circle,
                _ => PointShape.Paraboloid
            };

            ImGui.EndGroup();

            ImGui.NewLine();
            ImGui.Spacing();
            ImGui.BeginGroup();
            ImGui.Text("Point Size Method");
            ImGui.Combo("Point Size Method", ref _currentPtSizeMethod, new string[] { "FixedPixelSize", "FixedWorldSize" }, 2);
            ImGui.SliderInt("Point Size", ref _ptSize, 1, 20);

            PtRenderingParams.Instance.Size = _ptSize;
            PtRenderingParams.Instance.PtMode = _currentPtSizeMethod switch
            {
                0 => PointSizeMode.FixedPixelSize,
                1 => PointSizeMode.FixedWorldSize,
                _ => PointSizeMode.FixedPixelSize
            };

            ImGui.EndGroup();

            ImGui.NewLine();
            ImGui.Spacing();
            ImGui.BeginGroup();
            ImGui.Text("Color Mode");

            ImGui.Combo("Color mode", ref _currentColorMode, new string[] { "BaseColor", "VertexColor0", "VertexColor1", "VertexColor2" }, 4);

            PtRenderingParams.Instance.ColorMode = _currentColorMode switch
            {
                0 => ColorMode.BaseColor,
                1 => ColorMode.VertexColor0,
                2 => ColorMode.VertexColor1,
                3 => ColorMode.VertexColor2,
                _ => ColorMode.VertexColor0
            };

            if (_currentColorMode == (int)ColorMode.BaseColor)
            {
                ImGui.Spacing();
                ImGui.BeginGroup();
                ImGui.Text("Color picker");

                if (ImGui.ColorButton("Toggle Color Picker", _ptColor, ImGuiColorEditFlags.DefaultOptions, Vector2.One * 50))
                {
                    _colorPickerOpen = !_colorPickerOpen;
                }
                if (_colorPickerOpen)
                {
                    ImGui.Begin("Color Picker", ref _colorPickerOpen, ImGuiWindowFlags.AlwaysAutoResize);
                    ImGui.ColorPicker4("Color", ref _ptColor);
                    ImGui.End();

                    PtRenderingParams.Instance.ColorPassEf.SurfaceInput.Albedo = _ptColor.ToFuseeVector();
                }
                ImGui.EndGroup();
            }

            ImGui.EndGroup();
            ImGui.End();
        }


        internal void DrawMainMenuBar()
        {
            if (ImGui.BeginMainMenuBar())
            {
                if (ImGui.BeginMenu("Menu"))
                {
                    if (ImGui.MenuItem("Open"))
                    {
                        _spwanOpenFilePopup = true;
                    }
                    if (ImGui.MenuItem("Exit"))
                    {
                        _wantsToShutdown = true;
                    }
                    ImGui.EndMenu();
                }
            }
            ImGui.EndMainMenuBar();
        }



        private void DrawFilePickerDialog()
        {
            _picker.Draw(ref _spwanOpenFilePopup);
        }

        /// <summary>
        /// Place all design/styles inside this method
        /// </summary>
        internal static void SetImGuiDesign()
        {
            var style = ImGui.GetStyle();
            var colors = style.Colors;

            style.WindowRounding = 2.0f;             // Radius of window corners rounding. Set to 0.0f to have rectangular windows
            style.ScrollbarRounding = 3.0f;             // Radius of grab corners rounding for scrollbar
            style.GrabRounding = 2.0f;             // Radius of grabs corners rounding. Set to 0.0f to have rectangular slider grabs.
            style.AntiAliasedLines = true;
            style.AntiAliasedFill = true;
            style.WindowRounding = 2;
            style.ChildRounding = 2;
            style.ScrollbarSize = 16;
            style.ScrollbarRounding = 3;
            style.GrabRounding = 2;
            style.ItemSpacing.X = 10;
            style.ItemSpacing.Y = 4;
            style.IndentSpacing = 22;
            style.FramePadding.X = 6;
            style.FramePadding.Y = 4;
            style.Alpha = 1.0f;
            style.FrameRounding = 3.0f;


            colors[(int)ImGuiCol.Text] = new Vector4(0.00f, 0.00f, 0.00f, 1.00f);
            colors[(int)ImGuiCol.TextDisabled] = new Vector4(0.60f, 0.60f, 0.60f, 1.00f);
            colors[(int)ImGuiCol.WindowBg] = new Vector4(0.86f, 0.86f, 0.86f, 1.00f);
            //color(int)s[ImGuiCol_ChildWindowBg]         = new Vector4(0.00f, 0.00f, 0.00f, 0.00f);
            colors[(int)ImGuiCol.ChildBg] = new Vector4(0.00f, 0.00f, 0.00f, 0.00f);
            colors[(int)ImGuiCol.PopupBg] = new Vector4(0.93f, 0.93f, 0.93f, 0.98f);
            colors[(int)ImGuiCol.Border] = new Vector4(0.71f, 0.71f, 0.71f, 0.08f);
            colors[(int)ImGuiCol.BorderShadow] = new Vector4(0.00f, 0.00f, 0.00f, 0.04f);
            colors[(int)ImGuiCol.FrameBg] = new Vector4(0.71f, 0.71f, 0.71f, 0.55f);
            colors[(int)ImGuiCol.FrameBgHovered] = new Vector4(0.94f, 0.94f, 0.94f, 0.55f);
            colors[(int)ImGuiCol.FrameBgActive] = new Vector4(0.71f, 0.78f, 0.69f, 0.98f);
            colors[(int)ImGuiCol.TitleBg] = new Vector4(0.85f, 0.85f, 0.85f, 1.00f);
            colors[(int)ImGuiCol.TitleBgCollapsed] = new Vector4(0.82f, 0.78f, 0.78f, 0.51f);
            colors[(int)ImGuiCol.TitleBgActive] = new Vector4(0.78f, 0.78f, 0.78f, 1.00f);
            colors[(int)ImGuiCol.MenuBarBg] = new Vector4(0.86f, 0.86f, 0.86f, 1.00f);
            colors[(int)ImGuiCol.ScrollbarBg] = new Vector4(0.20f, 0.25f, 0.30f, 0.61f);
            colors[(int)ImGuiCol.ScrollbarGrab] = new Vector4(0.90f, 0.90f, 0.90f, 0.30f);
            colors[(int)ImGuiCol.ScrollbarGrabHovered] = new Vector4(0.92f, 0.92f, 0.92f, 0.78f);
            colors[(int)ImGuiCol.ScrollbarGrabActive] = new Vector4(1.00f, 1.00f, 1.00f, 1.00f);
            colors[(int)ImGuiCol.CheckMark] = new Vector4(0.184f, 0.407f, 0.193f, 1.00f);
            colors[(int)ImGuiCol.SliderGrab] = new Vector4(0.26f, 0.59f, 0.98f, 0.78f);
            colors[(int)ImGuiCol.SliderGrabActive] = new Vector4(0.26f, 0.59f, 0.98f, 1.00f);
            colors[(int)ImGuiCol.Button] = new Vector4(0.71f, 0.78f, 0.69f, 0.40f);
            colors[(int)ImGuiCol.ButtonHovered] = new Vector4(0.725f, 0.805f, 0.702f, 1.00f);
            colors[(int)ImGuiCol.ButtonActive] = new Vector4(0.793f, 0.900f, 0.836f, 1.00f);
            colors[(int)ImGuiCol.Header] = new Vector4(0.71f, 0.78f, 0.69f, 0.31f);
            colors[(int)ImGuiCol.HeaderHovered] = new Vector4(0.71f, 0.78f, 0.69f, 0.80f);
            colors[(int)ImGuiCol.HeaderActive] = new Vector4(0.71f, 0.78f, 0.69f, 1.00f);
            colors[(int)ImGuiCol.Tab] = new Vector4(0.39f, 0.39f, 0.39f, 1.00f);
            colors[(int)ImGuiCol.TabHovered] = new Vector4(0.26f, 0.59f, 0.98f, 0.78f);
            colors[(int)ImGuiCol.TabActive] = new Vector4(0.26f, 0.59f, 0.98f, 1.00f);
            colors[(int)ImGuiCol.Separator] = new Vector4(0.39f, 0.39f, 0.39f, 1.00f);
            colors[(int)ImGuiCol.SeparatorHovered] = new Vector4(0.14f, 0.44f, 0.80f, 0.78f);
            colors[(int)ImGuiCol.SeparatorActive] = new Vector4(0.14f, 0.44f, 0.80f, 1.00f);
            colors[(int)ImGuiCol.ResizeGrip] = new Vector4(1.00f, 1.00f, 1.00f, 0.00f);
            colors[(int)ImGuiCol.ResizeGripHovered] = new Vector4(0.26f, 0.59f, 0.98f, 0.45f);
            colors[(int)ImGuiCol.ResizeGripActive] = new Vector4(0.26f, 0.59f, 0.98f, 0.78f);
            colors[(int)ImGuiCol.PlotLines] = new Vector4(0.39f, 0.39f, 0.39f, 1.00f);
            colors[(int)ImGuiCol.PlotLinesHovered] = new Vector4(1.00f, 0.43f, 0.35f, 1.00f);
            colors[(int)ImGuiCol.PlotHistogram] = new Vector4(0.90f, 0.70f, 0.00f, 1.00f);
            colors[(int)ImGuiCol.PlotHistogramHovered] = new Vector4(1.00f, 0.60f, 0.00f, 1.00f);
            colors[(int)ImGuiCol.TextSelectedBg] = new Vector4(0.26f, 0.59f, 0.98f, 0.35f);
            //colors[(int)ImGuiCol.ModalWindowDarkening] = new Vector4(0.20f, 0.20f, 0.20f, 0.35f);
            colors[(int)ImGuiCol.DragDropTarget] = new Vector4(0.26f, 0.59f, 0.98f, 0.95f);
            colors[(int)ImGuiCol.NavHighlight] = colors[(int)ImGuiCol.HeaderHovered];
            colors[(int)ImGuiCol.NavWindowingHighlight] = new Vector4(0.70f, 0.70f, 0.70f, 0.70f);
        }
    }
}<|MERGE_RESOLUTION|>--- conflicted
+++ resolved
@@ -39,12 +39,9 @@
 
         private static bool _isMouseInsideFuControl;
 
-<<<<<<< HEAD
         private bool _spwanOpenFilePopup = false;
-=======
         private bool _wantsToShutdown;
 
->>>>>>> e9c2ccba
 
         private PointCloudControlCore _fuControl;
         private ImGuiFilePicker _picker;
@@ -58,7 +55,6 @@
             _fuControl = new PointCloudControlCore(RC);
             _fuControl.Init();
             await base.InitAsync();
-<<<<<<< HEAD
 
             _picker = new ImGuiFilePicker(Path.Combine(Environment.CurrentDirectory, ""), false, ".json");
             _picker.OnPicked += (s, file) =>
@@ -79,8 +75,6 @@
                 }
             };
 
-=======
->>>>>>> e9c2ccba
         }
 
         public override void Update()
