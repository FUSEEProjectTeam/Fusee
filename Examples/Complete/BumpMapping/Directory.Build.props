<Project>
  <PropertyGroup>
    <FuseeRoot Condition=" '$(FuseeRoot)' == '' ">$(MSBuildThisFileDirectory)..\..\..\</FuseeRoot>
    <!-- Build into main FUSEE bin directory -->
    <FuseeBuildRoot>$(FuseeRoot)</FuseeBuildRoot>
    <!-- Build into local bin directory -->
    <!-- <FuseeBuildRoot>$(MSBuildThisFileDirectory)</FuseeBuildRoot> -->
<<<<<<< HEAD
    <BaseOutputPath>$(FuseeBuildRoot)\bin\$(Configuration)</BaseOutputPath>
=======
    <BaseOutputPath>$(FuseeBuildRoot)\bin\$(Configuration)</BaseOutputPath>  
>>>>>>> 96d4c31c
    <AppendTargetFrameworkToOutputPath>false</AppendTargetFrameworkToOutputPath>

    <Authors>FuseeProjectTeam</Authors>
    <Company>Furtwangen University</Company>
    <Product>FUSEE</Product>
    <Version>0.7.0.0</Version>
    <AssemblyVersion>0.7.0.0</AssemblyVersion>
    <FileVersion>0.7.0.0</FileVersion>
    <Copyright>Copyright © 2013-today The FUSEE Project Team</Copyright>
  </PropertyGroup>
</Project><|MERGE_RESOLUTION|>--- conflicted
+++ resolved
@@ -5,11 +5,7 @@
     <FuseeBuildRoot>$(FuseeRoot)</FuseeBuildRoot>
     <!-- Build into local bin directory -->
     <!-- <FuseeBuildRoot>$(MSBuildThisFileDirectory)</FuseeBuildRoot> -->
-<<<<<<< HEAD
     <BaseOutputPath>$(FuseeBuildRoot)\bin\$(Configuration)</BaseOutputPath>
-=======
-    <BaseOutputPath>$(FuseeBuildRoot)\bin\$(Configuration)</BaseOutputPath>  
->>>>>>> 96d4c31c
     <AppendTargetFrameworkToOutputPath>false</AppendTargetFrameworkToOutputPath>
 
     <Authors>FuseeProjectTeam</Authors>
