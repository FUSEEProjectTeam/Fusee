--- conflicted
+++ resolved
@@ -53,11 +53,7 @@
         private GUIText _fpsText;
 
         //Build a scene graph consisting out of a canvas and other UI elements.
-<<<<<<< HEAD
-        private async Task<Scene> CreateNineSliceScene()
-=======
         private SceneContainer CreateNineSliceScene()
->>>>>>> 1128b6f3
         {
             var vsTex = AssetStorage.Get<string>("texture.vert");
             var psTex = AssetStorage.Get<string>("texture.frag");
