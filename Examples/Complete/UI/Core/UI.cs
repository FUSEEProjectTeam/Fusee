﻿using Fusee.Base.Common;
using Fusee.Base.Core;
using Fusee.Engine.Common;
using Fusee.Engine.Core;
using Fusee.Engine.Core.ShaderShards;
using Fusee.Engine.GUI;
using Fusee.Math.Core;
using Fusee.Xene;
using System.Collections.Generic;
using System.Diagnostics;
using System.Linq;
using System.Threading.Tasks;
using FontMap = Fusee.Engine.Core.FontMap;

namespace Fusee.Examples.UI.Core
{
    [FuseeApplication(Name = "FUSEE UI Example")]
    public class UI : RenderCanvas
    {
        // angle variables
        private static float _angleHorz = M.PiOver4, _angleVert, _angleVelHorz, _angleVelVert;

        private const float RotationSpeed = 7;
        private const float Damping = 0.8f;

        private Scene _scene;
        private SceneRendererForward _sceneRenderer;

        private bool _keys;

        private Texture _bltDestinationTex;

        private SceneInteractionHandler _sih;
        private GUIButton _btnCanvas;
        private GUIButton _btnCat;

        private FontMap _fontMap;
        private FontMap _fontMap1;

        private CanvasRenderMode _canvasRenderMode = CanvasRenderMode.SCREEN;
        private float _initWindowWidth;
        private float _initWindowHeight;
        private float _initCanvasWidth;
        private float _initCanvasHeight;
        private float _canvasWidth = 16;
        private float _canvasHeight = 9;

        private float zNear = 1f;
        private float zFar = 1000;
        private float fov = M.PiOver4;

        private GUIText _fpsText;

        //Build a scene graph consisting out of a canvas and other UI elements.
<<<<<<< HEAD
        private async Task<SceneContainer> CreateNineSliceScene()
=======
        private Scene CreateNineSliceScene()
>>>>>>> 15e0696c
        {
            var vsTex = AssetStorage.Get<string>("texture.vert");
            var psTex = AssetStorage.Get<string>("texture.frag");
            var vsNineSlice = AssetStorage.Get<string>("nineSlice.vert");
            var psNineSlice = AssetStorage.Get<string>("nineSliceTile.frag");

            var canvasScaleFactor = _initWindowWidth / _canvasWidth;
            
            float borderScaleFactor = 1;
            if (_canvasRenderMode == CanvasRenderMode.SCREEN)
            {
                borderScaleFactor = canvasScaleFactor;
            }

            var fps = new TextNode(
                "FPS: 0.00",
                "FPSText",
                vsTex,
                psTex,
                UIElementPosition.GetAnchors(AnchorPos.DOWN_DOWN_RIGHT),
                new MinMaxRect
                {
                    Min = new float2(-2, 0),
                    Max = new float2(0, 1)
                },
                 _fontMap,
                ColorUint.Tofloat4(ColorUint.White),
                HorizontalTextAlignment.CENTER,
                VerticalTextAlignment.CENTER
            );

            _fpsText = fps.GetComponentsInChildren<GUIText>().FirstOrDefault();

            var text = new TextNode(
                "The five\n" +
                "boxing wizards\n" +
                "jump\n" +
                "quickly.",
                "ButtonText",
                vsTex,
                psTex,
                UIElementPosition.GetAnchors(AnchorPos.STRETCH_ALL),
                new MinMaxRect
                {
                    Min = new float2(1f, 0.5f),
                    Max = new float2(-1f, -0.5f)
                },
                _fontMap,
                ColorUint.Tofloat4(ColorUint.Greenery),
                HorizontalTextAlignment.CENTER,
                VerticalTextAlignment.CENTER);

            var catTextureNode = new TextureNode(
                "Cat",
                AssetStorage.Get<string>("nineSlice.vert"),
                AssetStorage.Get<string>("nineSliceTile.frag"),
                //Set the albedo texture you want to use.
                new Texture(AssetStorage.Get<ImageData>("Kitti.jpg")),

                //Define anchor points. They are given in percent, seen from the lower left corner, respectively to the width/height of the parent.
                //In this setup the element will stretch horizontally but stay the same vertically if the parent element is scaled.
                UIElementPosition.GetAnchors(AnchorPos.STRETCH_HORIZONTAL),//Anchor is in the lower left corner of the parent. Anchor is in the lower right corner of the parent.

                //Define Offset and therefor the size of the element.
                //Min: distance to this elements Min anchor.
                //Max: distance to this elements Max anchor.
                UIElementPosition.CalcOffsets(AnchorPos.STRETCH_HORIZONTAL, new float2(_initCanvasWidth / 2 - 2.5f, 0), _initCanvasHeight, _initCanvasWidth, new float2(5, 4)),
                //Choose in how many tiles you want to split the inner part of the texture. Use float2.one if you want it stretched.
                new float2(5, 5),
                //Tell how many percent of the texture, seen from the edges, belongs to the border. Order: left, right, top, bottom.
                new float4(0.11f, 0.11f, 0.06f, 0.17f),
                4, 4, 4, 4,
                borderScaleFactor

            )
            { Children = new ChildList() { text } };
            catTextureNode.Components.Add(_btnCat);

            var bltTextureNode = new TextureNode(
                "Blt",
                vsTex,
                psTex,
                //Set the albedo texture you want to use.
                _bltDestinationTex,
                //_fontMap.Image,
                //Define anchor points. They are given in percent, seen from the lower left corner, respectively to the width/height of the parent.
                //In this setup the element will stretch horizontally but stay the same vertically if the parent element is scaled.
                UIElementPosition.GetAnchors(AnchorPos.DOWN_DOWN_LEFT),//Anchor is in the lower left corner of the parent. Anchor is in the lower right corner of the parent.

                //Define Offset and therefor the size of the element.
                //Min: distance to this elements Min anchor.
                //Max: distance to this elements Max anchor.
                UIElementPosition.CalcOffsets(AnchorPos.DOWN_DOWN_LEFT, new float2(0, 0), _initCanvasHeight, _initCanvasWidth, new float2(4, 4)));

            var quagganTextureNode1 = new TextureNode(
                "Quaggan1",
                vsNineSlice,
                psNineSlice,
                new Texture(AssetStorage.Get<ImageData>("testTex.jpg")),
                //In this setup the element will stay in the upper left corner of the parent and will not be stretched at all.
                UIElementPosition.GetAnchors(AnchorPos.TOP_TOP_LEFT), //Anchor is in the lower right corner.Anchor is in the lower left corner.
                UIElementPosition.CalcOffsets(AnchorPos.TOP_TOP_LEFT, new float2(2.5f, 0), 3, 6, new float2(1, 1)),

                new float2(1, 1),
                new float4(0.1f, 0.1f, 0.1f, 0.09f),
                1, 1, 1, 1,
                borderScaleFactor
            );

            var nineSliceTextureNode = new TextureNode(
                "testImage",
                vsNineSlice,
                psNineSlice,
                new Texture(AssetStorage.Get<ImageData>("9SliceSprites-4.png")),
                //In this setup the element will stay in the upper right corner of the parent and will not be stretched at all.
                UIElementPosition.GetAnchors(AnchorPos.TOP_TOP_RIGHT),//Anchor is in the upper right corner.//Anchor is in the upper right corner.

                UIElementPosition.CalcOffsets(AnchorPos.TOP_TOP_RIGHT, new float2(_initCanvasWidth - 6, _initCanvasHeight - 3), _initCanvasHeight, _initCanvasWidth, new float2(6, 3)),

                new float2(2, 3),
                new float4(0.1f, 0.1f, 0.1f, 0.1f),
                2.5f, 2.5f, 2.5f, 2.5f,
                borderScaleFactor
            )
            { Children = new ChildList() { quagganTextureNode1, text } };

            var quagganTextureNode = new TextureNode(
                "Quaggan",
                vsNineSlice,
                psNineSlice,
                new Texture(AssetStorage.Get<ImageData>("testTex.jpg")),
                //In this setup the element will stay in the upper left corner of the parent and will not be stretched at all.
                UIElementPosition.GetAnchors(AnchorPos.TOP_TOP_LEFT), //Anchor is in the lower right corner.Anchor is in the lower left corner.
                UIElementPosition.CalcOffsets(AnchorPos.TOP_TOP_LEFT, new float2(0, _initCanvasHeight - 1), _initCanvasHeight, _initCanvasWidth, new float2(6, 1)),
                new float2(5, 1),
                new float4(0.1f, 0.1f, 0.1f, 0.09f),
                1, 1, 1, 1,
                borderScaleFactor
            );

            var quagganTextureNode2 = new TextureNode(
                "Quaggan",
                vsNineSlice,
                psNineSlice,
                new Texture(AssetStorage.Get<ImageData>("testTex.jpg")),
                //In this setup the element will stay in the upper left corner of the parent and will not be stretched at all.
                UIElementPosition.GetAnchors(AnchorPos.TOP_TOP_LEFT), //Anchor is in the lower right corner.Anchor is in the lower left corner.
                UIElementPosition.CalcOffsets(AnchorPos.TOP_TOP_LEFT, new float2(0, _initCanvasHeight - 3), _initCanvasHeight, _initCanvasWidth, new float2(6, 1)),
                new float2(5, 1),
                new float4(0.1f, 0.1f, 0.1f, 0.09f),
                1, 1, 1, 1,
                borderScaleFactor
            );

            var quagganTextureNode3 = new TextureNode(
                "Quaggan",
                vsNineSlice,
                psNineSlice,
                new Texture(AssetStorage.Get<ImageData>("testTex.jpg")),
                //In this setup the element will stay in the upper left corner of the parent and will not be stretched at all.
                UIElementPosition.GetAnchors(AnchorPos.STRETCH_VERTICAL), //Anchor is in the lower right corner. Anchor is in the lower left corner.
                UIElementPosition.CalcOffsets(AnchorPos.STRETCH_VERTICAL, new float2(0, _initCanvasHeight - 5), _initCanvasHeight, _initCanvasWidth, new float2(6, 1)),
                new float2(5, 1),
                new float4(0.1f, 0.1f, 0.1f, 0.09f),
                1, 1, 1, 1,
                borderScaleFactor
            );

            var canvas = new CanvasNode(
                "Canvas",
                _canvasRenderMode,
                new MinMaxRect
                {
                    Min = new float2(-_canvasWidth / 2, -_canvasHeight / 2f),
                    Max = new float2(_canvasWidth / 2, _canvasHeight / 2f)
                })
            {
                Children = new ChildList()
                {
                    //Simple Texture Node, contains a Blt"ed" texture.
                    bltTextureNode,
                    //Add nine sliced textures to canvas
                    catTextureNode,
                    quagganTextureNode,
                    nineSliceTextureNode,
                    quagganTextureNode2,
                    quagganTextureNode3,
                    fps
                }
            };

<<<<<<< HEAD
            var canvasMat = new ShaderEffectComponent
            {
                Effect = await ShaderCodeBuilder.MakeShaderEffectFromMatComp(new MaterialComponent
                {
                    Diffuse = new MatChannelContainer { Color = new float4(1, 0, 0, 1) },
                })
            };
=======
            var canvasMat = ShaderCodeBuilder.MakeShaderEffect(new float4(1, 0, 0, 1));         
>>>>>>> 15e0696c

            canvas.AddComponent(canvasMat);
            canvas.AddComponent(new Plane());
            canvas.AddComponent(_btnCanvas);

            return new Scene
            {
                Children = new List<SceneNode>
                {
                    //Add canvas.

                    new SceneNode()
                    {
                        Components = new List<SceneComponent>()
                        {
                            new Transform()
                            {
                                Translation = new float3(0,0,0)
                            } 
                        },
                        Children = new ChildList()
                        {
                            canvas
                        }
                    },
                    
                }
            };
        }

        #region Interactions

        public void OnBtnCanvasDown(CodeComponent sender)
        {
            Debug.WriteLine("Canvas: Btn down!");
        }

        public void OnBtnCanvasUp(CodeComponent sender)
        {
            Debug.WriteLine("Canvas: Btn up!");
        }

        public async void OnBtnCanvasEnter(CodeComponent sender)
        {
            Debug.WriteLine("Canvas: Btn entered!" + Time.Frames);
<<<<<<< HEAD
            var color = await ShaderCodeBuilder.MakeShaderEffectFromMatComp(new MaterialComponent
            {
                Diffuse = new MatChannelContainer { Color = new float4(1, 0.4f, 0.1f, 1) },
            });
            _scene.Children.FindNodes(node => node.Name == "Canvas").First().GetComponent<ShaderEffectComponent>()
                .Effect = color;
=======
            var color = ShaderCodeBuilder.MakeShaderEffect(albedoColor: new float4(1, 0.4f, 0.1f, 1));         
            var n = _scene.Children.FindNodes(node => node.Name == "Canvas").First();
            n.GetComponent<ShaderEffect>().SetEffectParam(UniformNameDeclarations.AlbedoColor, new float4(1, 0.4f, 0.1f, 1));
>>>>>>> 15e0696c
        }

        public async void OnBtnCanvasExit(CodeComponent sender)
        {
            Debug.WriteLine("Canvas: Exit Btn!");
<<<<<<< HEAD
            var color = await ShaderCodeBuilder.MakeShaderEffectFromMatComp(new MaterialComponent
            {
                Diffuse = new MatChannelContainer { Color = new float4(1, 0, 0, 1) },
            });
            _scene.Children.FindNodes(node => node.Name == "Canvas").First().GetComponent<ShaderEffectComponent>()
                .Effect = color;
=======
            var color = ShaderCodeBuilder.MakeShaderEffect(albedoColor: new float4(1, 0, 0, 1));           
            var n = _scene.Children.FindNodes(node => node.Name == "Canvas").First();
            n.GetComponent<ShaderEffect>().SetEffectParam(UniformNameDeclarations.AlbedoColor, new float4(1, 0, 0, 1));
>>>>>>> 15e0696c
        }

        public void OnBtnCatDown(CodeComponent sender)
        {
            Debug.WriteLine("Cat: Btn down!");
        }

        public void OnBtnCatUp(CodeComponent sender)
        {
            Debug.WriteLine("Cat: Btn up!");
        }

        public void OnBtnCatEnter(CodeComponent sender)
        {
            Debug.WriteLine("Cat: Btn entered!" + Time.Frames);
        }

        public void OnBtnCatExit(CodeComponent sender)
        {
            Debug.WriteLine("Cat: Exit Btn!");
        }

        public void OnMouseOverBtnCat(CodeComponent sender)
        {
            Debug.WriteLine("Cat: Mouse over!");
        }

        public void OnMouseOverBtnCanvas(CodeComponent sender)
        {
            //Debug.WriteLine("Canvas: Mouse over!");
        }

        #endregion Interactions

        // Init is called on startup.
        public override async Task<bool> Init()
        {
            _initWindowWidth = Width;
            _initWindowHeight = Height;
            if (_canvasRenderMode == CanvasRenderMode.SCREEN)
            {
                _initCanvasWidth = Width / 100f;
                _initCanvasHeight = Height / 100f;
            }
            else
            {
                _initCanvasWidth = 16;
                _initCanvasHeight = 9;
            }
            _canvasHeight = _initCanvasHeight;
            _canvasWidth = _initCanvasWidth;

            var fontLato = AssetStorage.Get<Font>("Lato-Black.ttf");

            _fontMap1 = new FontMap(fontLato, 8);
            _fontMap = new FontMap(fontLato, 24);

            // Set the clear color for the back buffer to white (100% intensity in all color channels R, G, B, A).
            RC.ClearColor = new float4(1, 1, 1, 1);

            _bltDestinationTex = new Texture(AssetStorage.Get<ImageData>("townmusicians.jpg"));
            var bltScrTex = new Texture(AssetStorage.Get<ImageData>("censored_79_16.png"));
            _bltDestinationTex.Blt(180, 225, bltScrTex);

            _btnCanvas = new GUIButton
            {
                Name = "Canvas_Button"
            };
            _btnCanvas.OnMouseUp += OnBtnCanvasUp;
            _btnCanvas.OnMouseDown += OnBtnCanvasDown;
            _btnCanvas.OnMouseEnter += OnBtnCanvasEnter;
            _btnCanvas.OnMouseExit += OnBtnCanvasExit;
            _btnCanvas.OnMouseOver += OnMouseOverBtnCanvas;

            _btnCat = new GUIButton
            {
                Name = "Cat_Button"
            };
            _btnCat.OnMouseUp += OnBtnCatUp;
            _btnCat.OnMouseDown += OnBtnCatDown;
            _btnCat.OnMouseEnter += OnBtnCatEnter;
            _btnCat.OnMouseExit += OnBtnCatExit;
            _btnCat.OnMouseOver += OnMouseOverBtnCat;

            // Set the scene by creating a scene graph
            _scene = await CreateNineSliceScene();

            // Create the interaction handler
            _sih = new SceneInteractionHandler(_scene);

            // Wrap a SceneRenderer around the model.
            _sceneRenderer = new SceneRendererForward(_scene);

            return true;
        }

        // RenderAFrame is called once a frame
        public override void RenderAFrame()
        {
            // Clear the backbuffer
            RC.Clear(ClearFlags.Color | ClearFlags.Depth);

            RC.Viewport(0, 0, Width, Height);

            _fpsText.Text = "FPS: " + Time.FramePerSecond.ToString("0.00");

            // Mouse and keyboard movement
            if (Input.Keyboard.LeftRightAxis != 0 || Input.Keyboard.UpDownAxis != 0)
            {
                _keys = true;
            }

            if (Input.Mouse.LeftButton)
            {
                _keys = false;
                _angleVelHorz = -RotationSpeed * Input.Mouse.XVel * Time.DeltaTime * 0.0005f;
                _angleVelVert = -RotationSpeed * Input.Mouse.YVel * Time.DeltaTime * 0.0005f;
            }
            else if (Input.Touch.GetTouchActive(TouchPoints.Touchpoint_0))
            {
                _keys = false;
                var touchVel = Input.Touch.GetVelocity(TouchPoints.Touchpoint_0);
                _angleVelHorz = -RotationSpeed * touchVel.x * Time.DeltaTime * 0.0005f;
                _angleVelVert = -RotationSpeed * touchVel.y * Time.DeltaTime * 0.0005f;
            }
            else
            {
                if (_keys)
                {
                    _angleVelHorz = -RotationSpeed * Input.Keyboard.LeftRightAxis * Time.DeltaTime;
                    _angleVelVert = -RotationSpeed * Input.Keyboard.UpDownAxis * Time.DeltaTime;
                }
                else
                {
                    var curDamp = (float)System.Math.Exp(-Damping * Time.DeltaTime);
                    _angleVelHorz *= curDamp;
                    _angleVelVert *= curDamp;
                }
            }

            _angleHorz += _angleVelHorz;
            _angleVert += _angleVelVert;           

            var mtxRot = float4x4.CreateRotationY(_angleHorz) * float4x4.CreateRotationX(_angleVert);
            var mtxCam = float4x4.LookAt(0, 0, -15, 0, 0, 0, 0, 1, 0);            
            var view = mtxCam * mtxRot;
            var projection = _canvasRenderMode == CanvasRenderMode.SCREEN ? float4x4.CreateOrthographic(Width, Height, zNear, zFar) : float4x4.CreatePerspectiveFieldOfView(fov, (float)Width / Height, zNear, zFar);
            
            RC.Projection = projection;
            RC.View = view;
            _sceneRenderer.Render(RC);
            
            // Constantly check for interactive objects.
            if (!Input.Mouse.Desc.Contains("Android"))
                _sih.CheckForInteractiveObjects(RC, Input.Mouse.Position, Width, Height);

            if (Input.Touch.GetTouchActive(TouchPoints.Touchpoint_0) && !Input.Touch.TwoPoint)
            {
                _sih.CheckForInteractiveObjects(RC, Input.Touch.GetPosition(TouchPoints.Touchpoint_0), Width, Height);
            }

            // Swap buffers: Show the contents of the back buffer (containing the currently rendered frame) on the front buffer.
            Present();
        }
    }
}<|MERGE_RESOLUTION|>--- conflicted
+++ resolved
@@ -52,11 +52,7 @@
         private GUIText _fpsText;
 
         //Build a scene graph consisting out of a canvas and other UI elements.
-<<<<<<< HEAD
         private async Task<SceneContainer> CreateNineSliceScene()
-=======
-        private Scene CreateNineSliceScene()
->>>>>>> 15e0696c
         {
             var vsTex = AssetStorage.Get<string>("texture.vert");
             var psTex = AssetStorage.Get<string>("texture.frag");
@@ -248,17 +244,7 @@
                 }
             };
 
-<<<<<<< HEAD
-            var canvasMat = new ShaderEffectComponent
-            {
-                Effect = await ShaderCodeBuilder.MakeShaderEffectFromMatComp(new MaterialComponent
-                {
-                    Diffuse = new MatChannelContainer { Color = new float4(1, 0, 0, 1) },
-                })
-            };
-=======
             var canvasMat = ShaderCodeBuilder.MakeShaderEffect(new float4(1, 0, 0, 1));         
->>>>>>> 15e0696c
 
             canvas.AddComponent(canvasMat);
             canvas.AddComponent(new Plane());
@@ -304,35 +290,17 @@
         public async void OnBtnCanvasEnter(CodeComponent sender)
         {
             Debug.WriteLine("Canvas: Btn entered!" + Time.Frames);
-<<<<<<< HEAD
-            var color = await ShaderCodeBuilder.MakeShaderEffectFromMatComp(new MaterialComponent
-            {
-                Diffuse = new MatChannelContainer { Color = new float4(1, 0.4f, 0.1f, 1) },
-            });
-            _scene.Children.FindNodes(node => node.Name == "Canvas").First().GetComponent<ShaderEffectComponent>()
-                .Effect = color;
-=======
             var color = ShaderCodeBuilder.MakeShaderEffect(albedoColor: new float4(1, 0.4f, 0.1f, 1));         
             var n = _scene.Children.FindNodes(node => node.Name == "Canvas").First();
             n.GetComponent<ShaderEffect>().SetEffectParam(UniformNameDeclarations.AlbedoColor, new float4(1, 0.4f, 0.1f, 1));
->>>>>>> 15e0696c
         }
 
         public async void OnBtnCanvasExit(CodeComponent sender)
         {
             Debug.WriteLine("Canvas: Exit Btn!");
-<<<<<<< HEAD
-            var color = await ShaderCodeBuilder.MakeShaderEffectFromMatComp(new MaterialComponent
-            {
-                Diffuse = new MatChannelContainer { Color = new float4(1, 0, 0, 1) },
-            });
-            _scene.Children.FindNodes(node => node.Name == "Canvas").First().GetComponent<ShaderEffectComponent>()
-                .Effect = color;
-=======
             var color = ShaderCodeBuilder.MakeShaderEffect(albedoColor: new float4(1, 0, 0, 1));           
             var n = _scene.Children.FindNodes(node => node.Name == "Canvas").First();
             n.GetComponent<ShaderEffect>().SetEffectParam(UniformNameDeclarations.AlbedoColor, new float4(1, 0, 0, 1));
->>>>>>> 15e0696c
         }
 
         public void OnBtnCatDown(CodeComponent sender)
