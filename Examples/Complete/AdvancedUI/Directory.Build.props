<Project>
  <PropertyGroup>
    <FuseeRoot Condition=" '$(FuseeRoot)' == '' ">$(MSBuildThisFileDirectory)..\..\..\</FuseeRoot>
    <!-- Build into main FUSEE bin directory -->
    <FuseeBuildRoot>$(FuseeRoot)</FuseeBuildRoot>
    <!-- Build into local bin directory -->
<<<<<<< HEAD
=======
    <!-- <FuseeBuildRoot>$(MSBuildThisFileDirectory)</FuseeBuildRoot> -->
>>>>>>> 96d4c31c
    <BaseOutputPath>$(FuseeBuildRoot)\bin\$(Configuration)</BaseOutputPath>   
    <AppendTargetFrameworkToOutputPath>false</AppendTargetFrameworkToOutputPath>

    <Authors>FuseeProjectTeam</Authors>
    <Company>Furtwangen University</Company>
    <Product>FUSEE</Product>
    <Version>0.7.0.0</Version>
    <AssemblyVersion>0.7.0.0</AssemblyVersion>
    <FileVersion>0.7.0.0</FileVersion>
    <Copyright>Copyright © 2013-today The FUSEE Project Team</Copyright>
  </PropertyGroup>
</Project><|MERGE_RESOLUTION|>--- conflicted
+++ resolved
@@ -4,10 +4,7 @@
     <!-- Build into main FUSEE bin directory -->
     <FuseeBuildRoot>$(FuseeRoot)</FuseeBuildRoot>
     <!-- Build into local bin directory -->
-<<<<<<< HEAD
-=======
     <!-- <FuseeBuildRoot>$(MSBuildThisFileDirectory)</FuseeBuildRoot> -->
->>>>>>> 96d4c31c
     <BaseOutputPath>$(FuseeBuildRoot)\bin\$(Configuration)</BaseOutputPath>   
     <AppendTargetFrameworkToOutputPath>false</AppendTargetFrameworkToOutputPath>
 
