--- conflicted
+++ resolved
@@ -145,53 +145,28 @@
 
             switch (annotationKind)
             {
-<<<<<<< HEAD
-                case AnnotationKind.TO_CHECK:
-                    container.Children.Add(await CreateCircle(circleDim, MatColor.YELLOW));
+                case AnnotationKind.ToCheck:
+                    container.Children.Add(await CreateCircle(circleDim, MatColor.Yellow));
                     container.Children.Add(CreateAnnotation(annotationPos, borderScaleFactor, text, _iconToCheck, _frameToCheck));
-                    container.Children.Add(await CreateLine(MatColor.YELLOW));
-                    break;
-
-                case AnnotationKind.DISCARDED:
-                    container.Children.Add(await CreateCircle(circleDim, MatColor.GRAY));
+                    container.Children.Add(await CreateLine(MatColor.Yellow));
+                    break;
+
+                case AnnotationKind.Discarded:
+                    container.Children.Add(await CreateCircle(circleDim, MatColor.Gray));
                     container.Children.Add(CreateAnnotation(annotationPos, borderScaleFactor, text, _iconDiscarded, _frameDiscarded));
-                    container.Children.Add(await CreateLine(MatColor.GRAY));
-                    break;
-
-                case AnnotationKind.RECOGNIZED_ML:
-                    container.Children.Add(await CreateCircle(circleDim, MatColor.GREEN));
+                    container.Children.Add(await CreateLine(MatColor.Gray));
+                    break;
+
+                case AnnotationKind.RecognizedML:
+                    container.Children.Add(await CreateCircle(circleDim, MatColor.Green));
                     container.Children.Add(CreateAnnotation(annotationPos, borderScaleFactor, text, _iconRecognizedML, _frameRecognizedMLOrConfirmed));
-                    container.Children.Add(await CreateLine(MatColor.GREEN));
-                    break;
-
-                case AnnotationKind.CONFIRMED:
-                    container.Children.Add(await CreateCircle(circleDim, MatColor.GREEN));
+                    container.Children.Add(await CreateLine(MatColor.Green));
+                    break;
+
+                case AnnotationKind.Confirmed:
+                    container.Children.Add(await CreateCircle(circleDim, MatColor.Green));
                     container.Children.Add(CreateAnnotation(annotationPos, borderScaleFactor, text, _iconConfirmed, _frameRecognizedMLOrConfirmed));
-                    container.Children.Add(await CreateLine(MatColor.GREEN));
-=======
-                case AnnotationKind.ToCheck:
-                    container.Children.Add(CreateCircle(circleDim, MatColor.Yellow));
-                    container.Children.Add(CreateAnnotation(annotationPos, borderScaleFactor, text, _iconToCheck, _frameToCheck));
-                    container.Children.Add(CreateLine(MatColor.Yellow));
-                    break;
-
-                case AnnotationKind.Discarded:
-                    container.Children.Add(CreateCircle(circleDim, MatColor.Gray));
-                    container.Children.Add(CreateAnnotation(annotationPos, borderScaleFactor, text, _iconDiscarded, _frameDiscarded));
-                    container.Children.Add(CreateLine(MatColor.Gray));
-                    break;
-
-                case AnnotationKind.RecognizedML:
-                    container.Children.Add(CreateCircle(circleDim, MatColor.Green));
-                    container.Children.Add(CreateAnnotation(annotationPos, borderScaleFactor, text, _iconRecognizedML, _frameRecognizedMLOrConfirmed));
-                    container.Children.Add(CreateLine(MatColor.Green));
-                    break;
-
-                case AnnotationKind.Confirmed:
-                    container.Children.Add(CreateCircle(circleDim, MatColor.Green));
-                    container.Children.Add(CreateAnnotation(annotationPos, borderScaleFactor, text, _iconConfirmed, _frameRecognizedMLOrConfirmed));
-                    container.Children.Add(CreateLine(MatColor.Green));
->>>>>>> e2363f2d
+                    container.Children.Add(await CreateLine(MatColor.Green));
                     break;
             }
             parentUiElement.Children.Add(container);
@@ -312,32 +287,11 @@
         {
             var col = color switch
             {
-<<<<<<< HEAD
-                MatColor.GREEN => Green,
-                MatColor.YELLOW => Yellow,
-                MatColor.GRAY => Gray,
+                MatColor.Green => Green,
+                MatColor.Yellow => Yellow,
+                MatColor.Gray => Gray,
                 _ => White,
             };
-=======
-                default:
-                case MatColor.White:
-                    col = White;
-                    break;
-
-                case MatColor.Green:
-                    col = Green;
-                    break;
-
-                case MatColor.Yellow:
-                    col = Yellow;
-                    break;
-
-                case MatColor.Gray:
-                    col = Gray;
-                    break;
-            }
-
->>>>>>> e2363f2d
             return new SceneNode()
             {
                 Name = "line",
@@ -366,10 +320,9 @@
         {
             return col switch
             {
-<<<<<<< HEAD
-                MatColor.GREEN => GreenEffect,
-                MatColor.YELLOW => YellowEffect,
-                MatColor.GRAY => GrayEffect,
+                MatColor.Green => GreenEffect,
+                MatColor.Yellow => YellowEffect,
+                MatColor.Gray => GrayEffect,
                 _ => OccludedDummyEffect,
             };
         }
@@ -380,21 +333,6 @@
                    firstAnnotation.x - intersectionBuffer.x < secondAnnotation.x + intersectionBuffer.x + AnnotationDim.x &&
                    firstAnnotation.y + intersectionBuffer.y + AnnotationDim.y > secondAnnotation.y - intersectionBuffer.y &&
                    firstAnnotation.y - intersectionBuffer.y < secondAnnotation.y + AnnotationDim.y + intersectionBuffer.y;
-=======
-                default:
-                case MatColor.White:
-                    return OccludedDummyEffect;
-
-                case MatColor.Green:
-                    return GreenEffect;
-
-                case MatColor.Yellow:
-                    return YellowEffect;
-
-                case MatColor.Gray:
-                    return GrayEffect;
-            }
->>>>>>> e2363f2d
         }
     }
 
