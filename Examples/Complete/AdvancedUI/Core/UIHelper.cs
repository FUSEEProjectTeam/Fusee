using Fusee.Base.Common;
using Fusee.Base.Core;
using Fusee.Engine.Common;
using Fusee.Engine.Core;
<<<<<<< HEAD
using Fusee.Engine.Core.Effects;
=======
>>>>>>> 72eee78f
using Fusee.Engine.Core.Scene;
using Fusee.Engine.Core.ShaderShards;
using Fusee.Engine.GUI;
using Fusee.Math.Core;
using System.Collections.Generic;
using static Fusee.Examples.AdvancedUI.Core.UIHelper;

namespace Fusee.Examples.AdvancedUI.Core
{
    internal static class UIHelper
    {
        internal static List<string> DummySegmentationClasses = new List<string>()
        {
            "orangutan",
            "banana",
            "monkey",
            "jungle",
            "coconut",
            "chimp",
            "gorilla",
            "lemur",
            "liana",
            "gibbon"
        };

        internal static float CanvasWidthInit;
        internal static float CanvasHeightInit;

        internal static float2 AnnotationDim = new float2(3f, 0.5f);
        internal static float4 AnnotationBorderThickness = new float4(6, 0.5f, 0.5f, 0.5f);

        internal static string VsTex = AssetStorage.Get<string>("texture.vert");
        internal static string PsTex = AssetStorage.Get<string>("texture.frag");
        internal static string PsText = AssetStorage.Get<string>("text.frag");
        internal static string VsNineSlice = AssetStorage.Get<string>("nineSlice.vert");
        internal static string PsNineSlice = AssetStorage.Get<string>("nineSliceTile.frag");

        internal static Font FontRaleway = AssetStorage.Get<Font>("Raleway-Regular.ttf");
        internal static FontMap RalewayFontMap = new FontMap(FontRaleway, 24);

        internal static float alphaInv = 0.5f;
        internal static float alphaVis = 1f;

        internal static readonly float4 Green = new float4(0.14117f, 0.76078f, 0.48627f, alphaVis);
        internal static readonly float4 Yellow = new float4(0.89411f, 0.63137f, 0.31372f, alphaVis);
        internal static readonly float4 Gray = new float4(0.47843f, 0.52549f, 0.54901f, alphaVis);

        internal static readonly float4 White = new float4(1, 1, 1, 1);

        private static readonly Texture _frameToCheck = new Texture(AssetStorage.Get<ImageData>("frame_yellow.png"));
        private static readonly Texture _frameDiscarded = new Texture(AssetStorage.Get<ImageData>("frame_gray.png"));
        private static readonly Texture _frameRecognizedMLOrConfirmed = new Texture(AssetStorage.Get<ImageData>("frame_green.png"));

        private static readonly Texture _iconToCheck = new Texture(AssetStorage.Get<ImageData>("lightbulb.png"));
        private static readonly Texture _iconDiscarded = new Texture(AssetStorage.Get<ImageData>("minus-oktagon.png"));
        private static readonly Texture _iconRecognizedML = new Texture(AssetStorage.Get<ImageData>("check-circle.png"));
        private static readonly Texture _iconConfirmed = new Texture(AssetStorage.Get<ImageData>("check-circle_filled.png"));

        internal static readonly ShaderEffect GreenEffect = MakeEffect.FromDiffuseSpecular(Green, new float4(1, 1, 1, 1), 20, 0);
        internal static readonly ShaderEffect YellowEffect = MakeEffect.FromDiffuseSpecular(Yellow, new float4(1, 1, 1, 1), 20, 0);
        internal static readonly ShaderEffect GrayEffect = MakeEffect.FromDiffuseSpecular(Gray, new float4(1, 1, 1, 1), 20, 0);

        internal static readonly ShaderEffect OccludedDummyEffect = MakeEffect.FromDiffuseSpecular(new float4(1, 1, 1, 1), new float4(1, 1, 1, 1), 20, 0);

        private static readonly float _circleThickness = 0.04f;
        internal static float LineThickness = 0.02f;

        public static float AnnotationDistToLeftOrRightEdge = 1;

        internal enum MatColor
        {
            GREEN,
            YELLOW,
            GRAY,
            WHITE
        }

        internal enum AnnotationPos
        {
            LEFT,
            RIGHT
        }

        internal enum AnnotationKind
        {
            TO_CHECK,
            DISCARDED,
            RECOGNIZED_ML,
            CONFIRMED
        }

        internal static void CreateAndAddCircleAnnotationAndLine(SceneNode parentUiElement, AnnotationKind annotationKind, float2 circleDim, float2 annotationPos, float borderScaleFactor, string text)
        {
<<<<<<< HEAD
            SceneNode container = new SceneNode
=======
            var container = new SceneNode
>>>>>>> 72eee78f
            {
                Name = "Container"
            };

            switch (annotationKind)
            {
                case AnnotationKind.TO_CHECK:
                    container.Children.Add(CreateCircle(circleDim, MatColor.YELLOW));
                    container.Children.Add(CreateAnnotation(annotationPos, borderScaleFactor, text, _iconToCheck, _frameToCheck));
                    container.Children.Add(CreateLine(MatColor.YELLOW));
                    break;

                case AnnotationKind.DISCARDED:
                    container.Children.Add(CreateCircle(circleDim, MatColor.GRAY));
                    container.Children.Add(CreateAnnotation(annotationPos, borderScaleFactor, text, _iconDiscarded, _frameDiscarded));
                    container.Children.Add(CreateLine(MatColor.GRAY));
                    break;

                case AnnotationKind.RECOGNIZED_ML:
                    container.Children.Add(CreateCircle(circleDim, MatColor.GREEN));
                    container.Children.Add(CreateAnnotation(annotationPos, borderScaleFactor, text, _iconRecognizedML, _frameRecognizedMLOrConfirmed));
                    container.Children.Add(CreateLine(MatColor.GREEN));
                    break;

                case AnnotationKind.CONFIRMED:
                    container.Children.Add(CreateCircle(circleDim, MatColor.GREEN));
                    container.Children.Add(CreateAnnotation(annotationPos, borderScaleFactor, text, _iconConfirmed, _frameRecognizedMLOrConfirmed));
                    container.Children.Add(CreateLine(MatColor.GREEN));
                    break;
            }
            parentUiElement.Children.Add(container);
        }

        private static SceneNode CreateAnnotation(float2 pos, float borderScaleFactor, string text, Texture iconTex, Texture frameTex)
        {
<<<<<<< HEAD
            TextureNode icon = new TextureNode(
=======
            var icon = new TextureNode(
>>>>>>> 72eee78f
                "icon",
                VsTex,
                PsTex,
                iconTex,
                new MinMaxRect
                {
                    Min = new float2(0, 0),
                    Max = new float2(1, 1)
                },
                UIElementPosition.CalcOffsets(AnchorPos.STRETCH_ALL, new float2(0.07f, 0.07f), AnnotationDim.y, AnnotationDim.x, new float2(0.35f, 0.35f)),
                float2.One
            );

<<<<<<< HEAD
            TextNode annotationText = new TextNode(
=======
            var annotationText = new TextNode(
>>>>>>> 72eee78f
                text,
                "annotation text",
                VsTex,
                PsText,
                new MinMaxRect
                {
                    Min = new float2(0, 0),
                    Max = new float2(1, 1)
                },
                UIElementPosition.CalcOffsets(AnchorPos.STRETCH_ALL, new float2(0.5f, 0.07f), AnnotationDim.y, AnnotationDim.x, new float2(2.5f, 0.35f)),
                RalewayFontMap,
                ColorUint.Tofloat4(ColorUint.Black),
                HorizontalTextAlignment.CENTER,
                VerticalTextAlignment.CENTER);

<<<<<<< HEAD
            TextureNode annotation = new TextureNode(
=======
            var annotation = new TextureNode(
>>>>>>> 72eee78f
                "Annotation",
                VsNineSlice,
                PsNineSlice,
                frameTex,
                new MinMaxRect
                {
                    Min = new float2(0, 0),
                    Max = new float2(0, 0)
                },
                UIElementPosition.CalcOffsets(AnchorPos.DOWN_DOWN_LEFT, pos, CanvasHeightInit, CanvasWidthInit,
                    AnnotationDim),
                new float2(1, 1),
                new float4(0.09f, 0.09f, 0.09f, 0.09f),
                AnnotationBorderThickness.x, AnnotationBorderThickness.y, AnnotationBorderThickness.z,
                AnnotationBorderThickness.w,
                borderScaleFactor

            );
            annotation.Children.Add(annotationText);
            annotation.Children.Add(icon);

            return annotation;
        }

        private static SceneNode CreateCircle(float2 circleDim, MatColor color)
        {
            float4 col;

            string nameSuffix;

            switch (color)
            {
                default:
                case MatColor.WHITE:
                    col = White;
                    nameSuffix = "white";
                    break;

                case MatColor.GREEN:
                    col = Green;
                    nameSuffix = "green";
                    break;

                case MatColor.YELLOW:
                    col = Yellow;
                    nameSuffix = "yellow";
                    break;

                case MatColor.GRAY:
                    col = Gray;
                    nameSuffix = "gray";
                    break;
            }

            return new SceneNode
            {
                Name = "Circle_" + nameSuffix,
                Components = new List<SceneComponent>
                {
                    new RectTransform
                    {
                        Name = "circle" + "_RectTransform",
                        Anchors = new MinMaxRect
                        {
                            Min = new float2(0.5f, 0.5f),
                            Max = new float2(0.5f, 0.5f)
                        },
                        Offsets = UIElementPosition.CalcOffsets(AnchorPos.MIDDLE, new float2(0,0), CanvasHeightInit, CanvasWidthInit, circleDim),
                    },
                    new XForm
                    {
                        Name = "circle" + "_XForm",
                    },
<<<<<<< HEAD
                    MakeEffect.FromDiffuseSpecular(col, new float4(1,1,1,1), 20, 0),
=======
                    ShaderCodeBuilder.MakeShaderEffect(col, new float4(1,1,1,1), 20, 0),
>>>>>>> 72eee78f
                    new Circle(false, 30,100,_circleThickness)
                }
            };
        }

        private static SceneNode CreateLine(MatColor color)
        {
            float4 col;

            switch (color)
            {
                default:
                case MatColor.WHITE:
                    col = White;
                    break;

                case MatColor.GREEN:
                    col = Green;
                    break;

                case MatColor.YELLOW:
                    col = Yellow;
                    break;

                case MatColor.GRAY:
                    col = Gray;
                    break;
            }

            return new SceneNode()
            {
                Name = "line",
                Components = new List<SceneComponent>
                {
                    new RectTransform
                    {
                        Name = "line" + "_RectTransform",
                        Anchors = new MinMaxRect
                        {
                            Min = new float2(0.5f, 0.5f),
                            Max = new float2(0.5f, 0.5f)
                        },
                        Offsets = UIElementPosition.CalcOffsets(AnchorPos.MIDDLE, new float2(0,0), CanvasHeightInit, CanvasWidthInit, new float2(CanvasWidthInit,CanvasHeightInit)),
                    },
                    new XForm
                    {
                        Name = "line" + "_XForm",
                    },
<<<<<<< HEAD
                    MakeEffect.FromDiffuseSpecular(col, float4.One, 20, 0),
=======
                    ShaderCodeBuilder.MakeShaderEffect(col, new float4(1, 1, 1,1), 20, 0)                    
>>>>>>> 72eee78f
                }
            };
        }

        internal static ShaderEffect GetShaderEffectFromMatColor(MatColor col)
        {
            switch (col)
            {
                default:
                case MatColor.WHITE:
                    return OccludedDummyEffect;

                case MatColor.GREEN:
                    return GreenEffect;

                case MatColor.YELLOW:
                    return YellowEffect;

                case MatColor.GRAY:
                    return GrayEffect;
            }
        }

        internal static void SetDiffuseAlphaInShaderEffect(this ShaderEffect effect, float alpha)
        {
<<<<<<< HEAD
            float4 color = effect.GetFxParam<float4>(UniformNameDeclarations.Albedo);
            color.w = alpha;
            effect.SetFxParam(UniformNameDeclarations.Albedo, color);
=======
            var color = (float4)effect.GetEffectParam(UniformNameDeclarations.AlbedoColor);
            color.w = alpha;
            effect.SetEffectParam(UniformNameDeclarations.AlbedoColor, color);
>>>>>>> 72eee78f
        }

        internal static bool DoesAnnotationIntersectWithAnnotation(float2 firstAnnotation, float2 secondAnnotation, float2 intersectionBuffer)
        {
            return firstAnnotation.x + intersectionBuffer.x + AnnotationDim.x > secondAnnotation.x - intersectionBuffer.x &&
                   firstAnnotation.x - intersectionBuffer.x < secondAnnotation.x + intersectionBuffer.x + AnnotationDim.x &&
                   firstAnnotation.y + intersectionBuffer.y + AnnotationDim.y > secondAnnotation.y - intersectionBuffer.y &&
                   firstAnnotation.y - intersectionBuffer.y < secondAnnotation.y + AnnotationDim.y + intersectionBuffer.y;
        }
    }
}<|MERGE_RESOLUTION|>--- conflicted
+++ resolved
@@ -2,10 +2,7 @@
 using Fusee.Base.Core;
 using Fusee.Engine.Common;
 using Fusee.Engine.Core;
-<<<<<<< HEAD
 using Fusee.Engine.Core.Effects;
-=======
->>>>>>> 72eee78f
 using Fusee.Engine.Core.Scene;
 using Fusee.Engine.Core.ShaderShards;
 using Fusee.Engine.GUI;
@@ -99,11 +96,7 @@
 
         internal static void CreateAndAddCircleAnnotationAndLine(SceneNode parentUiElement, AnnotationKind annotationKind, float2 circleDim, float2 annotationPos, float borderScaleFactor, string text)
         {
-<<<<<<< HEAD
             SceneNode container = new SceneNode
-=======
-            var container = new SceneNode
->>>>>>> 72eee78f
             {
                 Name = "Container"
             };
@@ -139,11 +132,7 @@
 
         private static SceneNode CreateAnnotation(float2 pos, float borderScaleFactor, string text, Texture iconTex, Texture frameTex)
         {
-<<<<<<< HEAD
             TextureNode icon = new TextureNode(
-=======
-            var icon = new TextureNode(
->>>>>>> 72eee78f
                 "icon",
                 VsTex,
                 PsTex,
@@ -157,11 +146,7 @@
                 float2.One
             );
 
-<<<<<<< HEAD
             TextNode annotationText = new TextNode(
-=======
-            var annotationText = new TextNode(
->>>>>>> 72eee78f
                 text,
                 "annotation text",
                 VsTex,
@@ -177,11 +162,7 @@
                 HorizontalTextAlignment.CENTER,
                 VerticalTextAlignment.CENTER);
 
-<<<<<<< HEAD
             TextureNode annotation = new TextureNode(
-=======
-            var annotation = new TextureNode(
->>>>>>> 72eee78f
                 "Annotation",
                 VsNineSlice,
                 PsNineSlice,
@@ -255,11 +236,7 @@
                     {
                         Name = "circle" + "_XForm",
                     },
-<<<<<<< HEAD
                     MakeEffect.FromDiffuseSpecular(col, new float4(1,1,1,1), 20, 0),
-=======
-                    ShaderCodeBuilder.MakeShaderEffect(col, new float4(1,1,1,1), 20, 0),
->>>>>>> 72eee78f
                     new Circle(false, 30,100,_circleThickness)
                 }
             };
@@ -308,11 +285,7 @@
                     {
                         Name = "line" + "_XForm",
                     },
-<<<<<<< HEAD
                     MakeEffect.FromDiffuseSpecular(col, float4.One, 20, 0),
-=======
-                    ShaderCodeBuilder.MakeShaderEffect(col, new float4(1, 1, 1,1), 20, 0)                    
->>>>>>> 72eee78f
                 }
             };
         }
@@ -338,15 +311,9 @@
 
         internal static void SetDiffuseAlphaInShaderEffect(this ShaderEffect effect, float alpha)
         {
-<<<<<<< HEAD
             float4 color = effect.GetFxParam<float4>(UniformNameDeclarations.Albedo);
             color.w = alpha;
             effect.SetFxParam(UniformNameDeclarations.Albedo, color);
-=======
-            var color = (float4)effect.GetEffectParam(UniformNameDeclarations.AlbedoColor);
-            color.w = alpha;
-            effect.SetEffectParam(UniformNameDeclarations.AlbedoColor, color);
->>>>>>> 72eee78f
         }
 
         internal static bool DoesAnnotationIntersectWithAnnotation(float2 firstAnnotation, float2 secondAnnotation, float2 intersectionBuffer)
