using Fusee.Base.Common;
using Fusee.Base.Core;
using Fusee.Engine.Common;
using Fusee.Engine.Core;
using Fusee.Engine.Core.ShaderShards;
using Fusee.Engine.GUI;
using Fusee.Math.Core;
using System.Collections.Generic;
<<<<<<< HEAD
using System.Threading.Tasks;
=======
using static Fusee.Examples.AdvancedUI.Core.UIHelper;
>>>>>>> 15e0696c

namespace Fusee.Examples.AdvancedUI.Core
{
    internal static class UIHelper
    {
        internal static List<string> DummySegmentationClasses = new List<string>()
        {
            "orangutan",
            "banana",
            "monkey",
            "jungle",
            "coconut",
            "chimp",
            "gorilla",
            "lemur",
            "liana",
            "gibbon"
        };

        internal static float CanvasWidthInit;
        internal static float CanvasHeightInit;

        internal static float2 AnnotationDim = new float2(3f, 0.5f);
        internal static float4 AnnotationBorderThickness = new float4(6, 0.5f, 0.5f, 0.5f);

        internal static string VsTex = AssetStorage.Get<string>("texture.vert");
        internal static string PsTex = AssetStorage.Get<string>("texture.frag");
        internal static string VsNineSlice = AssetStorage.Get<string>("nineSlice.vert");
        internal static string PsNineSlice = AssetStorage.Get<string>("nineSliceTile.frag");

        internal static Font FontRaleway = AssetStorage.Get<Font>("Raleway-Regular.ttf");
        internal static FontMap RalewayFontMap = new FontMap(FontRaleway, 24);

        internal static float alphaInv = 0.5f;
        internal static float alphaVis = 1f;

        internal static readonly float4 Green = new float4(0.14117f, 0.76078f, 0.48627f, alphaVis);
        internal static readonly float4 Yellow = new float4(0.89411f, 0.63137f, 0.31372f, alphaVis);
        internal static readonly float4 Gray = new float4(0.47843f, 0.52549f, 0.54901f, alphaVis);

        internal static readonly float4 White = new float4(1, 1, 1, 1);

        private static readonly Texture _frameToCheck = new Texture(AssetStorage.Get<ImageData>("frame_yellow.png"));
        private static readonly Texture _frameDiscarded = new Texture(AssetStorage.Get<ImageData>("frame_gray.png"));
        private static readonly Texture _frameRecognizedMLOrConfirmed = new Texture(AssetStorage.Get<ImageData>("frame_green.png"));

        private static readonly Texture _iconToCheck = new Texture(AssetStorage.Get<ImageData>("lightbulb.png"));
        private static readonly Texture _iconDiscarded = new Texture(AssetStorage.Get<ImageData>("minus-oktagon.png"));
        private static readonly Texture _iconRecognizedML = new Texture(AssetStorage.Get<ImageData>("check-circle.png"));
        private static readonly Texture _iconConfirmed = new Texture(AssetStorage.Get<ImageData>("check-circle_filled.png"));

        internal static ShaderEffect GreenEffect;
        internal static ShaderEffect YellowEffect;
        internal static ShaderEffect GrayEffect;

        internal static ShaderEffect OccludedDummyEffect;

        static UIHelper()
        {
            CreateAsyncs();
        }

        private static async void CreateAsyncs()
        {
            GreenEffect = await ShaderCodeBuilder.MakeShaderEffect(Green, new float4(1, 1, 1, 1), 20, 0);
            YellowEffect = await ShaderCodeBuilder.MakeShaderEffect(Yellow, new float4(1, 1, 1, 1), 20, 0);
            GrayEffect = await ShaderCodeBuilder.MakeShaderEffect(Gray, new float4(1, 1, 1, 1), 20, 0);
            OccludedDummyEffect = await ShaderCodeBuilder.MakeShaderEffect(new float4(1, 1, 1, 1), new float4(1, 1, 1, 1), 20, 0);
        }

        private static float _circleThickness = 0.04f;
        internal static float LineThickness = 0.02f;

        public static float AnnotationDistToLeftOrRightEdge = 1;

        internal enum MatColor
        {
            GREEN,
            YELLOW,
            GRAY,
            WHITE
        }

        internal enum AnnotationPos
        {
            LEFT,
            RIGHT
        }

        internal enum AnnotationKind
        {
            TO_CHECK,
            DISCARDED,
            RECOGNIZED_ML,
            CONFIRMED
        }

<<<<<<< HEAD
        internal static async void CreateAndAddCircleAnnotationAndLine(SceneNodeContainer parentUiElement, AnnotationKind annotationKind, float2 circleDim, float2 annotationPos, float borderScaleFactor, string text)
=======
        internal static void CreateAndAddCircleAnnotationAndLine(SceneNode parentUiElement, AnnotationKind annotationKind, float2 circleDim, float2 annotationPos, float borderScaleFactor, string text)
>>>>>>> 15e0696c
        {
            var container = new SceneNode
            {
                Name = "Container"
            };

            switch (annotationKind)
            {
                case AnnotationKind.TO_CHECK:
                    container.Children.Add(await CreateCircle(circleDim, MatColor.YELLOW));
                    container.Children.Add(CreateAnnotation(annotationPos, borderScaleFactor, text, _iconToCheck, _frameToCheck));
                    container.Children.Add(await CreateLine(MatColor.YELLOW));
                    break;

                case AnnotationKind.DISCARDED:
                    container.Children.Add(await CreateCircle(circleDim, MatColor.GRAY));
                    container.Children.Add(CreateAnnotation(annotationPos, borderScaleFactor, text, _iconDiscarded, _frameDiscarded));
                    container.Children.Add(await CreateLine(MatColor.GRAY));
                    break;

                case AnnotationKind.RECOGNIZED_ML:
                    container.Children.Add(await CreateCircle(circleDim, MatColor.GREEN));
                    container.Children.Add(CreateAnnotation(annotationPos, borderScaleFactor, text, _iconRecognizedML, _frameRecognizedMLOrConfirmed));
                    container.Children.Add(await CreateLine(MatColor.GREEN));
                    break;

                case AnnotationKind.CONFIRMED:
                    container.Children.Add(await CreateCircle(circleDim, MatColor.GREEN));
                    container.Children.Add(CreateAnnotation(annotationPos, borderScaleFactor, text, _iconConfirmed, _frameRecognizedMLOrConfirmed));
                    container.Children.Add(await CreateLine(MatColor.GREEN));
                    break;
            }
            parentUiElement.Children.Add(container);
        }

<<<<<<< HEAD

        private static SceneNodeContainer CreateAnnotation(float2 pos, float borderScaleFactor, string text, Texture iconTex, Texture frameTex)
=======
        private static SceneNode CreateAnnotation(float2 pos, float borderScaleFactor, string text, Texture iconTex, Texture frameTex)
>>>>>>> 15e0696c
        {
            var icon = new TextureNode(
                "icon",
                VsTex,
                PsTex,
                iconTex,
                new MinMaxRect
                {
                    Min = new float2(0, 0),
                    Max = new float2(1, 1)
                },
                UIElementPosition.CalcOffsets(AnchorPos.STRETCH_ALL, new float2(0.07f, 0.07f), AnnotationDim.y, AnnotationDim.x, new float2(0.35f, 0.35f))
            );

            var annotationText = new TextNode(
                text,
                "annotation text",
                VsTex,
                PsTex,
                new MinMaxRect
                {
                    Min = new float2(0, 0),
                    Max = new float2(1, 1)
                },
                UIElementPosition.CalcOffsets(AnchorPos.STRETCH_ALL, new float2(0.5f, 0.07f), AnnotationDim.y, AnnotationDim.x, new float2(2.5f, 0.35f)),
                RalewayFontMap,
                ColorUint.Tofloat4(ColorUint.Black),
                HorizontalTextAlignment.CENTER,
                VerticalTextAlignment.CENTER);

            var annotation = new TextureNode(
                "Annotation",
                VsNineSlice,
                PsNineSlice,
                frameTex,
                new MinMaxRect
                {
                    Min = new float2(0, 0),
                    Max = new float2(0, 0)
                },
                UIElementPosition.CalcOffsets(AnchorPos.DOWN_DOWN_LEFT, pos, CanvasHeightInit, CanvasWidthInit,
                    AnnotationDim),
                new float2(1, 1),
                new float4(0.09f, 0.09f, 0.09f, 0.09f),
                AnnotationBorderThickness.x, AnnotationBorderThickness.y, AnnotationBorderThickness.z,
                AnnotationBorderThickness.w,
                borderScaleFactor

            );
            annotation.Children.Add(annotationText);
            annotation.Children.Add(icon);

            return annotation;
        }

<<<<<<< HEAD
        private static async Task<SceneNodeContainer> CreateCircle(float2 circleDim, MatColor color)
=======
        private static SceneNode CreateCircle(float2 circleDim, MatColor color)
>>>>>>> 15e0696c
        {
            float4 col;

            string nameSuffix;

            switch (color)
            {
                default:
                case MatColor.WHITE:
                    col = White;
                    nameSuffix = "white";
                    break;

                case MatColor.GREEN:
                    col = Green;
                    nameSuffix = "green";
                    break;

                case MatColor.YELLOW:
                    col = Yellow;
                    nameSuffix = "yellow";
                    break;

                case MatColor.GRAY:
                    col = Gray;
                    nameSuffix = "gray";
                    break;
            }

            return new SceneNode
            {
                Name = "Circle_" + nameSuffix,
                Components = new List<SceneComponent>
                {
                    new RectTransform
                    {
                        Name = "circle" + "_RectTransform",
                        Anchors = new MinMaxRect
                        {
                            Min = new float2(0.5f, 0.5f),
                            Max = new float2(0.5f, 0.5f)
                        },
                        Offsets = UIElementPosition.CalcOffsets(AnchorPos.MIDDLE, new float2(0,0), CanvasHeightInit, CanvasWidthInit, circleDim),
                    },
                    new XForm
                    {
                        Name = "circle" + "_XForm",
                    },
<<<<<<< HEAD
                    new ShaderEffectComponent()
                    {
                        Effect = await ShaderCodeBuilder.MakeShaderEffect(col, new float4(1,1,1,1), 20, 0)
                    },
=======
                    ShaderCodeBuilder.MakeShaderEffect(col, new float4(1,1,1,1), 20, 0),
>>>>>>> 15e0696c
                    new Circle(false, 30,100,_circleThickness)
                }
            };
        }

<<<<<<< HEAD
        private static async Task<SceneNodeContainer> CreateLine(MatColor color)
=======
        private static SceneNode CreateLine(MatColor color)
>>>>>>> 15e0696c
        {
            float4 col;

            switch (color)
            {
                default:
                case MatColor.WHITE:
                    col = White;
                    break;

                case MatColor.GREEN:
                    col = Green;
                    break;

                case MatColor.YELLOW:
                    col = Yellow;
                    break;

                case MatColor.GRAY:
                    col = Gray;
                    break;
            }

            return new SceneNode()
            {
                Name = "line",
                Components = new List<SceneComponent>
                {
                    new RectTransform
                    {
                        Name = "line" + "_RectTransform",
                        Anchors = new MinMaxRect
                        {
                            Min = new float2(0.5f, 0.5f),
                            Max = new float2(0.5f, 0.5f)
                        },
                        Offsets = UIElementPosition.CalcOffsets(AnchorPos.MIDDLE, new float2(0,0), CanvasHeightInit, CanvasWidthInit, new float2(CanvasWidthInit,CanvasHeightInit)),
                    },
                    new XForm
                    {
                        Name = "line" + "_XForm",
                    },
<<<<<<< HEAD
                    new ShaderEffectComponent()
                    {
                        Effect = await ShaderCodeBuilder.MakeShaderEffect(col, new float4(1, 1, 1,1), 20, 0)
                    }
=======
                    ShaderCodeBuilder.MakeShaderEffect(col, new float4(1, 1, 1,1), 20, 0)                    
>>>>>>> 15e0696c
                }
            };
        }

        internal static ShaderEffect GetShaderEffectFromMatColor(MatColor col)
        {
            switch (col)
            {
                default:
                case MatColor.WHITE:
                    return OccludedDummyEffect;

                case MatColor.GREEN:
                    return GreenEffect;

                case MatColor.YELLOW:
                    return YellowEffect;

                case MatColor.GRAY:
                    return GrayEffect;
            }
        }

        internal static void SetDiffuseAlphaInShaderEffect(this ShaderEffect effect, float alpha)
        {
            var color = (float4)effect.GetEffectParam(UniformNameDeclarations.AlbedoColor);
            color.w = alpha;
            effect.SetEffectParam(UniformNameDeclarations.AlbedoColor, color);
        }

        internal static bool DoesAnnotationIntersectWithAnnotation(float2 firstAnnotation, float2 secondAnnotation, float2 intersectionBuffer)
        {
            return firstAnnotation.x + intersectionBuffer.x + AnnotationDim.x > secondAnnotation.x - intersectionBuffer.x &&
                   firstAnnotation.x - intersectionBuffer.x < secondAnnotation.x + intersectionBuffer.x + AnnotationDim.x &&
                   firstAnnotation.y + intersectionBuffer.y + AnnotationDim.y > secondAnnotation.y - intersectionBuffer.y &&
                   firstAnnotation.y - intersectionBuffer.y < secondAnnotation.y + AnnotationDim.y + intersectionBuffer.y;
        }
    }
}<|MERGE_RESOLUTION|>--- conflicted
+++ resolved
@@ -6,11 +6,8 @@
 using Fusee.Engine.GUI;
 using Fusee.Math.Core;
 using System.Collections.Generic;
-<<<<<<< HEAD
+using static Fusee.Examples.AdvancedUI.Core.UIHelper;
 using System.Threading.Tasks;
-=======
-using static Fusee.Examples.AdvancedUI.Core.UIHelper;
->>>>>>> 15e0696c
 
 namespace Fusee.Examples.AdvancedUI.Core
 {
@@ -108,11 +105,7 @@
             CONFIRMED
         }
 
-<<<<<<< HEAD
         internal static async void CreateAndAddCircleAnnotationAndLine(SceneNodeContainer parentUiElement, AnnotationKind annotationKind, float2 circleDim, float2 annotationPos, float borderScaleFactor, string text)
-=======
-        internal static void CreateAndAddCircleAnnotationAndLine(SceneNode parentUiElement, AnnotationKind annotationKind, float2 circleDim, float2 annotationPos, float borderScaleFactor, string text)
->>>>>>> 15e0696c
         {
             var container = new SceneNode
             {
@@ -148,12 +141,7 @@
             parentUiElement.Children.Add(container);
         }
 
-<<<<<<< HEAD
-
-        private static SceneNodeContainer CreateAnnotation(float2 pos, float borderScaleFactor, string text, Texture iconTex, Texture frameTex)
-=======
         private static SceneNode CreateAnnotation(float2 pos, float borderScaleFactor, string text, Texture iconTex, Texture frameTex)
->>>>>>> 15e0696c
         {
             var icon = new TextureNode(
                 "icon",
@@ -209,11 +197,7 @@
             return annotation;
         }
 
-<<<<<<< HEAD
         private static async Task<SceneNodeContainer> CreateCircle(float2 circleDim, MatColor color)
-=======
-        private static SceneNode CreateCircle(float2 circleDim, MatColor color)
->>>>>>> 15e0696c
         {
             float4 col;
 
@@ -262,24 +246,13 @@
                     {
                         Name = "circle" + "_XForm",
                     },
-<<<<<<< HEAD
-                    new ShaderEffectComponent()
-                    {
-                        Effect = await ShaderCodeBuilder.MakeShaderEffect(col, new float4(1,1,1,1), 20, 0)
-                    },
-=======
                     ShaderCodeBuilder.MakeShaderEffect(col, new float4(1,1,1,1), 20, 0),
->>>>>>> 15e0696c
                     new Circle(false, 30,100,_circleThickness)
                 }
             };
         }
 
-<<<<<<< HEAD
         private static async Task<SceneNodeContainer> CreateLine(MatColor color)
-=======
-        private static SceneNode CreateLine(MatColor color)
->>>>>>> 15e0696c
         {
             float4 col;
 
@@ -322,14 +295,7 @@
                     {
                         Name = "line" + "_XForm",
                     },
-<<<<<<< HEAD
-                    new ShaderEffectComponent()
-                    {
-                        Effect = await ShaderCodeBuilder.MakeShaderEffect(col, new float4(1, 1, 1,1), 20, 0)
-                    }
-=======
                     ShaderCodeBuilder.MakeShaderEffect(col, new float4(1, 1, 1,1), 20, 0)                    
->>>>>>> 15e0696c
                 }
             };
         }
