--- conflicted
+++ resolved
@@ -47,14 +47,12 @@
 
         private ScenePicker _scenePicker;
 
-<<<<<<< HEAD
         private TransformComponent _camTransform;
 
         private const float twoPi = M.Pi * 2.0f;
-=======
+
         //rnd is public so unit tests can inject a seeded random.
         public Random rnd;
->>>>>>> ed152337
 
         private SceneContainer BuildScene()
         {
@@ -134,7 +132,6 @@
 
             //_scene = BuildScene();
             _scene = AssetStorage.Get<SceneContainer>("Monkey.fus");
-<<<<<<< HEAD
 
             _camTransform = new TransformComponent()
             {
@@ -148,17 +145,6 @@
             var rnd = new Random();
             var numberOfTriangles = monkey.Triangles.Length / 3;
 
-=======
-            var monkey = _scene.Children[1].GetComponent<Mesh>();
-
-            if (rnd == null)
-                rnd = new Random();
-
-            var numberOfTriangles = monkey.Triangles.Length / 3;
-
-            var projComp = _scene.Children[0].GetComponent<ProjectionComponent>();
-
->>>>>>> ed152337
             //Create dummy positions on model
             for (var i = 0; i < NumberOfAnnotations; i++)
             {
@@ -274,6 +260,7 @@
 
             #endregion Controls
 
+            //Annotations will be unpdated according to circle positions.
             //Annotations will be updated according to circle positions.
             //Lines will be updated according to circle and annotation positions.
 
@@ -311,21 +298,14 @@
                     circle.GetComponent<RectTransformComponent>().Offsets = UIElementPosition.CalcOffsets(AnchorPos.MIDDLE, pos, _canvasHeight, _canvasWidth, uiInput.Size);
 
                     //1.1   Check if circle is visible
-<<<<<<< HEAD
                     
                     var newPick = _scenePicker.Pick(RC, new float2(clipPos.x, clipPos.y)).ToList().OrderBy(pr => pr.ClipPos.z).FirstOrDefault();
-=======
-                    var newPick = _scenePicker.Pick(new float2(clipPos.x, clipPos.y)).ToList().OrderBy(pr => pr.ClipPos.z).FirstOrDefault();
->>>>>>> ed152337
 
                     if (newPick != null && uiInput.AffectedTriangles[0] == newPick.Triangle) //VISIBLE
                     {
                         uiInput.IsVisible = true;
-<<<<<<< HEAD
 
                         circle.GetComponent<ShaderEffectComponent>().Effect.SetDiffuseAlphaInShaderEffect(UIHelper.alphaVis);
-=======
->>>>>>> ed152337
 
                         circle.GetComponent<ShaderEffectComponent>().Effect.SetDiffuseAlphaInShaderEffect(UIHelper.alphaVis);
                     }
@@ -403,27 +383,7 @@
                     _uiInput[k] = uiInput;
                 }
             }
-<<<<<<< HEAD
             
-=======
-
-            ////TODO: set screen space UI projection to orthographic in SceneRenderer
-            //if (_canvasRenderMode == CanvasRenderMode.SCREEN)
-            //{
-            //    // Render the scene loaded in Init()
-            //    _sceneRenderer.Render(RC);
-
-            //    projection = float4x4.CreateOrthographic(Width, Height, ZNear, ZFar);
-            //    RC.Projection = projection;
-            //    //_sih.Projection = projection;
-
-            //    _guiRenderer.Render(RC);
-            //}
-            //else
-            //{
-            //}
-
->>>>>>> ed152337
             _sceneRenderer.Render(RC);
             
             RC.Projection = _canvasRenderMode == CanvasRenderMode.SCREEN ? orthographic : perspective;
@@ -439,10 +399,7 @@
 
             _canvasHeight = UIHelper.CanvasHeightInit * _resizeScaleFactor.y;
             _canvasWidth = UIHelper.CanvasWidthInit * _resizeScaleFactor.x;
-<<<<<<< HEAD
-
-=======
->>>>>>> ed152337
+
         }
 
         private SceneContainer CreateGui()
@@ -505,12 +462,6 @@
                 }
             }           
 
-<<<<<<< HEAD
-=======
-            var canvasProjComp = new ProjectionComponent(_canvasRenderMode == CanvasRenderMode.SCREEN ? ProjectionMethod.ORTHOGRAPHIC : ProjectionMethod.PERSPECTIVE, ZNear, ZFar, _fovy);
-            canvas.Components.Insert(0, canvasProjComp);
-
->>>>>>> ed152337
             return new SceneContainer
             {
                 Children = new List<SceneNodeContainer>
