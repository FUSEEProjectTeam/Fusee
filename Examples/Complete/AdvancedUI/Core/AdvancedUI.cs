﻿using Fusee.Base.Core;
using Fusee.Engine.Common;
using Fusee.Engine.Core;
using Fusee.Engine.Core.Scene;
using Fusee.Engine.GUI;
using Fusee.Math.Core;
using Fusee.Xene;
using System;
using System.Collections.Generic;
using System.Globalization;
using System.Linq;
using System.Threading.Tasks;

namespace Fusee.Examples.AdvancedUI.Core
{
    [FuseeApplication(Name = "FUSEE UI Example", Description = " ")]
    public class AdvancedUI : RenderCanvas
    {
        // angle variables
        private static float _angleHorz, _angleVert, _angleVelHorz, _angleVelVert;

        private const float RotationSpeed = 7;
        private const float Damping = 0.8f;
        private bool _keys;

        public int NumberOfAnnotations = 8;

        private const float ZNear = 1f;
        private const float ZFar = 1000;

        private SceneContainer _scene;
        private SceneRendererForward _sceneRenderer;

        private SceneRendererForward _guiRenderer;
        private SceneContainer _gui;
        private SceneInteractionHandler _sih;
        private float _initWidth;
        private float _initHeight;
        private float2 _resizeScaleFactor;
        private readonly CanvasRenderMode _canvasRenderMode = CanvasRenderMode.SCREEN;

        private float _canvasWidth;
        private float _canvasHeight;

        private readonly float _fovy = M.PiOver4;

        private List<UIInput> _uiInput;

        private ScenePicker _scenePicker;

        //rnd is public so unit tests can inject a seeded random.
        public Random rnd;

<<<<<<< HEAD
        private async Task<Scene> BuildScene()
=======
        private SceneContainer BuildScene()
>>>>>>> 1128b6f3
        {
            var sphere = new Sphere(32, 24);

            var lineControlPoints = new List<float3>
            {
                new float3(-3f,0,0) , new float3(-1.5f,-1.5f,0), new float3(1f,1.5f,0)
            };
            var line = new Line(lineControlPoints, 0.2f);

            return new SceneContainer()
            {
                Children = new List<SceneNode>()
                {
                    new SceneNode()
                    {
                        Components = new List<SceneComponent>()
                        {
                            new Transform()
                            {
                                Name = "SphereTransform",
                                Rotation = new float3(0,0,0),
                                Translation = new float3(0,0,0),
                                Scale = new float3(1, 1, 1)
                            },
                            ShaderCodeBuilder.MakeShaderEffect(new float4(0.90980f, 0.35686f, 0.35686f,1), new float4(1,1,1,1), 20,"crumpled-paper-free.jpg",0.5f)                            
                            //sphere
                        }
                    },
                    new SceneNode()
                    {
                        Components = new List<SceneComponent>()
                        {
                            new Transform()
                            {
                                Name = "LineTransform",
                                Rotation = new float3(0,0,0),
                                Translation = new float3(0,0,0),
                                Scale = new float3(1, 1, 1)
                            },
                            ShaderCodeBuilder.MakeShaderEffect(new float4(0, 0, 1,1), new float4(1,1,1,1), 20),
                            line
                        }
                    }
                }
            };
        }

        // Init is called on startup.
        public override async Task<bool> Init()
        {
            if (_canvasRenderMode == CanvasRenderMode.SCREEN)
            {
                UIHelper.CanvasWidthInit = Width / 100f;
                UIHelper.CanvasHeightInit = Height / 100f;
            }
            else
            {
                UIHelper.CanvasHeightInit = 16;
                UIHelper.CanvasWidthInit = 9;
            }

            _canvasHeight = UIHelper.CanvasHeightInit;
            _canvasWidth = UIHelper.CanvasWidthInit;

            _uiInput = new List<UIInput>();

            _initWidth = Width;
            _initHeight = Height;

            //_scene = BuildScene();
            _scene = AssetStorage.Get<SceneContainer>("Monkey.fus");

            var monkey = _scene.Children[0].GetComponent<Mesh>();
            rnd = new Random();
            var numberOfTriangles = monkey.Triangles.Length / 3;

            //Create dummy positions on model
            for (var i = 0; i < NumberOfAnnotations; i++)
            {
                var triangleNumber = rnd.Next(1, numberOfTriangles);
                var triIndex = (triangleNumber - 1) * 3;

                var triVert0 = monkey.Vertices[monkey.Triangles[triIndex]];
                var triVert1 = monkey.Vertices[monkey.Triangles[triIndex + 1]];
                var triVert2 = monkey.Vertices[monkey.Triangles[triIndex + 2]];

                var middle = (triVert0 + triVert1 + triVert2) / 3;

                var circleCanvasPos = new float2(middle.x, middle.y);
                var circleCanvasPosCache = new float2(0, 0);

                var prob = (float)rnd.NextDouble();
                prob = (float)System.Math.Round(prob, 3);
                var dummyClass = UIHelper.DummySegmentationClasses[rnd.Next(0, UIHelper.DummySegmentationClasses.Count - 1)];

                var annotationKind = (UIHelper.AnnotationKind)rnd.Next(0, Enum.GetNames(typeof(UIHelper.AnnotationKind)).Length);

                var input = new UIInput(annotationKind, middle, new float2(0.65f, 0.65f), dummyClass, prob)
                {
                    Identifier = i,
                    CircleCanvasPos = circleCanvasPos,
                    CircleCanvasPosCache = circleCanvasPosCache
                };

                input.AffectedTriangles.Add(triIndex);
                _uiInput.Add(input);
            }

            _gui = CreateGui();

            // Create the interaction handler
            _sih = new SceneInteractionHandler(_gui);

            //Create a scene picker for performing visibility tests
            _scenePicker = new ScenePicker(_scene);

            // Set the clear color for the back buffer to white (100% intensity in all color channels R, G, B, A).
            RC.ClearColor = new float4(0.1f, 0.1f, 0.1f, 1);

            // Wrap a SceneRenderer around the model.
            _sceneRenderer = new SceneRendererForward(_scene);
            _guiRenderer = new SceneRendererForward(_gui);

            return true;
        }

        // RenderAFrame is called once a frame
        public override void RenderAFrame()
        {
            // Clear the backbuffer
            RC.Clear(ClearFlags.Color | ClearFlags.Depth);

            RC.Viewport(0, 0, Width, Height);

            #region Controls

            // Mouse and keyboard movement
            if (Input.Keyboard.LeftRightAxis != 0 || Input.Keyboard.UpDownAxis != 0)
            {
                _keys = true;
            }

            if (Input.Mouse.LeftButton)
            {
                _keys = false;
                _angleVelHorz = -RotationSpeed * Input.Mouse.XVel * Time.DeltaTime * 0.0005f;
                _angleVelVert = -RotationSpeed * Input.Mouse.YVel * Time.DeltaTime * 0.0005f;
            }
            else if (Input.Touch.GetTouchActive(TouchPoints.Touchpoint_0))
            {
                _keys = false;
                var touchVel = Input.Touch.GetVelocity(TouchPoints.Touchpoint_0);
                _angleVelHorz = -RotationSpeed * touchVel.x * Time.DeltaTime * 0.0005f;
                _angleVelVert = -RotationSpeed * touchVel.y * Time.DeltaTime * 0.0005f;
            }
            else
            {
                if (_keys)
                {
                    _angleVelHorz = -RotationSpeed * Input.Keyboard.LeftRightAxis * Time.DeltaTime;
                    _angleVelVert = -RotationSpeed * Input.Keyboard.UpDownAxis * Time.DeltaTime;
                }
                else
                {
                    var curDamp = (float)System.Math.Exp(-Damping * Time.DeltaTime);
                    _angleVelHorz *= curDamp;
                    _angleVelVert *= curDamp;
                }
            }

            _angleHorz += _angleVelHorz;
            _angleVert += _angleVelVert;

            // Create the camera matrix and set it as the current ModelView transformation
            var mtxRot = float4x4.CreateRotationX(_angleVert) * float4x4.CreateRotationY(_angleHorz);
            var mtxCam = float4x4.LookAt(0, 0, -5, 0, 0, 0, 0, 1, 0);

            var view = mtxCam * mtxRot;
            var perspective = float4x4.CreatePerspectiveFieldOfView(_fovy, (float)Width / Height, ZNear, ZFar);
            var orthographic = float4x4.CreateOrthographic(Width, Height, ZNear, ZFar);


            RC.View = view;
            RC.Projection = _canvasRenderMode == CanvasRenderMode.SCREEN ? orthographic : perspective;
            // Constantly check for interactive objects.
            if (!Input.Mouse.Desc.Contains("Android"))
                _sih.CheckForInteractiveObjects(RC, Input.Mouse.Position, Width, Height);

            if (Input.Touch.GetTouchActive(TouchPoints.Touchpoint_0) && !Input.Touch.TwoPoint)
            {
                _sih.CheckForInteractiveObjects(RC, Input.Touch.GetPosition(TouchPoints.Touchpoint_0), Width, Height);
            }

            #endregion Controls

            //Annotations will be updated according to circle positions.
            //Lines will be updated according to circle and annotation positions.

            RC.View = view;
            RC.Projection = perspective;
            var canvas = _gui.Children[0];

            foreach (var child in canvas.Children)
            {
                if (!child.Name.Contains("MarkModelContainer")) continue;

                //1. Calculate the circles canvas position.
                for (var k = 0; k < child.Children.Count; k++)
                {
                    var container = child.Children[k];

                    var circle = container.Children[0];
                    var uiInput = _uiInput[k];

                    //the monkey's matrices
                    var monkey = _scene.Children[0];
                    var model = monkey.GetGlobalTransformation();
                    var projection = perspective;

                    var mvpMonkey = projection * view * model;

                    var clipPos = float4x4.TransformPerspective(mvpMonkey, uiInput.Position); //divides by 2
                    var canvasPosCircle = new float2(clipPos.x, clipPos.y) * 0.5f + 0.5f;

                    canvasPosCircle.x *= _canvasWidth;
                    canvasPosCircle.y *= _canvasHeight;
                    uiInput.CircleCanvasPos = canvasPosCircle;

                    var pos = new float2(uiInput.CircleCanvasPos.x - (uiInput.Size.x / 2), uiInput.CircleCanvasPos.y - (uiInput.Size.y / 2)); //we want the lower left point of the rect that encloses the
                    circle.GetComponent<RectTransform>().Offsets = UIElementPosition.CalcOffsets(AnchorPos.MIDDLE, pos, _canvasHeight, _canvasWidth, uiInput.Size);

                    //1.1   Check if circle is visible

                    var newPick = _scenePicker.Pick(RC, new float2(clipPos.x, clipPos.y)).ToList().OrderBy(pr => pr.ClipPos.z).FirstOrDefault();

                    if (newPick != null && uiInput.AffectedTriangles[0] == newPick.Triangle) //VISIBLE
                    {
                        uiInput.IsVisible = true;

                        circle.GetComponent<ShaderEffect>().SetDiffuseAlphaInShaderEffect(UIHelper.alphaVis);

                        circle.GetComponent<ShaderEffect>().SetDiffuseAlphaInShaderEffect(UIHelper.alphaVis);
                    }
                    else
                    {
                        uiInput.IsVisible = false;

                        circle.GetComponent<ShaderEffect>().SetDiffuseAlphaInShaderEffect(UIHelper.alphaInv);
                    }

                    //1.2   Calculate annotation positions without intersections.
                    if (!uiInput.CircleCanvasPos.Equals(uiInput.CircleCanvasPosCache))
                    {
                        var yPosScale = uiInput.CircleCanvasPos.y / _canvasHeight;
                        yPosScale = (yPosScale - 0.5f) * 2f;
                        uiInput.AnnotationCanvasPos.y = uiInput.CircleCanvasPos.y - (UIHelper.AnnotationDim.y / 2) + (2 * UIHelper.AnnotationDim.y * yPosScale);

                        if (uiInput.CircleCanvasPos.x > _canvasWidth / 2) //RIGHT
                            uiInput.AnnotationCanvasPos.x = UIHelper.CanvasWidthInit - UIHelper.AnnotationDim.x - UIHelper.AnnotationDistToLeftOrRightEdge;
                        else
                            uiInput.AnnotationCanvasPos.x = UIHelper.AnnotationDistToLeftOrRightEdge;
                    }
                    _uiInput[k] = uiInput;
                }

                // 2.   Find intersecting annotations and correct their position in _uiInput.
                //      Disable rendering of annotation if its corresponding circle is not visible.
                for (var k = 0; k < child.Children.Count; k++)
                {
                    var container = child.Children[k];
                    var annotation = container.Children[1];
                    var uiInput = _uiInput[k];

                    if (uiInput.IsVisible)
                    {
                        if (!uiInput.CircleCanvasPos.Equals(uiInput.CircleCanvasPosCache))
                        {
                            var intersectedAnnotations = new Dictionary<int, float2>();
                            var iterations = 0;
                            CalculateNonIntersectingAnnotationPositions(ref uiInput, ref intersectedAnnotations, ref iterations);
                        }

                        annotation.GetComponent<NineSlicePlane>().Active = true;
                        foreach (var comp in annotation.GetComponentsInChildren<Mesh>())
                            comp.Active = true;
                    }
                    else
                    {
                        annotation.GetComponent<NineSlicePlane>().Active = false;
                        foreach (var comp in annotation.GetComponentsInChildren<Mesh>())
                            comp.Active = false;
                    }
                }

                // 3.   Update annotation positions on canvas and draw line
                for (var k = 0; k < child.Children.Count; k++)
                {
                    var container = child.Children[k];

                    var line = container.Children[2];
                    var uiInput = _uiInput[k];

                    if (uiInput.IsVisible)
                    {
                        if (!uiInput.CircleCanvasPos.Equals(uiInput.CircleCanvasPosCache))
                        {
                            UpdateAnnotationOffsets(child.Children[uiInput.Identifier].Children[1], uiInput);
                            DrawLine(child.Children[uiInput.Identifier].Children[2], uiInput);
                        }
                    }

                    DrawLine(line, uiInput);

                    uiInput.CircleCanvasPosCache = uiInput.CircleCanvasPos;
                    _uiInput[k] = uiInput;
                }
            }

            _sceneRenderer.Render(RC);

            RC.Projection = _canvasRenderMode == CanvasRenderMode.SCREEN ? orthographic : perspective;
            _guiRenderer.Render(RC);

            Present();
        }

        // Is called when the window was resized
        public override void Resize(ResizeEventArgs e)
        {
            _resizeScaleFactor = new float2((100 / _initWidth * Width) / 100, (100 / _initHeight * Height) / 100);

            _canvasHeight = UIHelper.CanvasHeightInit * _resizeScaleFactor.y;
            _canvasWidth = UIHelper.CanvasWidthInit * _resizeScaleFactor.x;

        }

        private SceneContainer CreateGui()
        {
            var canvasScaleFactor = _initWidth / _canvasWidth;
            float borderScaleFactor = 1;
            if (_canvasRenderMode == CanvasRenderMode.SCREEN)
            {
                borderScaleFactor = canvasScaleFactor;
            }

            var btnFuseeLogo = new GUIButton
            {
                Name = "Canvas_Button"
            };
            btnFuseeLogo.OnMouseEnter += BtnLogoEnter;
            btnFuseeLogo.OnMouseExit += BtnLogoExit;
            btnFuseeLogo.OnMouseDown += BtnLogoDown;

            var guiFuseeLogo = new Texture(AssetStorage.Get<ImageData>("FuseeText.png"));
            var fuseeLogo = new TextureNode(
                "fuseeLogo",
                UIHelper.VsTex,
                UIHelper.PsTex,
                guiFuseeLogo,
                UIElementPosition.GetAnchors(AnchorPos.TOP_TOP_LEFT),
                UIElementPosition.CalcOffsets(AnchorPos.TOP_TOP_LEFT, new float2(0, _canvasHeight - 0.5f), _canvasHeight, _canvasWidth, new float2(1.75f, 0.5f)));
            fuseeLogo.AddComponent(btnFuseeLogo);

            var markModelContainer = new SceneNode
            {
                Name = "MarkModelContainer",
            };

            var canvas = new CanvasNode(
                "Canvas",
                _canvasRenderMode,
                new MinMaxRect
                {
                    Min = new float2(-_canvasWidth / 2f, -_canvasHeight / 2f),
                    Max = new float2(_canvasWidth / 2f, _canvasHeight / 2f)
                }
            )
            { Children = new ChildList() { fuseeLogo, markModelContainer } };

            for (var i = 0; i < _uiInput.Count; i++)
            {
                var item = _uiInput[i];
                if (item.AnnotationKind != UIHelper.AnnotationKind.CONFIRMED)
                {
                    UIHelper.CreateAndAddCircleAnnotationAndLine(markModelContainer, item.AnnotationKind, item.Size, _uiInput[i].AnnotationCanvasPos, borderScaleFactor,
                    "#" + i + " " + item.SegmentationClass + ", " + item.Probability.ToString(CultureInfo.GetCultureInfo("en-gb")));
                }
                else
                {
                    UIHelper.CreateAndAddCircleAnnotationAndLine(markModelContainer, item.AnnotationKind, item.Size, _uiInput[i].AnnotationCanvasPos, borderScaleFactor,
                   "#" + i + " " + item.SegmentationClass);
                }
            }

            return new SceneContainer
            {
                Children = new List<SceneNode>
                {
                    //Add canvas.
                    canvas
                }
            };
        }

        public void BtnLogoEnter(CodeComponent sender)
        {
            _gui.Children.FindNodes(node => node.Name == "fuseeLogo").First().GetComponent<ShaderEffect>().SetEffectParam("DiffuseColor", new float4(0.8f, 0.8f, 0.8f, 1f));
        }

        public void BtnLogoExit(CodeComponent sender)
        {
            _gui.Children.FindNodes(node => node.Name == "fuseeLogo").First().GetComponent<ShaderEffect>().SetEffectParam("DiffuseColor", float4.One);
        }

        public void BtnLogoDown(CodeComponent sender)
        {
            OpenLink("http://fusee3d.org");
        }

        private void UpdateAnnotationOffsets(SceneNode sncAnnotation, UIInput input)
        {
            if (input.CircleCanvasPos.x <= _canvasWidth / 2)
            {
                //LEFT
                sncAnnotation.GetComponent<RectTransform>().Anchors = UIElementPosition.GetAnchors(AnchorPos.DOWN_DOWN_LEFT);

                sncAnnotation.GetComponent<RectTransform>().Offsets = UIElementPosition.CalcOffsets(
                    AnchorPos.DOWN_DOWN_LEFT, input.AnnotationCanvasPos,
                    UIHelper.CanvasHeightInit, UIHelper.CanvasWidthInit, UIHelper.AnnotationDim);
            }
            else
            {
                //RIGHT
                sncAnnotation.GetComponent<RectTransform>().Anchors = UIElementPosition.GetAnchors(AnchorPos.DOWN_DOWN_RIGHT);

                sncAnnotation.GetComponent<RectTransform>().Offsets = UIElementPosition.CalcOffsets(
                    AnchorPos.DOWN_DOWN_RIGHT, input.AnnotationCanvasPos,
                    UIHelper.CanvasHeightInit, UIHelper.CanvasWidthInit, UIHelper.AnnotationDim);
            }
        }

        private void DrawLine(SceneNode sncLine, UIInput uiInput)
        {
            if (uiInput.IsVisible)
            {
                if (uiInput.CircleCanvasPos.Equals(uiInput.CircleCanvasPosCache)) return;
                List<float3> linePoints;

                if (uiInput.CircleCanvasPos.x <= _canvasWidth / 2)
                {
                    //LEFT
                    linePoints = new List<float3>
                    {
                        new float3(uiInput.AnnotationCanvasPos.x + UIHelper.AnnotationDim.x, uiInput.AnnotationCanvasPos.y + UIHelper.AnnotationDim.y/2,0),
                        new float3(uiInput.CircleCanvasPos.x - (uiInput.Size.x/2), uiInput.CircleCanvasPos.y,0)
                    };
                }
                else
                {
                    //RIGHT
                    var posX = _canvasWidth - UIHelper.AnnotationDim.x - UIHelper.AnnotationDistToLeftOrRightEdge;

                    linePoints = new List<float3>
                    {
                        new float3(posX, uiInput.AnnotationCanvasPos.y + UIHelper.AnnotationDim.y/2,0),
                        new float3(uiInput.CircleCanvasPos.x + (uiInput.Size.x/2), uiInput.CircleCanvasPos.y,0)
                    };
                }

                sncLine.GetComponent<RectTransform>().Offsets = UIElementPosition.CalcOffsets(AnchorPos.MIDDLE, new float2(0, 0), _canvasHeight, _canvasWidth, new float2(_canvasWidth, _canvasHeight));

                var mesh = sncLine.GetComponent<Line>();

                if (mesh != null)
                {
                    var newLine = new Line(linePoints, 0.0025f / _resizeScaleFactor.y, _canvasWidth, _canvasHeight);
                    mesh.Vertices = newLine.Vertices;
                    mesh.Normals = newLine.Normals;
                    mesh.Triangles = newLine.Triangles;
                    mesh.UVs = newLine.UVs;
                }
                else
                {
                    var newLine = new Line(linePoints, 0.0025f / _resizeScaleFactor.y, _canvasWidth, _canvasHeight);
                    sncLine.AddComponent(newLine);
                }
            }
            else
            {
                var newLine = sncLine.GetComponent<Line>();
                if (newLine != null)
                    sncLine.Components.Remove(newLine);
            }
        }

        private void CalculateNonIntersectingAnnotationPositions(ref UIInput input, ref Dictionary<int, float2> intersectedAnnotations, ref int iterations)
        {
            if (!input.IsVisible) return;

            var intersectionCount = 0;
            for (var i = 0; i < _uiInput.Count; i++)
            {
                var counterpart = _uiInput[i];

                if (counterpart.Identifier == input.Identifier || !counterpart.IsVisible || intersectedAnnotations.ContainsKey(counterpart.Identifier))
                    continue;

                var halfAnnotationHeight = (UIHelper.AnnotationDim.y / 2f);
                var buffer = halfAnnotationHeight - (halfAnnotationHeight / 100f * 10f);
                //If we do not multiply by the resize scale factor the intersction test will return wrong results because AnnotationCanvasPos is in the range of the size of the initial canvas.
                var intersect = UIHelper.DoesAnnotationIntersectWithAnnotation(input.AnnotationCanvasPos, _uiInput[i].AnnotationCanvasPos, new float2(0, buffer));

                if (!intersect || intersectedAnnotations.ContainsKey(counterpart.Identifier)) continue;

                intersectedAnnotations.Add(counterpart.Identifier, _uiInput[i].AnnotationCanvasPos);
                intersectionCount++;
            }

            if (intersectionCount == 0)
                return;

            if (intersectedAnnotations.Count >= 1)
            {
                if (!intersectedAnnotations.ContainsKey(input.Identifier))
                    intersectedAnnotations.Add(input.Identifier, input.AnnotationCanvasPos); //add pos that is just being checked

                var orderedBy = intersectedAnnotations.OrderBy(item => item.Value.y).ToList();

                intersectedAnnotations = new Dictionary<int, float2>();
                foreach (var keyValue in orderedBy) //JSIL not implemented exception: ToDictionary
                {
                    intersectedAnnotations.Add(keyValue.Key, keyValue.Value);
                }

                var middleIndex = (intersectedAnnotations.Count) / 2;
                var averagePos = new float2();

                for (var i = 0; i < intersectedAnnotations.Count; i++)
                    averagePos += intersectedAnnotations.ElementAt(i).Value;

                averagePos /= intersectedAnnotations.Count;

                for (var i = 0; i < intersectedAnnotations.Count; i++)
                {
                    var identifier = intersectedAnnotations.ElementAt(i).Key;
                    var thisInput = _uiInput[identifier];
                    thisInput.AnnotationCanvasPos = averagePos;

                    var multiplier = System.Math.Abs(i - middleIndex);

                    //Distance between annotations is 0.5* AnnotationDim.y
                    if (intersectedAnnotations.Count % 2 == 0) //even
                    {
                        if (i == middleIndex - 1)
                            thisInput.AnnotationCanvasPos.y -= 0.75f * UIHelper.AnnotationDim.y;
                        else if (i == middleIndex)
                            thisInput.AnnotationCanvasPos.y += 0.75f * UIHelper.AnnotationDim.y;
                        else if (i > middleIndex)
                            thisInput.AnnotationCanvasPos.y += (0.75f * UIHelper.AnnotationDim.y) + (multiplier * (UIHelper.AnnotationDim.y + UIHelper.AnnotationDim.y / 2));
                        else if (i < middleIndex)
                            thisInput.AnnotationCanvasPos.y -= (0.75f * UIHelper.AnnotationDim.y) + ((multiplier - 1) * (UIHelper.AnnotationDim.y + UIHelper.AnnotationDim.y / 2));
                    }
                    else //odd
                    {
                        if (i > middleIndex)
                            thisInput.AnnotationCanvasPos.y += 0.5f * multiplier * UIHelper.AnnotationDim.y + (UIHelper.AnnotationDim.y * multiplier);
                        else if (i < middleIndex)
                            thisInput.AnnotationCanvasPos.y -= 0.5f * multiplier * UIHelper.AnnotationDim.y + (UIHelper.AnnotationDim.y * multiplier);
                    }

                    _uiInput[identifier] = thisInput;
                }
            }

            //Recursively check all annotations that where involved in this intersection
            for (var i = 0; i < intersectedAnnotations.Count; i++)
            {
                if (i != 0 && i != intersectedAnnotations.Count - 1) continue;
                iterations++;
                var identifier = intersectedAnnotations.ElementAt(i).Key;
                var uiInput = _uiInput[identifier];

                CalculateNonIntersectingAnnotationPositions(ref uiInput, ref intersectedAnnotations, ref iterations);
            }
        }
    }
}<|MERGE_RESOLUTION|>--- conflicted
+++ resolved
@@ -51,11 +51,7 @@
         //rnd is public so unit tests can inject a seeded random.
         public Random rnd;
 
-<<<<<<< HEAD
-        private async Task<Scene> BuildScene()
-=======
         private SceneContainer BuildScene()
->>>>>>> 1128b6f3
         {
             var sphere = new Sphere(32, 24);
 
