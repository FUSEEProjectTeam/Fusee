﻿using Fusee.Base.Core;
using Fusee.Engine.Common;
using Fusee.Engine.Core;
using Fusee.Engine.Core.Effects;
using Fusee.Engine.Core.Primitives;
using Fusee.Engine.Core.Scene;
using Fusee.Engine.Core.ShaderShards;
using Fusee.Engine.GUI;
using Fusee.Math.Core;
using Fusee.Xene;
using System;
using System.Collections.Generic;
using System.Globalization;
using System.Linq;
using System.Threading.Tasks;

namespace Fusee.Examples.AdvancedUI.Core
{
    [FuseeApplication(Name = "FUSEE UI Example", Description = " ")]
    public class AdvancedUI : RenderCanvas
    {
        // angle variables
        private static float _angleHorz, _angleVert, _angleVelHorz, _angleVelVert;

        private const float RotationSpeed = 7;
        private const float Damping = 0.8f;
        private bool _keys;

        public int NumberOfAnnotations = 8;

        private const float ZNear = 1f;
        private const float ZFar = 1000;

        private SceneContainer _scene;
        private SceneRendererForward _sceneRenderer;

        private SceneRendererForward _guiRenderer;
        private SceneContainer _gui;
        private SceneInteractionHandler _sih;
        private float _initWidth;
        private float _initHeight;
        private float2 _resizeScaleFactor;
        private readonly CanvasRenderMode _canvasRenderMode = CanvasRenderMode.Screen;

        private float _canvasWidth;
        private float _canvasHeight;

        private readonly float _fovy = M.PiOver4;

        private List<UIInput> _uiInput;

        private ScenePicker _scenePicker;

        //rnd is public so unit tests can inject a seeded random.
        public Random rnd;

        private SceneContainer BuildScene()
        {
            Sphere sphere = new Sphere(32, 24);

            List<float3> lineControlPoints = new List<float3>
            {
                new float3(-3f,0,0) , new float3(-1.5f,-1.5f,0), new float3(1f,1.5f,0)
            };
            Line line = new Line(lineControlPoints, 0.2f);

            var paperTex = new Texture(AssetStorage.Get<ImageData>("crumpled-paper-free.jpg"));

            return new SceneContainer()
            {
                Children = new List<SceneNode>()
                {
                    new SceneNode()
                    {
                        Components = new List<SceneComponent>()
                        {
                            new Transform()
                            {
                                Name = "SphereTransform",
                                Rotation = new float3(0,0,0),
                                Translation = new float3(0,0,0),
                                Scale = new float3(1, 1, 1)
                            },
                            MakeEffect.FromDiffuseSpecularNormalTexture(new float4(0.90980f, 0.35686f, 0.35686f,1), 20, paperTex, 1.0f, float2.One, 0.5f)                            
                            //sphere
                        }
                    },
                    new SceneNode()
                    {
                        Components = new List<SceneComponent>()
                        {
                            new Transform()
                            {
                                Name = "LineTransform",
                                Rotation = new float3(0,0,0),
                                Translation = new float3(0,0,0),
                                Scale = new float3(1, 1, 1)
                            },
                            MakeEffect.FromDiffuseSpecular(new float4(0, 0, 1,1), 20),
                            line
                        }
                    }
                }
            };
        }

        // Init is called on startup.
        public override void Init()
        {
            if (_canvasRenderMode == CanvasRenderMode.Screen)
            {
                UIHelper.CanvasWidthInit = Width / 100f;
                UIHelper.CanvasHeightInit = Height / 100f;
            }
            else
            {
                UIHelper.CanvasHeightInit = 16;
                UIHelper.CanvasWidthInit = 9;
            }

            _canvasHeight = UIHelper.CanvasHeightInit;
            _canvasWidth = UIHelper.CanvasWidthInit;

            _uiInput = new List<UIInput>();

            _initWidth = Width;
            _initHeight = Height;

            //_scene = BuildScene();
            _scene = AssetStorage.Get<SceneContainer>("Monkey.fus");

            var monkey = _scene.Children[0].GetComponent<Mesh>();

            // Check if rnd was injected (render tests inject a seeded random)
            if (rnd == null)
                rnd = new Random();

            var numberOfTriangles = monkey.Triangles.Length / 3;

            //Create dummy positions on model
            for (int i = 0; i < NumberOfAnnotations; i++)
            {
                int triangleNumber = rnd.Next(1, numberOfTriangles);
                int triIndex = (triangleNumber - 1) * 3;

                float3 triVert0 = monkey.Vertices[monkey.Triangles[triIndex]];
                float3 triVert1 = monkey.Vertices[monkey.Triangles[triIndex + 1]];
                float3 triVert2 = monkey.Vertices[monkey.Triangles[triIndex + 2]];

                float3 middle = (triVert0 + triVert1 + triVert2) / 3;

                float2 circleCanvasPos = new float2(middle.x, middle.y);
                float2 circleCanvasPosCache = new float2(0, 0);

                float prob = (float)rnd.NextDouble();
                prob = (float)System.Math.Round(prob, 3);
                string dummyClass = UIHelper.DummySegmentationClasses[rnd.Next(0, UIHelper.DummySegmentationClasses.Count - 1)];

                UIHelper.AnnotationKind annotationKind = (UIHelper.AnnotationKind)rnd.Next(0, Enum.GetNames(typeof(UIHelper.AnnotationKind)).Length);

                UIInput input = new UIInput(annotationKind, middle, new float2(0.65f, 0.65f), dummyClass, prob)
                {
                    Identifier = i,
                    CircleCanvasPos = circleCanvasPos,
                    CircleCanvasPosCache = circleCanvasPosCache
                };

                input.AffectedTriangles.Add(triIndex);
                _uiInput.Add(input);
            }

            _gui = CreateGui();

            // Create the interaction handler
            _sih = new SceneInteractionHandler(_gui);

            //Create a scene picker for performing visibility tests
            _scenePicker = new ScenePicker(_scene);

            // Set the clear color for the back buffer to white (100% intensity in all color channels R, G, B, A).
            RC.ClearColor = new float4(0.1f, 0.1f, 0.1f, 1);

            // Wrap a SceneRenderer around the model.
            _sceneRenderer = new SceneRendererForward(_scene);
            _guiRenderer = new SceneRendererForward(_gui);
        }

        // RenderAFrame is called once a frame
        public override void RenderAFrame()
        {
            // Clear the backbuffer
            RC.Clear(ClearFlags.Color | ClearFlags.Depth);

            RC.Viewport(0, 0, Width, Height);

            #region Controls

            // Mouse and keyboard movement
            if (Input.Keyboard.LeftRightAxis != 0 || Input.Keyboard.UpDownAxis != 0)
            {
                _keys = true;
            }

            if (Input.Mouse.LeftButton)
            {
                _keys = false;
                _angleVelHorz = -RotationSpeed * Input.Mouse.XVel * Time.DeltaTime * 0.0005f;
                _angleVelVert = -RotationSpeed * Input.Mouse.YVel * Time.DeltaTime * 0.0005f;
            }
            else if (Input.Touch.GetTouchActive(TouchPoints.Touchpoint_0))
            {
                _keys = false;
                float2 touchVel = Input.Touch.GetVelocity(TouchPoints.Touchpoint_0);
                _angleVelHorz = -RotationSpeed * touchVel.x * Time.DeltaTime * 0.0005f;
                _angleVelVert = -RotationSpeed * touchVel.y * Time.DeltaTime * 0.0005f;
            }
            else
            {
                if (_keys)
                {
                    _angleVelHorz = -RotationSpeed * Input.Keyboard.LeftRightAxis * Time.DeltaTime;
                    _angleVelVert = -RotationSpeed * Input.Keyboard.UpDownAxis * Time.DeltaTime;
                }
                else
                {
                    float curDamp = (float)System.Math.Exp(-Damping * Time.DeltaTime);
                    _angleVelHorz *= curDamp;
                    _angleVelVert *= curDamp;
                }
            }

            _angleHorz += _angleVelHorz;
            _angleVert += _angleVelVert;

            // Create the camera matrix and set it as the current ModelView transformation
            float4x4 mtxRot = float4x4.CreateRotationX(_angleVert) * float4x4.CreateRotationY(_angleHorz);
            float4x4 mtxCam = float4x4.LookAt(0, 0, -5, 0, 0, 0, 0, 1, 0);

            float4x4 view = mtxCam * mtxRot;
            float4x4 perspective = float4x4.CreatePerspectiveFieldOfView(_fovy, (float)Width / Height, ZNear, ZFar);
            float4x4 orthographic = float4x4.CreateOrthographic(Width, Height, ZNear, ZFar);


            RC.View = view;
            RC.Projection = _canvasRenderMode == CanvasRenderMode.Screen ? orthographic : perspective;
            // Constantly check for interactive objects.
            if (!Input.Mouse.Desc.Contains("Android"))
                _sih.CheckForInteractiveObjects(RC, Input.Mouse.Position, Width, Height);

            if (Input.Touch.GetTouchActive(TouchPoints.Touchpoint_0) && !Input.Touch.TwoPoint)
            {
                _sih.CheckForInteractiveObjects(RC, Input.Touch.GetPosition(TouchPoints.Touchpoint_0), Width, Height);
            }

            #endregion Controls

            //Annotations will be updated according to circle positions.
            //Lines will be updated according to circle and annotation positions.

            RC.View = view;
            RC.Projection = perspective;
            SceneNode canvas = _gui.Children[0];

            foreach (SceneNode child in canvas.Children)
            {
                if (!child.Name.Contains("MarkModelContainer")) continue;

                //1. Calculate the circles canvas position.
                for (int k = 0; k < child.Children.Count; k++)
                {
                    SceneNode container = child.Children[k];

                    SceneNode circle = container.Children[0];
                    UIInput uiInput = _uiInput[k];

                    //the monkey's matrices
                    SceneNode monkey = _scene.Children[0];
                    float4x4 model = monkey.GetGlobalTransformation();
                    float4x4 projection = perspective;

                    float4x4 mvpMonkey = projection * view * model;

                    float3 clipPos = float4x4.TransformPerspective(mvpMonkey, uiInput.Position); //divides by 2
                    float2 canvasPosCircle = new float2(clipPos.x, clipPos.y) * 0.5f + 0.5f;

                    canvasPosCircle.x *= _canvasWidth;
                    canvasPosCircle.y *= _canvasHeight;
                    uiInput.CircleCanvasPos = canvasPosCircle;

<<<<<<< HEAD
                    float2 pos = new float2(uiInput.CircleCanvasPos.x - (uiInput.Size.x / 2), uiInput.CircleCanvasPos.y - (uiInput.Size.y / 2)); //we want the lower left point of the rect that encloses the
                    circle.GetComponent<RectTransform>().Offsets = UIElementPosition.CalcOffsets(AnchorPos.MIDDLE, pos, _canvasHeight, _canvasWidth, uiInput.Size);
=======
                    var pos = new float2(uiInput.CircleCanvasPos.x - (uiInput.Size.x / 2), uiInput.CircleCanvasPos.y - (uiInput.Size.y / 2)); //we want the lower left point of the rect that encloses the
                    circle.GetComponent<RectTransform>().Offsets = UIElementPosition.CalcOffsets(AnchorPos.Middle, pos, _canvasHeight, _canvasWidth, uiInput.Size);
>>>>>>> 52cf1bbe

                    //1.1   Check if circle is visible

                    PickResult newPick = _scenePicker.Pick(RC, new float2(clipPos.x, clipPos.y)).ToList().OrderBy(pr => pr.ClipPos.z).FirstOrDefault();

                    if (newPick != null && uiInput.AffectedTriangles[0] == newPick.Triangle) //VISIBLE
                    {
                        uiInput.IsVisible = true;

                        var effect = circle.GetComponent<DefaultSurfaceEffect>();
                        effect.SetDiffuseAlphaInShaderEffect(UIHelper.alphaVis);
                    }
                    else
                    {
                        uiInput.IsVisible = false;
                        var effect = circle.GetComponent<DefaultSurfaceEffect>();
                        effect.SetDiffuseAlphaInShaderEffect(UIHelper.alphaInv);

                    }

                    //1.2   Calculate annotation positions without intersections.
                    if (!uiInput.CircleCanvasPos.Equals(uiInput.CircleCanvasPosCache))
                    {
                        float yPosScale = uiInput.CircleCanvasPos.y / _canvasHeight;
                        yPosScale = (yPosScale - 0.5f) * 2f;
                        uiInput.AnnotationCanvasPos.y = uiInput.CircleCanvasPos.y - (UIHelper.AnnotationDim.y / 2) + (2 * UIHelper.AnnotationDim.y * yPosScale);

                        if (uiInput.CircleCanvasPos.x > _canvasWidth / 2) //RIGHT
                            uiInput.AnnotationCanvasPos.x = UIHelper.CanvasWidthInit - UIHelper.AnnotationDim.x - UIHelper.AnnotationDistToLeftOrRightEdge;
                        else
                            uiInput.AnnotationCanvasPos.x = UIHelper.AnnotationDistToLeftOrRightEdge;
                    }
                    _uiInput[k] = uiInput;
                }

                // 2.   Find intersecting annotations and correct their position in _uiInput.
                //      Disable rendering of annotation if its corresponding circle is not visible.
                for (int k = 0; k < child.Children.Count; k++)
                {
                    SceneNode container = child.Children[k];
                    SceneNode annotation = container.Children[1];
                    UIInput uiInput = _uiInput[k];

                    if (uiInput.IsVisible)
                    {
                        if (!uiInput.CircleCanvasPos.Equals(uiInput.CircleCanvasPosCache))
                        {
                            Dictionary<int, float2> intersectedAnnotations = new Dictionary<int, float2>();
                            int iterations = 0;
                            CalculateNonIntersectingAnnotationPositions(ref uiInput, ref intersectedAnnotations, ref iterations);
                        }

                        annotation.GetComponent<NineSlicePlane>().Active = true;
                        foreach (Mesh comp in annotation.GetComponentsInChildren<Mesh>())
                            comp.Active = true;
                    }
                    else
                    {
                        annotation.GetComponent<NineSlicePlane>().Active = false;
                        foreach (Mesh comp in annotation.GetComponentsInChildren<Mesh>())
                            comp.Active = false;
                    }
                }

                // 3.   Update annotation positions on canvas and draw line
                for (int k = 0; k < child.Children.Count; k++)
                {
                    SceneNode container = child.Children[k];

                    SceneNode line = container.Children[2];
                    UIInput uiInput = _uiInput[k];

                    if (uiInput.IsVisible)
                    {
                        if (!uiInput.CircleCanvasPos.Equals(uiInput.CircleCanvasPosCache))
                        {
                            UpdateAnnotationOffsets(child.Children[uiInput.Identifier].Children[1], uiInput);
                            DrawLine(child.Children[uiInput.Identifier].Children[2], uiInput);
                        }
                    }

                    DrawLine(line, uiInput);

                    uiInput.CircleCanvasPosCache = uiInput.CircleCanvasPos;
                    _uiInput[k] = uiInput;
                }
            }

            _sceneRenderer.Render(RC);

            RC.Projection = _canvasRenderMode == CanvasRenderMode.Screen ? orthographic : perspective;
            _guiRenderer.Render(RC);

            Present();
        }

        // Is called when the window was resized
        public override void Resize(ResizeEventArgs e)
        {
            _resizeScaleFactor = new float2((100 / _initWidth * Width) / 100, (100 / _initHeight * Height) / 100);

            _canvasHeight = UIHelper.CanvasHeightInit * _resizeScaleFactor.y;
            _canvasWidth = UIHelper.CanvasWidthInit * _resizeScaleFactor.x;

        }

        private SceneContainer CreateGui()
        {
            float canvasScaleFactor = _initWidth / _canvasWidth;
            float borderScaleFactor = 1;
            if (_canvasRenderMode == CanvasRenderMode.Screen)
            {
                borderScaleFactor = canvasScaleFactor;
            }

            GUIButton btnFuseeLogo = new GUIButton
            {
                Name = "Canvas_Button"
            };
            btnFuseeLogo.OnMouseEnter += BtnLogoEnter;
            btnFuseeLogo.OnMouseExit += BtnLogoExit;
            btnFuseeLogo.OnMouseDown += BtnLogoDown;

            Texture guiFuseeLogo = new Texture(AssetStorage.Get<ImageData>("FuseeText.png"));
            TextureNode fuseeLogo = new TextureNode(
                "fuseeLogo",
                UIHelper.VsTex,
                UIHelper.PsTex,
                guiFuseeLogo,
<<<<<<< HEAD
                UIElementPosition.GetAnchors(AnchorPos.TOP_TOP_LEFT),
                UIElementPosition.CalcOffsets(AnchorPos.TOP_TOP_LEFT, new float2(0, _canvasHeight - 0.5f), _canvasHeight, _canvasWidth, new float2(1.75f, 0.5f)),
                float2.One);
=======
                UIElementPosition.GetAnchors(AnchorPos.TopTopLeft),
                UIElementPosition.CalcOffsets(AnchorPos.TopTopLeft, new float2(0, _canvasHeight - 0.5f), _canvasHeight, _canvasWidth, new float2(1.75f, 0.5f)));
>>>>>>> 52cf1bbe
            fuseeLogo.AddComponent(btnFuseeLogo);

            SceneNode markModelContainer = new SceneNode
            {
                Name = "MarkModelContainer",
            };

            CanvasNode canvas = new CanvasNode(
                "Canvas",
                _canvasRenderMode,
                new MinMaxRect
                {
                    Min = new float2(-_canvasWidth / 2f, -_canvasHeight / 2f),
                    Max = new float2(_canvasWidth / 2f, _canvasHeight / 2f)
                }
            )
            { Children = new ChildList() { fuseeLogo, markModelContainer } };

            for (int i = 0; i < _uiInput.Count; i++)
            {
<<<<<<< HEAD
                UIInput item = _uiInput[i];
                if (item.AnnotationKind != UIHelper.AnnotationKind.CONFIRMED)
=======
                var item = _uiInput[i];
                if (item.AnnotationKind != UIHelper.AnnotationKind.Confirmed)
>>>>>>> 52cf1bbe
                {
                    UIHelper.CreateAndAddCircleAnnotationAndLine(markModelContainer, item.AnnotationKind, item.Size, _uiInput[i].AnnotationCanvasPos, borderScaleFactor,
                    "#" + i + " " + item.SegmentationClass + ", " + item.Probability.ToString(CultureInfo.GetCultureInfo("en-gb")));
                }
                else
                {
                    UIHelper.CreateAndAddCircleAnnotationAndLine(markModelContainer, item.AnnotationKind, item.Size, _uiInput[i].AnnotationCanvasPos, borderScaleFactor,
                   "#" + i + " " + item.SegmentationClass);
                }
            }

            return new SceneContainer
            {
                Children = new List<SceneNode>
                {
                    //Add canvas.
                    canvas
                }
            };
        }

        public void BtnLogoEnter(CodeComponent sender)
        {
            var effect = _gui.Children.FindNodes(node => node.Name == "fuseeLogo").First().GetComponent<ShaderEffect>();
            effect.SetFxParam(UniformNameDeclarations.Albedo, new float4(0.0f, 0.0f, 0.0f, 1f));
            effect.SetFxParam(UniformNameDeclarations.AlbedoMix, 0.8f);
        }

        public void BtnLogoExit(CodeComponent sender)
        {
            var effect = _gui.Children.FindNodes(node => node.Name == "fuseeLogo").First().GetComponent<ShaderEffect>();
            effect.SetFxParam(UniformNameDeclarations.Albedo, float4.One);
            effect.SetFxParam(UniformNameDeclarations.AlbedoMix, 1f);
        }

        public void BtnLogoDown(CodeComponent sender)
        {
            OpenLink("http://fusee3d.org");
        }

        private void UpdateAnnotationOffsets(SceneNode sncAnnotation, UIInput input)
        {
            if (input.CircleCanvasPos.x <= _canvasWidth / 2)
            {
                //LEFT
                sncAnnotation.GetComponent<RectTransform>().Anchors = UIElementPosition.GetAnchors(AnchorPos.DownDownLeft);

                sncAnnotation.GetComponent<RectTransform>().Offsets = UIElementPosition.CalcOffsets(
                    AnchorPos.DownDownLeft, input.AnnotationCanvasPos,
                    UIHelper.CanvasHeightInit, UIHelper.CanvasWidthInit, UIHelper.AnnotationDim);
            }
            else
            {
                //RIGHT
                sncAnnotation.GetComponent<RectTransform>().Anchors = UIElementPosition.GetAnchors(AnchorPos.DownDownRight);

                sncAnnotation.GetComponent<RectTransform>().Offsets = UIElementPosition.CalcOffsets(
                    AnchorPos.DownDownRight, input.AnnotationCanvasPos,
                    UIHelper.CanvasHeightInit, UIHelper.CanvasWidthInit, UIHelper.AnnotationDim);
            }
        }

        private void DrawLine(SceneNode sncLine, UIInput uiInput)
        {
            if (uiInput.IsVisible)
            {
                if (uiInput.CircleCanvasPos.Equals(uiInput.CircleCanvasPosCache)) return;
                List<float3> linePoints;

                if (uiInput.CircleCanvasPos.x <= _canvasWidth / 2)
                {
                    //LEFT
                    linePoints = new List<float3>
                    {
                        new float3(uiInput.AnnotationCanvasPos.x + UIHelper.AnnotationDim.x, uiInput.AnnotationCanvasPos.y + UIHelper.AnnotationDim.y/2,0),
                        new float3(uiInput.CircleCanvasPos.x - (uiInput.Size.x/2), uiInput.CircleCanvasPos.y,0)
                    };
                }
                else
                {
                    //RIGHT
                    float posX = _canvasWidth - UIHelper.AnnotationDim.x - UIHelper.AnnotationDistToLeftOrRightEdge;

                    linePoints = new List<float3>
                    {
                        new float3(posX, uiInput.AnnotationCanvasPos.y + UIHelper.AnnotationDim.y/2,0),
                        new float3(uiInput.CircleCanvasPos.x + (uiInput.Size.x/2), uiInput.CircleCanvasPos.y,0)
                    };
                }

                sncLine.GetComponent<RectTransform>().Offsets = UIElementPosition.CalcOffsets(AnchorPos.Middle, new float2(0, 0), _canvasHeight, _canvasWidth, new float2(_canvasWidth, _canvasHeight));

                Line mesh = sncLine.GetComponent<Line>();

                if (mesh != null)
                {
                    Line newLine = new Line(linePoints, 0.0025f / _resizeScaleFactor.y, _canvasWidth, _canvasHeight);
                    mesh.Vertices = newLine.Vertices;
                    mesh.Normals = newLine.Normals;
                    mesh.Triangles = newLine.Triangles;
                    mesh.UVs = newLine.UVs;
                }
                else
                {
                    Line newLine = new Line(linePoints, 0.0025f / _resizeScaleFactor.y, _canvasWidth, _canvasHeight);
                    sncLine.AddComponent(newLine);
                }
            }
            else
            {
                Line newLine = sncLine.GetComponent<Line>();
                if (newLine != null)
                    sncLine.Components.Remove(newLine);
            }
        }

        private void CalculateNonIntersectingAnnotationPositions(ref UIInput input, ref Dictionary<int, float2> intersectedAnnotations, ref int iterations)
        {
            if (!input.IsVisible) return;

            int intersectionCount = 0;
            for (int i = 0; i < _uiInput.Count; i++)
            {
                UIInput counterpart = _uiInput[i];

                if (counterpart.Identifier == input.Identifier || !counterpart.IsVisible || intersectedAnnotations.ContainsKey(counterpart.Identifier))
                    continue;

                float halfAnnotationHeight = (UIHelper.AnnotationDim.y / 2f);
                float buffer = halfAnnotationHeight - (halfAnnotationHeight / 100f * 10f);
                //If we do not multiply by the resize scale factor the intersction test will return wrong results because AnnotationCanvasPos is in the range of the size of the initial canvas.
                bool intersect = UIHelper.DoesAnnotationIntersectWithAnnotation(input.AnnotationCanvasPos, _uiInput[i].AnnotationCanvasPos, new float2(0, buffer));

                if (!intersect || intersectedAnnotations.ContainsKey(counterpart.Identifier)) continue;

                intersectedAnnotations.Add(counterpart.Identifier, _uiInput[i].AnnotationCanvasPos);
                intersectionCount++;
            }

            if (intersectionCount == 0)
                return;

            if (intersectedAnnotations.Count >= 1)
            {
                if (!intersectedAnnotations.ContainsKey(input.Identifier))
                    intersectedAnnotations.Add(input.Identifier, input.AnnotationCanvasPos); //add pos that is just being checked

                List<KeyValuePair<int, float2>> orderedBy = intersectedAnnotations.OrderBy(item => item.Value.y).ToList();

                intersectedAnnotations = new Dictionary<int, float2>();
                foreach (KeyValuePair<int, float2> keyValue in orderedBy) //JSIL not implemented exception: ToDictionary
                {
                    intersectedAnnotations.Add(keyValue.Key, keyValue.Value);
                }

                int middleIndex = (intersectedAnnotations.Count) / 2;
                float2 averagePos = new float2();

                for (int i = 0; i < intersectedAnnotations.Count; i++)
                    averagePos += intersectedAnnotations.ElementAt(i).Value;

                averagePos /= intersectedAnnotations.Count;

                for (int i = 0; i < intersectedAnnotations.Count; i++)
                {
                    int identifier = intersectedAnnotations.ElementAt(i).Key;
                    UIInput thisInput = _uiInput[identifier];
                    thisInput.AnnotationCanvasPos = averagePos;

                    int multiplier = System.Math.Abs(i - middleIndex);

                    //Distance between annotations is 0.5* AnnotationDim.y
                    if (intersectedAnnotations.Count % 2 == 0) //even
                    {
                        if (i == middleIndex - 1)
                            thisInput.AnnotationCanvasPos.y -= 0.75f * UIHelper.AnnotationDim.y;
                        else if (i == middleIndex)
                            thisInput.AnnotationCanvasPos.y += 0.75f * UIHelper.AnnotationDim.y;
                        else if (i > middleIndex)
                            thisInput.AnnotationCanvasPos.y += (0.75f * UIHelper.AnnotationDim.y) + (multiplier * (UIHelper.AnnotationDim.y + UIHelper.AnnotationDim.y / 2));
                        else if (i < middleIndex)
                            thisInput.AnnotationCanvasPos.y -= (0.75f * UIHelper.AnnotationDim.y) + ((multiplier - 1) * (UIHelper.AnnotationDim.y + UIHelper.AnnotationDim.y / 2));
                    }
                    else //odd
                    {
                        if (i > middleIndex)
                            thisInput.AnnotationCanvasPos.y += 0.5f * multiplier * UIHelper.AnnotationDim.y + (UIHelper.AnnotationDim.y * multiplier);
                        else if (i < middleIndex)
                            thisInput.AnnotationCanvasPos.y -= 0.5f * multiplier * UIHelper.AnnotationDim.y + (UIHelper.AnnotationDim.y * multiplier);
                    }

                    _uiInput[identifier] = thisInput;
                }
            }

            //Recursively check all annotations that where involved in this intersection
            for (int i = 0; i < intersectedAnnotations.Count; i++)
            {
                if (i != 0 && i != intersectedAnnotations.Count - 1) continue;
                iterations++;
                int identifier = intersectedAnnotations.ElementAt(i).Key;
                UIInput uiInput = _uiInput[identifier];

                CalculateNonIntersectingAnnotationPositions(ref uiInput, ref intersectedAnnotations, ref iterations);
            }
        }
    }
}<|MERGE_RESOLUTION|>--- conflicted
+++ resolved
@@ -287,13 +287,8 @@
                     canvasPosCircle.y *= _canvasHeight;
                     uiInput.CircleCanvasPos = canvasPosCircle;
 
-<<<<<<< HEAD
-                    float2 pos = new float2(uiInput.CircleCanvasPos.x - (uiInput.Size.x / 2), uiInput.CircleCanvasPos.y - (uiInput.Size.y / 2)); //we want the lower left point of the rect that encloses the
-                    circle.GetComponent<RectTransform>().Offsets = UIElementPosition.CalcOffsets(AnchorPos.MIDDLE, pos, _canvasHeight, _canvasWidth, uiInput.Size);
-=======
                     var pos = new float2(uiInput.CircleCanvasPos.x - (uiInput.Size.x / 2), uiInput.CircleCanvasPos.y - (uiInput.Size.y / 2)); //we want the lower left point of the rect that encloses the
                     circle.GetComponent<RectTransform>().Offsets = UIElementPosition.CalcOffsets(AnchorPos.Middle, pos, _canvasHeight, _canvasWidth, uiInput.Size);
->>>>>>> 52cf1bbe
 
                     //1.1   Check if circle is visible
 
@@ -423,14 +418,8 @@
                 UIHelper.VsTex,
                 UIHelper.PsTex,
                 guiFuseeLogo,
-<<<<<<< HEAD
-                UIElementPosition.GetAnchors(AnchorPos.TOP_TOP_LEFT),
-                UIElementPosition.CalcOffsets(AnchorPos.TOP_TOP_LEFT, new float2(0, _canvasHeight - 0.5f), _canvasHeight, _canvasWidth, new float2(1.75f, 0.5f)),
-                float2.One);
-=======
                 UIElementPosition.GetAnchors(AnchorPos.TopTopLeft),
                 UIElementPosition.CalcOffsets(AnchorPos.TopTopLeft, new float2(0, _canvasHeight - 0.5f), _canvasHeight, _canvasWidth, new float2(1.75f, 0.5f)));
->>>>>>> 52cf1bbe
             fuseeLogo.AddComponent(btnFuseeLogo);
 
             SceneNode markModelContainer = new SceneNode
@@ -451,13 +440,8 @@
 
             for (int i = 0; i < _uiInput.Count; i++)
             {
-<<<<<<< HEAD
-                UIInput item = _uiInput[i];
-                if (item.AnnotationKind != UIHelper.AnnotationKind.CONFIRMED)
-=======
                 var item = _uiInput[i];
                 if (item.AnnotationKind != UIHelper.AnnotationKind.Confirmed)
->>>>>>> 52cf1bbe
                 {
                     UIHelper.CreateAndAddCircleAnnotationAndLine(markModelContainer, item.AnnotationKind, item.Size, _uiInput[i].AnnotationCanvasPos, borderScaleFactor,
                     "#" + i + " " + item.SegmentationClass + ", " + item.Probability.ToString(CultureInfo.GetCultureInfo("en-gb")));
