--- conflicted
+++ resolved
@@ -51,11 +51,7 @@
         //rnd is public so unit tests can inject a seeded random.
         public Random rnd;
 
-<<<<<<< HEAD
         private async Task<SceneContainer> BuildScene()
-=======
-        private Scene BuildScene()
->>>>>>> 15e0696c
         {
             var sphere = new Sphere(32, 24);
 
@@ -80,14 +76,7 @@
                                 Translation = new float3(0,0,0),
                                 Scale = new float3(1, 1, 1)
                             },
-<<<<<<< HEAD
-                            new ShaderEffectComponent()
-                            {
-                                Effect = await ShaderCodeBuilder.MakeShaderEffect(new float4(0.90980f, 0.35686f, 0.35686f,1), new float4(1,1,1,1), 20,"crumpled-paper-free.jpg",0.5f)
-                            },
-=======
                             ShaderCodeBuilder.MakeShaderEffect(new float4(0.90980f, 0.35686f, 0.35686f,1), new float4(1,1,1,1), 20,"crumpled-paper-free.jpg",0.5f)                            
->>>>>>> 15e0696c
                             //sphere
                         }
                     },
@@ -102,14 +91,7 @@
                                 Translation = new float3(0,0,0),
                                 Scale = new float3(1, 1, 1)
                             },
-<<<<<<< HEAD
-                            new ShaderEffectComponent()
-                            {
-                                Effect = await ShaderCodeBuilder.MakeShaderEffect(new float4(0, 0, 1,1), new float4(1,1,1,1), 20)
-                            },
-=======
                             ShaderCodeBuilder.MakeShaderEffect(new float4(0, 0, 1,1), new float4(1,1,1,1), 20),
->>>>>>> 15e0696c
                             line
                         }
                     }
