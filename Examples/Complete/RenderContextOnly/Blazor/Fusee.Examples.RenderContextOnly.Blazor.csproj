﻿<Project Sdk="Microsoft.NET.Sdk.BlazorWebAssembly">
    <PropertyGroup>
        <TargetFramework>net6.0</TargetFramework>
        <ServiceWorkerAssetsManifest>service-worker-assets.js</ServiceWorkerAssetsManifest>
		<BlazorEnableCompression>false</BlazorEnableCompression>
        <BlazorCacheBootResources>false</BlazorCacheBootResources>
        <ErrorOnDuplicatePublishOutputFiles>false</ErrorOnDuplicatePublishOutputFiles>
        <Nullable>disable</Nullable>
        <Platforms>AnyCPU</Platforms>
    </PropertyGroup>

    <PropertyGroup>
        <OutputPath>$(BaseOutputPath)\Examples\RenderContextOnly\Blazor\</OutputPath>
    </PropertyGroup>

    <ItemGroup>
        <PackageReference Include="Microsoft.AspNetCore.Components.WebAssembly" Version="6.0.6" />
<<<<<<< HEAD
        <PackageReference Include="Microsoft.AspNetCore.Components.WebAssembly.DevServer" Version="6.0.7" PrivateAssets="all" />
        <PackageReference Include="Microsoft.JSInterop.WebAssembly" Version="6.0.6" />
=======
        <PackageReference Include="Microsoft.AspNetCore.Components.WebAssembly.DevServer" Version="6.0.6" PrivateAssets="all" />
        <PackageReference Include="Microsoft.JSInterop.WebAssembly" Version="6.0.7" />
>>>>>>> 7e1c81f9
    </ItemGroup>

    <ItemGroup>
		<ProjectReference Include="$(FuseeEngineRoot)\src\Base\Imp\Blazor\Fusee.Base.Imp.Blazor.csproj" />
		<ProjectReference Include="$(FuseeEngineRoot)\src\Engine\Imp\Graphics\Blazor\Fusee.Engine.Imp.Graphics.Blazor.csproj" />
        <ProjectReference Include="..\Core\Fusee.Examples.RenderContextOnly.Core.csproj" />
    </ItemGroup>

    <ItemGroup>
        <ServiceWorker Include="wwwroot\service-worker.js" PublishedContent="wwwroot\service-worker.published.js" />
    </ItemGroup>

    <Target Name="MovingAssetsToServerRoot" BeforeTargets="PostBuildEvent">
        <ItemGroup>
            <AssetsDir Include="$(OutputPath)$(TargetFramework)\Assets\**\*.*" />
        </ItemGroup>
        <Message Text="Moving 'Assets' folder to http server root folder" Importance="high" />
        <Move SourceFiles="@(AssetsDir)" DestinationFolder="$(OutputPath)$(TargetFramework)\wwwroot\Assets\%(RecursiveDir)" />
        <RemoveDir Directories="$(OutputPath)$(TargetFramework)\Assets" />
    </Target>

</Project><|MERGE_RESOLUTION|>--- conflicted
+++ resolved
@@ -15,13 +15,8 @@
 
     <ItemGroup>
         <PackageReference Include="Microsoft.AspNetCore.Components.WebAssembly" Version="6.0.6" />
-<<<<<<< HEAD
         <PackageReference Include="Microsoft.AspNetCore.Components.WebAssembly.DevServer" Version="6.0.7" PrivateAssets="all" />
-        <PackageReference Include="Microsoft.JSInterop.WebAssembly" Version="6.0.6" />
-=======
-        <PackageReference Include="Microsoft.AspNetCore.Components.WebAssembly.DevServer" Version="6.0.6" PrivateAssets="all" />
         <PackageReference Include="Microsoft.JSInterop.WebAssembly" Version="6.0.7" />
->>>>>>> 7e1c81f9
     </ItemGroup>
 
     <ItemGroup>
