--- conflicted
+++ resolved
@@ -39,11 +39,6 @@
         private SurfaceEffect _whiteFx;
         private SurfaceEffect _greenFx;
         private SurfaceEffect _grayFx;
-
-<<<<<<< HEAD
-
-=======
->>>>>>> 1ff2643f
 
         public override async Task InitAsync()
         {
