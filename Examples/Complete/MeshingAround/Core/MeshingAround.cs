--- conflicted
+++ resolved
@@ -163,14 +163,7 @@
             parentNode.Children.Add(sceneNodeCTri);
             parentNode.Children.Add(sceneNodeCOne);
             parentNode.Children.Add(sceneNodeCCube);
-<<<<<<< HEAD
             var sc = new SceneContainer { Children = new List<SceneNodeContainer> { parentNode } };            
-=======
-            var sc = new SceneContainer { Children = new List<SceneNodeContainer> { parentNode } };
-
-            var projComp = new ProjectionComponent(ProjectionMethod.PERSPECTIVE, 1, 5000, M.PiOver4);
-            sc.Children[0].Components.Insert(0, projComp);
->>>>>>> ed152337
 
             _renderer = new SceneRendererForward(sc);
 
