--- conflicted
+++ resolved
@@ -9,15 +9,12 @@
     </Content>
   </ItemGroup>
   <ItemGroup>
-<<<<<<< HEAD
     <PackageReference Include="Fusee.Desktop" Version="0.7.5" />
     <PackageReference Include="Fusee.Desktop" Version="0.7.6" />
     <PackageReference Include="Fusee.Desktop" Version="0.8.1" />
     <PackageReference Include="Fusee.Desktop" Version="0.8.2" />
     <PackageReference Include="Fusee.Desktop" Version="0.9.0" />
-=======
     <PackageReference Include="Fusee.Desktop" Version="0.9.1" />
->>>>>>> 3a761957
   </ItemGroup>
   <PropertyGroup>
     <!-- Suppress warning NU1701: Package restore of OpenTK 3.1 with net462 - remove after update to OpenTK 4 -->
