name: CI

on:
  push:
    branches:
    - master
    - develop
  pull_request:
    branches:
    - master
    - develop
  workflow_dispatch:

jobs:
  lint:
    runs-on: windows-2022
    name: Linting
    env:
      DOTNET_SKIP_FIRST_TIME_EXPERIENCE: true
      DOTNET_NOLOGO: true
    steps:
    - uses: actions/checkout@v3
    - name: Setup .NET 7.0
      uses: actions/setup-dotnet@v2
      with:
        dotnet-version: 7.0.x
    - name: dotnet tool restore
      run: dotnet tool restore
    - name: dotnet format folder
      run: dotnet tool run dotnet-format -f . --exclude src\Engine\Imp\Graphics\Shared
    - name: dotnet format solution
      run: dotnet tool run dotnet-format Fusee.sln
#    - name: dotnet format fix style - warn
#      run: dotnet tool run dotnet-format Fusee.sln --no-restore --fix-style warn
#    - name: dotnet format fix style - info
#      run: dotnet tool run dotnet-format Fusee.sln --no-restore --fix-style info
    - name: Commiting changes
      uses: stefanzweifel/git-auto-commit-action@v4
      with:
        commit_message: Linting

  tests:
    name: Tests
    needs: [lint]
    env:
      DOTNET_SKIP_FIRST_TIME_EXPERIENCE: true
      DOTNET_NOLOGO: true
    strategy:
      fail-fast: false
      matrix:
        os: [ 'windows-2022', 'ubuntu-latest', 'macos-latest' ]
    runs-on: ${{ matrix.os }}
    steps:
    - name: Checkout
      uses: actions/checkout@v3
<<<<<<< HEAD
    - name: Setup .NET 6.0 & 7.0
      uses: actions/setup-dotnet@v2
      with:
        dotnet-version: |
          7.0.x
          6.0.x
=======
    - name: Setup .NET 7.0
      uses: actions/setup-dotnet@v2
      with:
        dotnet-version: 7.0.x
>>>>>>> 66410e35
    - name: AssetStorage
      run: dotnet test -c Release src/Tests/AssetStorage/Desktop/Fusee.Tests.AssetStorage.Desktop.csproj
    - name: Math
      run: dotnet test -c Release src/Tests/Math/Core/Fusee.Tests.Math.Core.csproj
    - name: Scene Components
      run: dotnet test -c Release src/Tests/Scene/Components/Fusee.Tests.Scene.Components.csproj
    - name: Serialization V1
      run: dotnet test -c Release src/Tests/Serialization/V1/Fusee.Tests.Serialization.V1.csproj
    - name: Xene
      run: dotnet test -c Release src/Tests/Xene/Fusee.Tests.Xene.csproj
    - name: Xirkit
      run: dotnet test -c Release src/Tests/Xirkit/Core/Fusee.Tests.Xirkit.Core.csproj
    - name: Xirkit Nested Access
      run: dotnet test -c Release src/Tests/Xirkit/NestedAccess/Fusee.Tests.Xirkit.NestedAccess.csproj

  rendertests:
    name: Render Tests
    needs: [lint]
    env:
      DOTNET_SKIP_FIRST_TIME_EXPERIENCE: true
      DOTNET_NOLOGO: true
    strategy:
      fail-fast: false
      matrix:
        os: [ 'windows-2022' ]
    runs-on: ${{ matrix.os }}
    steps:
    - name: Checkout
      uses: actions/checkout@v3
<<<<<<< HEAD
    - name: Setup .NET 6.0 & 7.0
      uses: actions/setup-dotnet@v2
      with:
        dotnet-version: |
          7.0.x
          6.0.x
=======
    - name: Setup .NET 7.0
      uses: actions/setup-dotnet@v2
      with:
        dotnet-version: 7.0.x
>>>>>>> 66410e35
    - name: Render image compare
      run: dotnet run -c Release --project src/Tests/Render/Desktop/Fusee.Tests.Render.Desktop.csproj
    - name: Upload artifact
      uses: actions/upload-artifact@v3
      if: always()
      with:
        name: Rendertests
        path: |
            bin/Release/Tests/Render/Desktop/net7.0/*.png
            bin/Release/Tests/Render/Desktop/net7.0/References/*.png

  builddesktop:
    needs: [tests, rendertests]
    name: Build Desktop
    env:
      DOTNET_SKIP_FIRST_TIME_EXPERIENCE: true
      DOTNET_NOLOGO: true
    strategy:
      fail-fast: false
      matrix:
        os: [ 'windows-2022', 'ubuntu-latest', 'macos-latest' ]
    runs-on: ${{ matrix.os }}
    steps:
    - name: Checkout
      uses: actions/checkout@v3
<<<<<<< HEAD
    - name: Setup .NET 6.0 & 7.0
      uses: actions/setup-dotnet@v2
      with:
        dotnet-version: |
          7.0.x
          6.0.x
=======
    - name: Setup .NET 7.0
      uses: actions/setup-dotnet@v2
      with:
        dotnet-version: 7.0.x
>>>>>>> 66410e35
    - name: Build Release-Desktop
      run: dotnet build -c Release-Desktop Fusee.sln
    - name: Upload Player-Artifact
      uses: actions/upload-artifact@v3
      with:
        name: fusee-desktop-${{ matrix.os }}-player
        path: bin/Release/Player/Desktop/
    - name: Upload Tool-Artifacts
      uses: actions/upload-artifact@v3
      with:
        name: fusee-desktop-${{ matrix.os }}-tools
        path: bin/Release/Tools/
#    - name: Upload Example-Artifacts
#      uses: actions/upload-artifact@v3
#      with:
#        name: fusee-desktop-${{ matrix.os }}-examples
#        path: bin/Release/Examples/**/Desktop/

  buildnuget:
    needs: [tests, rendertests]
    name: Build NuGet
    env:
      DOTNET_SKIP_FIRST_TIME_EXPERIENCE: true
      DOTNET_NOLOGO: true
      NUGET_BUILD: true
    strategy:
      fail-fast: false
      matrix:
        os: [ 'windows-2022' ]
    runs-on: ${{ matrix.os }}
    steps:
    - name: Checkout
      uses: actions/checkout@v3
<<<<<<< HEAD
    - name: Setup .NET 6.0 & 7.0
      uses: actions/setup-dotnet@v2
      with:
        dotnet-version: |
          7.0.x
          6.0.x
=======
    - name: Setup .NET 7.0
      uses: actions/setup-dotnet@v2
      with:
        dotnet-version: 7.0.x
>>>>>>> 66410e35
    - name: Add msbuild to PATH
      uses: microsoft/setup-msbuild@v1.1
      with:
        vs-version: '[17.4,]'
        msbuild-architecture: x64
#    - name: Setup dotnet macos workload
#      run: dotnet workload install macos
#    - name: Build Release-Blazor
#      run: dotnet build -c Release-Blazor Fusee.sln
#    - name: Setup wasm-tools workload
#      run: dotnet workload install wasm-tools
#    - name: Publish F.E.Player.Blazor
#      run: dotnet publish -c Release -p:PublishProfile=FolderProfileRelease src/Engine/Player/Blazor/Fusee.Engine.Player.Blazor.csproj
#    - name: Build F.T.B.Blazorpatch
#      run: dotnet build -c Release src/Tools/Build/Blazorpatch/Fusee.Tools.Build.Blazorpatch.csproj
#    - name: Patch Blazor
#      run: dotnet bin/Release/Tools/Build/Blazorpatch/net7.0/Fusee.Tools.Build.Blazorpatch.dll -p bin/Release/Player/Blazor/net7.0/publish/wwwroot -t All
    - name: Build F.E.Player.Desktop
      run: dotnet publish -c Release -p:PublishProfile=win-x64-release src\Engine\Player\Desktop\Fusee.Engine.Player.Desktop.csproj
    - name: Pack Fusee.sln NuGet
      run: dotnet pack Fusee.sln -c Release-NuGet
    - name: Pack F.B.I.Android
      run: msbuild src\Base\Imp\Android\Fusee.Base.Imp.Android.csproj -t:restore,pack -p:Configuration=Release
    - name: Pack F.E.I.Graphics.Android
      run: msbuild src\Engine\Imp\Graphics\Android\Fusee.Engine.Imp.Graphics.Android.csproj -t:restore,pack -p:Configuration=Release
    - name: Pack Core Metapackage
      run: dotnet pack dis\NuGet\Core\Core.csproj -c Release -o bin\Release\nuget
    - name: Pack Desktop Metapackage
      run: dotnet pack dis\NuGet\Desktop\Desktop.csproj -c Release -o bin\Release\nuget
    - name: Pack Android Metapackage
      run: msbuild dis\NuGet\Android\Android.csproj -t:restore,pack -p:Configuration=Release
    - name: Pack Fusee.Template.dotnet
      run: dotnet pack dis\DnTemplate\DnTemplate.csproj -c Release -o bin\Release\nuget
    - name: Pack VSTemplate
      run: msbuild dis\VSTemplate\VSTemplate.sln -t:restore,build -p:Configuration=Release
    - name: Pack Blender Addon
      run: tar -c -a -f bin\Release\nuget\io_export_fus.zip -C bin\Release\Tools\CmdLine\net7.0\BlenderScripts\addons *
    - name: Upload NuGet-Atrifacts
      uses: actions/upload-artifact@v3
      with:
        name: fusee-nuget-${{ matrix.os }}
        path: |
          bin/Release/nuget/
          dis/VSTemplate/VSTemplate/bin/Release/ProjectTemplates/CSharp/1033/Fusee.Template.VS.zip
          dis/VSTemplate/VSIX/bin/Release/Fusee.Template.VS.Installer.vsix

  buildblazor:
    needs: [tests, rendertests]
    name: Build Blazor
    env:
      DOTNET_SKIP_FIRST_TIME_EXPERIENCE: true
      DOTNET_NOLOGO: true
    strategy:
      fail-fast: false
      matrix:
        os: [ 'ubuntu-latest', 'macos-latest' ]
    runs-on: ${{ matrix.os }}
    steps:
    - name: Checkout
      uses: actions/checkout@v3
<<<<<<< HEAD
    - name: Setup .NET 6.0 & 7.0
      uses: actions/setup-dotnet@v2
      with:
        dotnet-version: |
          7.0.x
          6.0.x
=======
    - name: Setup .NET 7.0
      uses: actions/setup-dotnet@v2
      with:
        dotnet-version: 7.0.x
>>>>>>> 66410e35
    - name: Setup dotnet macos workload
      run: dotnet workload install macos
    - name: Build Release-Blazor
      run: dotnet build -c Release-Blazor Fusee.sln
    - name: Setup workloads
      run: |
        dotnet workload install wasm-tools
        dotnet workload install wasm-tools-net6
    - name: Publish F.E.Player.Blazor
      run: dotnet publish -c Release -p:PublishProfile=FolderProfileRelease src/Engine/Player/Blazor/Fusee.Engine.Player.Blazor.csproj
    - name: Build F.T.B.Blazorpatch
      run: dotnet build -c Release src/Tools/Build/Blazorpatch/Fusee.Tools.Build.Blazorpatch.csproj
    - name: Patch Blazor
      run: dotnet bin/Release/Tools/Build/Blazorpatch/net7.0/Fusee.Tools.Build.Blazorpatch.dll -p bin/Release/Player/Blazor/net7.0/publish/wwwroot -t All
    - name: Upload Player-Artifact
      uses: actions/upload-artifact@v3
      with:
        name: fusee-blazor-${{ matrix.os }}-player
        path: bin/Release/Player/Blazor/net7.0/publish/

  buildandroid:
    name: Build Android
    needs: [tests, rendertests]
    env:
      DOTNET_SKIP_FIRST_TIME_EXPERIENCE: true
      DOTNET_NOLOGO: true
    runs-on: windows-2022
    steps:
    - name: Checkout
      uses: actions/checkout@v3
    - name: Add msbuild to PATH
      uses: microsoft/setup-msbuild@v1.1
      with:
<<<<<<< HEAD
        vs-version: '[17.0,]'
    - name: Setup .NET 6.0 & 7.0
      uses: actions/setup-dotnet@v2
      with:
        dotnet-version: |
          7.0.x
          6.0.x
=======
        vs-version: '[17.4,]'
    - name: Setup .NET 7.0
      uses: actions/setup-dotnet@v2
      with:
        dotnet-version: 7.0.x
>>>>>>> 66410e35
    - name: Build with MSBuild
      run: msbuild Fusee.sln -r -p:Configuration=Release-Android

  codeanalysis:
    name: CodeQL
    needs: [builddesktop]
    env:
      DOTNET_SKIP_FIRST_TIME_EXPERIENCE: true
      DOTNET_NOLOGO: true
    runs-on: windows-2019
    strategy:
      fail-fast: false
      matrix:
        language: [ 'csharp', 'python' ]
    steps:
      - name: Checkout repository
        uses: actions/checkout@v3
<<<<<<< HEAD
      - name: Setup .NET 6.0 & 7.0
        uses: actions/setup-dotnet@v2
        with:
          dotnet-version: |
            7.0.x
            6.0.x
=======
      - name: Setup .NET 7.0
        uses: actions/setup-dotnet@v2
        with:
          dotnet-version: 7.0.x
>>>>>>> 66410e35
      - name: Initialize CodeQL
        uses: github/codeql-action/init@v2
        with:
          languages: ${{ matrix.language }}
      - name: Build Release-Desktop
        run: dotnet build -c Release-Desktop Fusee.sln
      - name: Perform CodeQL Analysis
        uses: github/codeql-action/analyze@v2<|MERGE_RESOLUTION|>--- conflicted
+++ resolved
@@ -53,19 +53,10 @@
     steps:
     - name: Checkout
       uses: actions/checkout@v3
-<<<<<<< HEAD
-    - name: Setup .NET 6.0 & 7.0
-      uses: actions/setup-dotnet@v2
-      with:
-        dotnet-version: |
-          7.0.x
-          6.0.x
-=======
-    - name: Setup .NET 7.0
-      uses: actions/setup-dotnet@v2
-      with:
-        dotnet-version: 7.0.x
->>>>>>> 66410e35
+    - name: Setup .NET 7.0
+      uses: actions/setup-dotnet@v2
+      with:
+        dotnet-version: 7.0.x
     - name: AssetStorage
       run: dotnet test -c Release src/Tests/AssetStorage/Desktop/Fusee.Tests.AssetStorage.Desktop.csproj
     - name: Math
@@ -95,19 +86,10 @@
     steps:
     - name: Checkout
       uses: actions/checkout@v3
-<<<<<<< HEAD
-    - name: Setup .NET 6.0 & 7.0
-      uses: actions/setup-dotnet@v2
-      with:
-        dotnet-version: |
-          7.0.x
-          6.0.x
-=======
-    - name: Setup .NET 7.0
-      uses: actions/setup-dotnet@v2
-      with:
-        dotnet-version: 7.0.x
->>>>>>> 66410e35
+    - name: Setup .NET 7.0
+      uses: actions/setup-dotnet@v2
+      with:
+        dotnet-version: 7.0.x
     - name: Render image compare
       run: dotnet run -c Release --project src/Tests/Render/Desktop/Fusee.Tests.Render.Desktop.csproj
     - name: Upload artifact
@@ -133,19 +115,10 @@
     steps:
     - name: Checkout
       uses: actions/checkout@v3
-<<<<<<< HEAD
-    - name: Setup .NET 6.0 & 7.0
-      uses: actions/setup-dotnet@v2
-      with:
-        dotnet-version: |
-          7.0.x
-          6.0.x
-=======
-    - name: Setup .NET 7.0
-      uses: actions/setup-dotnet@v2
-      with:
-        dotnet-version: 7.0.x
->>>>>>> 66410e35
+    - name: Setup .NET 7.0
+      uses: actions/setup-dotnet@v2
+      with:
+        dotnet-version: 7.0.x
     - name: Build Release-Desktop
       run: dotnet build -c Release-Desktop Fusee.sln
     - name: Upload Player-Artifact
@@ -179,19 +152,10 @@
     steps:
     - name: Checkout
       uses: actions/checkout@v3
-<<<<<<< HEAD
-    - name: Setup .NET 6.0 & 7.0
-      uses: actions/setup-dotnet@v2
-      with:
-        dotnet-version: |
-          7.0.x
-          6.0.x
-=======
-    - name: Setup .NET 7.0
-      uses: actions/setup-dotnet@v2
-      with:
-        dotnet-version: 7.0.x
->>>>>>> 66410e35
+    - name: Setup .NET 7.0
+      uses: actions/setup-dotnet@v2
+      with:
+        dotnet-version: 7.0.x
     - name: Add msbuild to PATH
       uses: microsoft/setup-msbuild@v1.1
       with:
@@ -252,19 +216,10 @@
     steps:
     - name: Checkout
       uses: actions/checkout@v3
-<<<<<<< HEAD
-    - name: Setup .NET 6.0 & 7.0
-      uses: actions/setup-dotnet@v2
-      with:
-        dotnet-version: |
-          7.0.x
-          6.0.x
-=======
-    - name: Setup .NET 7.0
-      uses: actions/setup-dotnet@v2
-      with:
-        dotnet-version: 7.0.x
->>>>>>> 66410e35
+    - name: Setup .NET 7.0
+      uses: actions/setup-dotnet@v2
+      with:
+        dotnet-version: 7.0.x
     - name: Setup dotnet macos workload
       run: dotnet workload install macos
     - name: Build Release-Blazor
@@ -298,21 +253,11 @@
     - name: Add msbuild to PATH
       uses: microsoft/setup-msbuild@v1.1
       with:
-<<<<<<< HEAD
-        vs-version: '[17.0,]'
-    - name: Setup .NET 6.0 & 7.0
-      uses: actions/setup-dotnet@v2
-      with:
-        dotnet-version: |
-          7.0.x
-          6.0.x
-=======
         vs-version: '[17.4,]'
     - name: Setup .NET 7.0
       uses: actions/setup-dotnet@v2
       with:
         dotnet-version: 7.0.x
->>>>>>> 66410e35
     - name: Build with MSBuild
       run: msbuild Fusee.sln -r -p:Configuration=Release-Android
 
@@ -330,19 +275,10 @@
     steps:
       - name: Checkout repository
         uses: actions/checkout@v3
-<<<<<<< HEAD
-      - name: Setup .NET 6.0 & 7.0
-        uses: actions/setup-dotnet@v2
-        with:
-          dotnet-version: |
-            7.0.x
-            6.0.x
-=======
       - name: Setup .NET 7.0
         uses: actions/setup-dotnet@v2
         with:
           dotnet-version: 7.0.x
->>>>>>> 66410e35
       - name: Initialize CodeQL
         uses: github/codeql-action/init@v2
         with:
